#! /bin/sh
# depcomp - compile a program generating dependencies as side-effects

scriptversion=2012-03-27.16; # UTC

<<<<<<< HEAD
# Copyright (C) 1999-2012 Free Software Foundation, Inc.
=======
# Copyright (C) 1999, 2000, 2003, 2004, 2005, 2006, 2007, 2009, 2010,
# 2011, 2012 Free Software Foundation, Inc.
>>>>>>> c90d7567

# This program is free software; you can redistribute it and/or modify
# it under the terms of the GNU General Public License as published by
# the Free Software Foundation; either version 2, or (at your option)
# any later version.

# This program is distributed in the hope that it will be useful,
# but WITHOUT ANY WARRANTY; without even the implied warranty of
# MERCHANTABILITY or FITNESS FOR A PARTICULAR PURPOSE.  See the
# GNU General Public License for more details.

# You should have received a copy of the GNU General Public License
# along with this program.  If not, see <http://www.gnu.org/licenses/>.

# As a special exception to the GNU General Public License, if you
# distribute this file as part of a program that contains a
# configuration script generated by Autoconf, you may include it under
# the same distribution terms that you use for the rest of that program.

# Originally written by Alexandre Oliva <oliva@dcc.unicamp.br>.

case $1 in
  '')
     echo "$0: No command.  Try '$0 --help' for more information." 1>&2
     exit 1;
     ;;
  -h | --h*)
    cat <<\EOF
Usage: depcomp [--help] [--version] PROGRAM [ARGS]

Run PROGRAMS ARGS to compile a file, generating dependencies
as side-effects.

Environment variables:
  depmode     Dependency tracking mode.
  source      Source file read by 'PROGRAMS ARGS'.
  object      Object file output by 'PROGRAMS ARGS'.
  DEPDIR      directory where to store dependencies.
  depfile     Dependency file to output.
  tmpdepfile  Temporary file to use when outputting dependencies.
  libtool     Whether libtool is used (yes/no).

Report bugs to <bug-automake@gnu.org>.
EOF
    exit $?
    ;;
  -v | --v*)
    echo "depcomp $scriptversion"
    exit $?
    ;;
esac

# A tabulation character.
tab='	'
# A newline character.
nl='
'

if test -z "$depmode" || test -z "$source" || test -z "$object"; then
  echo "depcomp: Variables source, object and depmode must be set" 1>&2
  exit 1
fi

# Dependencies for sub/bar.o or sub/bar.obj go into sub/.deps/bar.Po.
depfile=${depfile-`echo "$object" |
  sed 's|[^\\/]*$|'${DEPDIR-.deps}'/&|;s|\.\([^.]*\)$|.P\1|;s|Pobj$|Po|'`}
tmpdepfile=${tmpdepfile-`echo "$depfile" | sed 's/\.\([^.]*\)$/.T\1/'`}

rm -f "$tmpdepfile"

# Some modes work just like other modes, but use different flags.  We
# parameterize here, but still list the modes in the big case below,
# to make depend.m4 easier to write.  Note that we *cannot* use a case
# here, because this file can only contain one case statement.
if test "$depmode" = hp; then
  # HP compiler uses -M and no extra arg.
  gccflag=-M
  depmode=gcc
fi

if test "$depmode" = dashXmstdout; then
   # This is just like dashmstdout with a different argument.
   dashmflag=-xM
   depmode=dashmstdout
fi

cygpath_u="cygpath -u -f -"
if test "$depmode" = msvcmsys; then
   # This is just like msvisualcpp but w/o cygpath translation.
   # Just convert the backslash-escaped backslashes to single forward
   # slashes to satisfy depend.m4
   cygpath_u='sed s,\\\\,/,g'
   depmode=msvisualcpp
fi

if test "$depmode" = msvc7msys; then
   # This is just like msvc7 but w/o cygpath translation.
   # Just convert the backslash-escaped backslashes to single forward
   # slashes to satisfy depend.m4
   cygpath_u='sed s,\\\\,/,g'
   depmode=msvc7
fi

if test "$depmode" = xlc; then
   # IBM C/C++ Compilers xlc/xlC can output gcc-like dependency informations.
   gccflag=-qmakedep=gcc,-MF
   depmode=gcc
fi

case "$depmode" in
gcc3)
## gcc 3 implements dependency tracking that does exactly what
## we want.  Yay!  Note: for some reason libtool 1.4 doesn't like
## it if -MD -MP comes after the -MF stuff.  Hmm.
## Unfortunately, FreeBSD c89 acceptance of flags depends upon
## the command line argument order; so add the flags where they
## appear in depend2.am.  Note that the slowdown incurred here
## affects only configure: in makefiles, %FASTDEP% shortcuts this.
  for arg
  do
    case $arg in
    -c) set fnord "$@" -MT "$object" -MD -MP -MF "$tmpdepfile" "$arg" ;;
    *)  set fnord "$@" "$arg" ;;
    esac
    shift # fnord
    shift # $arg
  done
  "$@"
  stat=$?
  if test $stat -eq 0; then :
  else
    rm -f "$tmpdepfile"
    exit $stat
  fi
  mv "$tmpdepfile" "$depfile"
  ;;

gcc)
## There are various ways to get dependency output from gcc.  Here's
## why we pick this rather obscure method:
## - Don't want to use -MD because we'd like the dependencies to end
##   up in a subdir.  Having to rename by hand is ugly.
##   (We might end up doing this anyway to support other compilers.)
## - The DEPENDENCIES_OUTPUT environment variable makes gcc act like
##   -MM, not -M (despite what the docs say).
## - Using -M directly means running the compiler twice (even worse
##   than renaming).
  if test -z "$gccflag"; then
    gccflag=-MD,
  fi
  "$@" -Wp,"$gccflag$tmpdepfile"
  stat=$?
  if test $stat -eq 0; then :
  else
    rm -f "$tmpdepfile"
    exit $stat
  fi
  rm -f "$depfile"
  echo "$object : \\" > "$depfile"
  alpha=ABCDEFGHIJKLMNOPQRSTUVWXYZabcdefghijklmnopqrstuvwxyz
## The second -e expression handles DOS-style file names with drive letters.
  sed -e 's/^[^:]*: / /' \
      -e 's/^['$alpha']:\/[^:]*: / /' < "$tmpdepfile" >> "$depfile"
## This next piece of magic avoids the "deleted header file" problem.
## The problem is that when a header file which appears in a .P file
## is deleted, the dependency causes make to die (because there is
## typically no way to rebuild the header).  We avoid this by adding
## dummy dependencies for each header file.  Too bad gcc doesn't do
## this for us directly.
  tr ' ' "$nl" < "$tmpdepfile" |
## Some versions of gcc put a space before the ':'.  On the theory
## that the space means something, we add a space to the output as
## well.  hp depmode also adds that space, but also prefixes the VPATH
## to the object.  Take care to not repeat it in the output.
## Some versions of the HPUX 10.20 sed can't process this invocation
## correctly.  Breaking it into two sed invocations is a workaround.
    sed -e 's/^\\$//' -e '/^$/d' -e "s|.*$object$||" -e '/:$/d' \
      | sed -e 's/$/ :/' >> "$depfile"
  rm -f "$tmpdepfile"
  ;;

hp)
  # This case exists only to let depend.m4 do its work.  It works by
  # looking at the text of this script.  This case will never be run,
  # since it is checked for above.
  exit 1
  ;;

sgi)
  if test "$libtool" = yes; then
    "$@" "-Wp,-MDupdate,$tmpdepfile"
  else
    "$@" -MDupdate "$tmpdepfile"
  fi
  stat=$?
  if test $stat -eq 0; then :
  else
    rm -f "$tmpdepfile"
    exit $stat
  fi
  rm -f "$depfile"

  if test -f "$tmpdepfile"; then  # yes, the sourcefile depend on other files
    echo "$object : \\" > "$depfile"

    # Clip off the initial element (the dependent).  Don't try to be
    # clever and replace this with sed code, as IRIX sed won't handle
    # lines with more than a fixed number of characters (4096 in
    # IRIX 6.2 sed, 8192 in IRIX 6.5).  We also remove comment lines;
    # the IRIX cc adds comments like '#:fec' to the end of the
    # dependency line.
    tr ' ' "$nl" < "$tmpdepfile" \
    | sed -e 's/^.*\.o://' -e 's/#.*$//' -e '/^$/ d' | \
    tr "$nl" ' ' >> "$depfile"
    echo >> "$depfile"

    # The second pass generates a dummy entry for each header file.
    tr ' ' "$nl" < "$tmpdepfile" \
   | sed -e 's/^.*\.o://' -e 's/#.*$//' -e '/^$/ d' -e 's/$/:/' \
   >> "$depfile"
  else
    # The sourcefile does not contain any dependencies, so just
    # store a dummy comment line, to avoid errors with the Makefile
    # "include basename.Plo" scheme.
    echo "#dummy" > "$depfile"
  fi
  rm -f "$tmpdepfile"
  ;;

xlc)
  # This case exists only to let depend.m4 do its work.  It works by
  # looking at the text of this script.  This case will never be run,
  # since it is checked for above.
  exit 1
  ;;

aix)
  # The C for AIX Compiler uses -M and outputs the dependencies
  # in a .u file.  In older versions, this file always lives in the
  # current directory.  Also, the AIX compiler puts '$object:' at the
  # start of each line; $object doesn't have directory information.
  # Version 6 uses the directory in both cases.
  dir=`echo "$object" | sed -e 's|/[^/]*$|/|'`
  test "x$dir" = "x$object" && dir=
  base=`echo "$object" | sed -e 's|^.*/||' -e 's/\.o$//' -e 's/\.lo$//'`
  if test "$libtool" = yes; then
    tmpdepfile1=$dir$base.u
    tmpdepfile2=$base.u
    tmpdepfile3=$dir.libs/$base.u
    "$@" -Wc,-M
  else
    tmpdepfile1=$dir$base.u
    tmpdepfile2=$dir$base.u
    tmpdepfile3=$dir$base.u
    "$@" -M
  fi
  stat=$?

  if test $stat -eq 0; then :
  else
    rm -f "$tmpdepfile1" "$tmpdepfile2" "$tmpdepfile3"
    exit $stat
  fi

  for tmpdepfile in "$tmpdepfile1" "$tmpdepfile2" "$tmpdepfile3"
  do
    test -f "$tmpdepfile" && break
  done
  if test -f "$tmpdepfile"; then
    # Each line is of the form 'foo.o: dependent.h'.
    # Do two passes, one to just change these to
    # '$object: dependent.h' and one to simply 'dependent.h:'.
    sed -e "s,^.*\.[a-z]*:,$object:," < "$tmpdepfile" > "$depfile"
    sed -e 's,^.*\.[a-z]*:['"$tab"' ]*,,' -e 's,$,:,' < "$tmpdepfile" >> "$depfile"
  else
    # The sourcefile does not contain any dependencies, so just
    # store a dummy comment line, to avoid errors with the Makefile
    # "include basename.Plo" scheme.
    echo "#dummy" > "$depfile"
  fi
  rm -f "$tmpdepfile"
  ;;

icc)
  # Intel's C compiler anf tcc (Tiny C Compiler) understand '-MD -MF file'.
  # However on
  #    $CC -MD -MF foo.d -c -o sub/foo.o sub/foo.c
  # ICC 7.0 will fill foo.d with something like
  #    foo.o: sub/foo.c
  #    foo.o: sub/foo.h
  # which is wrong.  We want
  #    sub/foo.o: sub/foo.c
  #    sub/foo.o: sub/foo.h
  #    sub/foo.c:
  #    sub/foo.h:
  # ICC 7.1 will output
  #    foo.o: sub/foo.c sub/foo.h
  # and will wrap long lines using '\':
  #    foo.o: sub/foo.c ... \
  #     sub/foo.h ... \
  #     ...
  # tcc 0.9.26 (FIXME still under development at the moment of writing)
  # will emit a similar output, but also prepend the continuation lines
  # with horizontal tabulation characters.
  "$@" -MD -MF "$tmpdepfile"
  stat=$?
  if test $stat -eq 0; then :
  else
    rm -f "$tmpdepfile"
    exit $stat
  fi
  rm -f "$depfile"
  # Each line is of the form 'foo.o: dependent.h',
  # or 'foo.o: dep1.h dep2.h \', or ' dep3.h dep4.h \'.
  # Do two passes, one to just change these to
  # '$object: dependent.h' and one to simply 'dependent.h:'.
  sed -e "s/^[ $tab][ $tab]*/  /" -e "s,^[^:]*:,$object :," \
    < "$tmpdepfile" > "$depfile"
  sed '
    s/[ '"$tab"'][ '"$tab"']*/ /g
    s/^ *//
    s/ *\\*$//
    s/^[^:]*: *//
    /^$/d
    /:$/d
    s/$/ :/
  ' < "$tmpdepfile" >> "$depfile"
  rm -f "$tmpdepfile"
  ;;

hp2)
  # The "hp" stanza above does not work with aCC (C++) and HP's ia64
  # compilers, which have integrated preprocessors.  The correct option
  # to use with these is +Maked; it writes dependencies to a file named
  # 'foo.d', which lands next to the object file, wherever that
  # happens to be.
  # Much of this is similar to the tru64 case; see comments there.
  dir=`echo "$object" | sed -e 's|/[^/]*$|/|'`
  test "x$dir" = "x$object" && dir=
  base=`echo "$object" | sed -e 's|^.*/||' -e 's/\.o$//' -e 's/\.lo$//'`
  if test "$libtool" = yes; then
    tmpdepfile1=$dir$base.d
    tmpdepfile2=$dir.libs/$base.d
    "$@" -Wc,+Maked
  else
    tmpdepfile1=$dir$base.d
    tmpdepfile2=$dir$base.d
    "$@" +Maked
  fi
  stat=$?
  if test $stat -eq 0; then :
  else
     rm -f "$tmpdepfile1" "$tmpdepfile2"
     exit $stat
  fi

  for tmpdepfile in "$tmpdepfile1" "$tmpdepfile2"
  do
    test -f "$tmpdepfile" && break
  done
  if test -f "$tmpdepfile"; then
    sed -e "s,^.*\.[a-z]*:,$object:," "$tmpdepfile" > "$depfile"
    # Add 'dependent.h:' lines.
    sed -ne '2,${
	       s/^ *//
	       s/ \\*$//
	       s/$/:/
	       p
	     }' "$tmpdepfile" >> "$depfile"
  else
    echo "#dummy" > "$depfile"
  fi
  rm -f "$tmpdepfile" "$tmpdepfile2"
  ;;

tru64)
   # The Tru64 compiler uses -MD to generate dependencies as a side
   # effect.  'cc -MD -o foo.o ...' puts the dependencies into 'foo.o.d'.
   # At least on Alpha/Redhat 6.1, Compaq CCC V6.2-504 seems to put
   # dependencies in 'foo.d' instead, so we check for that too.
   # Subdirectories are respected.
   dir=`echo "$object" | sed -e 's|/[^/]*$|/|'`
   test "x$dir" = "x$object" && dir=
   base=`echo "$object" | sed -e 's|^.*/||' -e 's/\.o$//' -e 's/\.lo$//'`

   if test "$libtool" = yes; then
      # With Tru64 cc, shared objects can also be used to make a
      # static library.  This mechanism is used in libtool 1.4 series to
      # handle both shared and static libraries in a single compilation.
      # With libtool 1.4, dependencies were output in $dir.libs/$base.lo.d.
      #
      # With libtool 1.5 this exception was removed, and libtool now
      # generates 2 separate objects for the 2 libraries.  These two
      # compilations output dependencies in $dir.libs/$base.o.d and
      # in $dir$base.o.d.  We have to check for both files, because
      # one of the two compilations can be disabled.  We should prefer
      # $dir$base.o.d over $dir.libs/$base.o.d because the latter is
      # automatically cleaned when .libs/ is deleted, while ignoring
      # the former would cause a distcleancheck panic.
      tmpdepfile1=$dir.libs/$base.lo.d   # libtool 1.4
      tmpdepfile2=$dir$base.o.d          # libtool 1.5
      tmpdepfile3=$dir.libs/$base.o.d    # libtool 1.5
      tmpdepfile4=$dir.libs/$base.d      # Compaq CCC V6.2-504
      "$@" -Wc,-MD
   else
      tmpdepfile1=$dir$base.o.d
      tmpdepfile2=$dir$base.d
      tmpdepfile3=$dir$base.d
      tmpdepfile4=$dir$base.d
      "$@" -MD
   fi

   stat=$?
   if test $stat -eq 0; then :
   else
      rm -f "$tmpdepfile1" "$tmpdepfile2" "$tmpdepfile3" "$tmpdepfile4"
      exit $stat
   fi

   for tmpdepfile in "$tmpdepfile1" "$tmpdepfile2" "$tmpdepfile3" "$tmpdepfile4"
   do
     test -f "$tmpdepfile" && break
   done
   if test -f "$tmpdepfile"; then
      sed -e "s,^.*\.[a-z]*:,$object:," < "$tmpdepfile" > "$depfile"
      sed -e 's,^.*\.[a-z]*:['"$tab"' ]*,,' -e 's,$,:,' < "$tmpdepfile" >> "$depfile"
   else
      echo "#dummy" > "$depfile"
   fi
   rm -f "$tmpdepfile"
   ;;

msvc7)
  if test "$libtool" = yes; then
    showIncludes=-Wc,-showIncludes
  else
    showIncludes=-showIncludes
  fi
  "$@" $showIncludes > "$tmpdepfile"
  stat=$?
  grep -v '^Note: including file: ' "$tmpdepfile"
  if test "$stat" = 0; then :
  else
    rm -f "$tmpdepfile"
    exit $stat
  fi
  rm -f "$depfile"
  echo "$object : \\" > "$depfile"
  # The first sed program below extracts the file names and escapes
  # backslashes for cygpath.  The second sed program outputs the file
  # name when reading, but also accumulates all include files in the
  # hold buffer in order to output them again at the end.  This only
  # works with sed implementations that can handle large buffers.
  sed < "$tmpdepfile" -n '
/^Note: including file:  *\(.*\)/ {
  s//\1/
  s/\\/\\\\/g
  p
}' | $cygpath_u | sort -u | sed -n '
s/ /\\ /g
s/\(.*\)/'"$tab"'\1 \\/p
s/.\(.*\) \\/\1:/
H
$ {
  s/.*/'"$tab"'/
  G
  p
}' >> "$depfile"
  rm -f "$tmpdepfile"
  ;;

msvc7msys)
  # This case exists only to let depend.m4 do its work.  It works by
  # looking at the text of this script.  This case will never be run,
  # since it is checked for above.
  exit 1
  ;;

#nosideeffect)
  # This comment above is used by automake to tell side-effect
  # dependency tracking mechanisms from slower ones.

dashmstdout)
  # Important note: in order to support this mode, a compiler *must*
  # always write the preprocessed file to stdout, regardless of -o.
  "$@" || exit $?

  # Remove the call to Libtool.
  if test "$libtool" = yes; then
    while test "X$1" != 'X--mode=compile'; do
      shift
    done
    shift
  fi

  # Remove '-o $object'.
  IFS=" "
  for arg
  do
    case $arg in
    -o)
      shift
      ;;
    $object)
      shift
      ;;
    *)
      set fnord "$@" "$arg"
      shift # fnord
      shift # $arg
      ;;
    esac
  done

  test -z "$dashmflag" && dashmflag=-M
  # Require at least two characters before searching for ':'
  # in the target name.  This is to cope with DOS-style filenames:
  # a dependency such as 'c:/foo/bar' could be seen as target 'c' otherwise.
  "$@" $dashmflag |
    sed 's:^['"$tab"' ]*[^:'"$tab"' ][^:][^:]*\:['"$tab"' ]*:'"$object"'\: :' > "$tmpdepfile"
  rm -f "$depfile"
  cat < "$tmpdepfile" > "$depfile"
  tr ' ' "$nl" < "$tmpdepfile" | \
## Some versions of the HPUX 10.20 sed can't process this invocation
## correctly.  Breaking it into two sed invocations is a workaround.
    sed -e 's/^\\$//' -e '/^$/d' -e '/:$/d' | sed -e 's/$/ :/' >> "$depfile"
  rm -f "$tmpdepfile"
  ;;

dashXmstdout)
  # This case only exists to satisfy depend.m4.  It is never actually
  # run, as this mode is specially recognized in the preamble.
  exit 1
  ;;

makedepend)
  "$@" || exit $?
  # Remove any Libtool call
  if test "$libtool" = yes; then
    while test "X$1" != 'X--mode=compile'; do
      shift
    done
    shift
  fi
  # X makedepend
  shift
  cleared=no eat=no
  for arg
  do
    case $cleared in
    no)
      set ""; shift
      cleared=yes ;;
    esac
    if test $eat = yes; then
      eat=no
      continue
    fi
    case "$arg" in
    -D*|-I*)
      set fnord "$@" "$arg"; shift ;;
    # Strip any option that makedepend may not understand.  Remove
    # the object too, otherwise makedepend will parse it as a source file.
    -arch)
      eat=yes ;;
    -*|$object)
      ;;
    *)
      set fnord "$@" "$arg"; shift ;;
    esac
  done
  obj_suffix=`echo "$object" | sed 's/^.*\././'`
  touch "$tmpdepfile"
  ${MAKEDEPEND-makedepend} -o"$obj_suffix" -f"$tmpdepfile" "$@"
  rm -f "$depfile"
  # makedepend may prepend the VPATH from the source file name to the object.
  # No need to regex-escape $object, excess matching of '.' is harmless.
  sed "s|^.*\($object *:\)|\1|" "$tmpdepfile" > "$depfile"
  sed '1,2d' "$tmpdepfile" | tr ' ' "$nl" | \
## Some versions of the HPUX 10.20 sed can't process this invocation
## correctly.  Breaking it into two sed invocations is a workaround.
    sed -e 's/^\\$//' -e '/^$/d' -e '/:$/d' | sed -e 's/$/ :/' >> "$depfile"
  rm -f "$tmpdepfile" "$tmpdepfile".bak
  ;;

cpp)
  # Important note: in order to support this mode, a compiler *must*
  # always write the preprocessed file to stdout.
  "$@" || exit $?

  # Remove the call to Libtool.
  if test "$libtool" = yes; then
    while test "X$1" != 'X--mode=compile'; do
      shift
    done
    shift
  fi

  # Remove '-o $object'.
  IFS=" "
  for arg
  do
    case $arg in
    -o)
      shift
      ;;
    $object)
      shift
      ;;
    *)
      set fnord "$@" "$arg"
      shift # fnord
      shift # $arg
      ;;
    esac
  done

  "$@" -E |
    sed -n -e '/^# [0-9][0-9]* "\([^"]*\)".*/ s:: \1 \\:p' \
       -e '/^#line [0-9][0-9]* "\([^"]*\)".*/ s:: \1 \\:p' |
    sed '$ s: \\$::' > "$tmpdepfile"
  rm -f "$depfile"
  echo "$object : \\" > "$depfile"
  cat < "$tmpdepfile" >> "$depfile"
  sed < "$tmpdepfile" '/^$/d;s/^ //;s/ \\$//;s/$/ :/' >> "$depfile"
  rm -f "$tmpdepfile"
  ;;

msvisualcpp)
  # Important note: in order to support this mode, a compiler *must*
  # always write the preprocessed file to stdout.
  "$@" || exit $?

  # Remove the call to Libtool.
  if test "$libtool" = yes; then
    while test "X$1" != 'X--mode=compile'; do
      shift
    done
    shift
  fi

  IFS=" "
  for arg
  do
    case "$arg" in
    -o)
      shift
      ;;
    $object)
      shift
      ;;
    "-Gm"|"/Gm"|"-Gi"|"/Gi"|"-ZI"|"/ZI")
	set fnord "$@"
	shift
	shift
	;;
    *)
	set fnord "$@" "$arg"
	shift
	shift
	;;
    esac
  done
  "$@" -E 2>/dev/null |
  sed -n '/^#line [0-9][0-9]* "\([^"]*\)"/ s::\1:p' | $cygpath_u | sort -u > "$tmpdepfile"
  rm -f "$depfile"
  echo "$object : \\" > "$depfile"
  sed < "$tmpdepfile" -n -e 's% %\\ %g' -e '/^\(.*\)$/ s::'"$tab"'\1 \\:p' >> "$depfile"
  echo "$tab" >> "$depfile"
  sed < "$tmpdepfile" -n -e 's% %\\ %g' -e '/^\(.*\)$/ s::\1\::p' >> "$depfile"
  rm -f "$tmpdepfile"
  ;;

msvcmsys)
  # This case exists only to let depend.m4 do its work.  It works by
  # looking at the text of this script.  This case will never be run,
  # since it is checked for above.
  exit 1
  ;;

none)
  exec "$@"
  ;;

*)
  echo "Unknown depmode $depmode" 1>&2
  exit 1
  ;;
esac

exit 0

# Local Variables:
# mode: shell-script
# sh-indentation: 2
# eval: (add-hook 'write-file-hooks 'time-stamp)
# time-stamp-start: "scriptversion="
# time-stamp-format: "%:y-%02m-%02d.%02H"
# time-stamp-time-zone: "UTC"
# time-stamp-end: "; # UTC"
# End:<|MERGE_RESOLUTION|>--- conflicted
+++ resolved
@@ -3,12 +3,8 @@
 
 scriptversion=2012-03-27.16; # UTC
 
-<<<<<<< HEAD
-# Copyright (C) 1999-2012 Free Software Foundation, Inc.
-=======
 # Copyright (C) 1999, 2000, 2003, 2004, 2005, 2006, 2007, 2009, 2010,
 # 2011, 2012 Free Software Foundation, Inc.
->>>>>>> c90d7567
 
 # This program is free software; you can redistribute it and/or modify
 # it under the terms of the GNU General Public License as published by
