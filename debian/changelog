--- conflicted
+++ resolved
@@ -1,4 +1,10 @@
-<<<<<<< HEAD
+libvirt (0.9.12-4) unstable; urgency=low
+
+  * [80ac2a6] Fix CVE-2012-3445 with upstream commit
+    6039a2cb49c8af4c68460d2faf365a7e1c686c7b (Closes: #683483)
+
+ -- Guido Günther <agx@sigxcpu.org>  Wed, 01 Aug 2012 21:12:13 +0200
+
 libvirt (0.9.12-3~bpo60+1) squeeze-backports; urgency=low
 
   * Rebuild for squeeze-backports.
@@ -15,14 +21,6 @@
     * [8a2008d] Disable netcf not available in Squeeze
 
  -- Guido Günther <agx@sigxcpu.org>  Mon, 09 Jul 2012 14:32:32 +0200
-=======
-libvirt (0.9.12-4) unstable; urgency=low
-
-  * [80ac2a6] Fix CVE-2012-3445 with upstream commit
-    6039a2cb49c8af4c68460d2faf365a7e1c686c7b (Closes: #683483)
-
- -- Guido Günther <agx@sigxcpu.org>  Wed, 01 Aug 2012 21:12:13 +0200
->>>>>>> d0b62599
 
 libvirt (0.9.12-3) unstable; urgency=low
 
