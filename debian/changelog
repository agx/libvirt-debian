--- conflicted
+++ resolved
@@ -1,13 +1,3 @@
-<<<<<<< HEAD
-libvirt (1.1.2-3~bpo70+1) wheezy-backports; urgency=low
-
-  * Rebuild for wheezy-backports.
-  * [b46b754] Drop sheepdog support not available in Wheezy
-  * [31a2113] Use libnl1 since libnetcf1 is linked against libnl1 in Wheezy.
-    Also make sure we don't pickup up libnetcf-dev using libnl3.
-
- -- Guido Günther <agx@sigxcpu.org>  Tue, 17 Sep 2013 19:05:57 +0200
-=======
 libvirt (1.1.4-2) unstable; urgency=low
 
   * [78cadf5] Rados storage backend needs --with-storage-rbd not
@@ -95,7 +85,15 @@
   * [7c5e09d] Add check-aclperms.pl missing from the dist tarball
 
  -- Guido Günther <agx@sigxcpu.org>  Thu, 26 Sep 2013 14:08:44 +0200
->>>>>>> b36cebf4
+
+libvirt (1.1.2-3~bpo70+1) wheezy-backports; urgency=low
+
+  * Rebuild for wheezy-backports.
+  * [b46b754] Drop sheepdog support not available in Wheezy
+  * [31a2113] Use libnl1 since libnetcf1 is linked against libnl1 in Wheezy.
+    Also make sure we don't pickup up libnetcf-dev using libnl3.
+
+ -- Guido Günther <agx@sigxcpu.org>  Tue, 17 Sep 2013 19:05:57 +0200
 
 libvirt (1.1.2-3) unstable; urgency=low
 
