--- conflicted
+++ resolved
@@ -1,10 +1,3 @@
-<<<<<<< HEAD
-libvirt (0.6.3-2~bpo50+1) lenny-backports; urgency=low
-
-  * Rebuild for lenny-backports.
-
- -- Guido Günther <agx@sigxcpu.org>  Mon, 11 May 2009 19:51:36 +0200
-=======
 libvirt (0.6.3-4) unstable; urgency=low
 
   * [3607f2f] Install libvirt_lxc that got list somewhere between our
@@ -22,7 +15,12 @@
               (Closes: #529324)
 
  -- Guido Günther <agx@sigxcpu.org>  Tue, 19 May 2009 19:14:57 +0200
->>>>>>> 160e0b51
+
+libvirt (0.6.3-2~bpo50+1) lenny-backports; urgency=low
+
+  * Rebuild for lenny-backports.
+
+ -- Guido Günther <agx@sigxcpu.org>  Mon, 11 May 2009 19:51:36 +0200
 
 libvirt (0.6.3-2) unstable; urgency=low
 
