<<<<<<< HEAD
libvirt (0.9.2-7~bpo60+1) squeeze-backports; urgency=low

  * Rebuild for squeeze-backports.
  * Remaining changes
      * use python-central on squeeze

 -- Guido Günther <agx@sigxcpu.org>  Thu, 14 Jul 2011 18:43:41 +0200

libvirt (0.9.2-7) unstable; urgency=low
=======
libvirt (0.9.6-1) unstable; urgency=low
>>>>>>> 0902e141

  * [828e4e3] New upstream version 0.9.6
  * [59404f4] Use versioned X-Python-Version
  * [0b43f12] Update symbols file
  * [744aaeb] Drop Readd-LFS-support.patch - fixed upstream
  * [f759960] Rediff remaining patches

 -- Guido Günther <agx@sigxcpu.org>  Mon, 26 Sep 2011 23:28:03 +0200

libvirt (0.9.4-2) unstable; urgency=low

  [ Philipp Hahn ]
  * [c9a080d] Build python-libvirt for all python versions (Closes: #628828)

 -- Guido Günther <agx@sigxcpu.org>  Tue, 23 Aug 2011 21:17:55 +0200

libvirt (0.9.4-1) experimental; urgency=low

  * [a92d03e] New upstream version 0.9.4
  * [76f0333] Run tests verbosely to ease error diagnostics
  * [f4e7d0b] Work around ICE on m68k.
    Thanks to Thorsten Glaser
  * [ac6e760] Add directories chown'ed in the postinst.
    Thanks to Houmehr Aghabozorgi for the report (Closes: #636965)
  * [194722a] Simplify netcat probe and adjust testcase output to reduce
    number of failing testcases.
  * [05e5a06] Use libyajl QEMU JSON support
  * [e7934f7] Use libpcap for ip address learning support
  * [6661730] Readd LFS support
  * [17d831b] Don't require gawk for a simple print expression
    (Closes: #636712)

 -- Guido Günther <agx@sigxcpu.org>  Tue, 09 Aug 2011 16:41:24 +0200

libvirt (0.9.4~rc1-1) experimental; urgency=low

  * [0e60a81] New upstream version 0.9.4~rc1
  * [db6dbcc] Suggest radvd needed for IPv6
  * [a9b77e5] Drop Catch-dnsmasq-start-failures.patch applied upstream
  * [b18ac26] Rediff remaining patches
  * [8ee8750] Update symbols

 -- Guido Günther <agx@sigxcpu.org>  Tue, 26 Jul 2011 13:12:57 +0200

libvirt (0.9.3-5) unstable; urgency=low

  * [44874f6] Add directories chown'ed in the postinst.  Thanks to Houmehr
    Aghabozorgi for the report (Closes: #636965)

 -- Guido Günther <agx@sigxcpu.org>  Thu, 11 Aug 2011 08:19:38 +0200

libvirt (0.9.3-4) unstable; urgency=low

  * [db6dbcc] Suggest radvd needed for IPv6
  * [32ac1cf] Work around ICE on m68k. Thanks to Thorsten Glaser.

 -- Guido Günther <agx@sigxcpu.org>  Wed, 27 Jul 2011 21:26:02 +0200

libvirt (0.9.3-3) unstable; urgency=low

  * [6db6929] Catch dnsmasq start failures
  * [0254bfb] Add empty log directories to make logrotate happy
    (Closes: #635239)

 -- Guido Günther <agx@sigxcpu.org>  Sun, 24 Jul 2011 10:51:58 +0200

libvirt (0.9.3-2) unstable; urgency=low

  * Upload to unstable
  * [331afb8] Move build rules to make sure DEB_BUILD_ARCH_OS is properly
    defined.
    Thanks to Serge E. Hallyn
  * [4f3fe1d] Adjust directory permissions to what upstream uses to avoid
    potential information leakage.
    (Closes: #632332)
  * [ab7ad05] Add sanlock dir
  * [bc05a9d] Logrotate logs from HVs other than qemu too
    (Closes: #625746)

 -- Guido Günther <agx@sigxcpu.org>  Sat, 23 Jul 2011 15:28:10 +0200

libvirt (0.9.3-1) experimental; urgency=low

  * [320f8b6] New upstream version 0.9.3 (Closes: #633840)
  * [fff5144] Update symbols
  * [787d91c] Depend on dnsmasq-base, netcat-openbsd and openssh-client for
    "make check"
  * [1fa64b0] Remove article from libvirt-bin description to make lintian
    happy.
  * [3689fc5] Drop patches applied upstream:
    - Skip-nodeinfo-test-on-non-intel-architectures.patch
    - Split-out-dlopen-detection.patch
    - nodeinfo-remove-superfluous-braces.patch
  * [31b17c8] Drop Update-generated-autoconf-files.patch. No need to
    regenerate autoconf for 0.9.3
  * [65871eb] Adjust nc autodetect patch to new socket code
  * [7b0c6df] Disable failing virnetsockettest until investigated further
  * [248bc3f] Rediff remaining patches

 -- Guido Günther <agx@sigxcpu.org>  Sun, 10 Jul 2011 19:43:05 +0200

libvirt (0.9.2-6) unstable; urgency=low

  * [b385504] Disable the testsuite on all architectures except i386 and amd64
    so the current version can move into testing.

 -- Guido Günther <agx@sigxcpu.org>  Mon, 04 Jul 2011 09:14:56 +0200

libvirt (0.9.2-5) unstable; urgency=low

  * [e523120] New patch Disable-gnulib-s-test-nonplocking-pipe.sh.patch.
    Disable gnulib's test-nonplocking-pipe.sh.

 -- Guido Günther <agx@sigxcpu.org>  Sun, 26 Jun 2011 15:57:24 +0200

libvirt (0.9.2-4) unstable; urgency=low

  * [398a4dd] New patch Split-out-dlopen-detection.patch.  Explicitly pass
    -ldl since the lock manager needs it.
  * [3be22be] New patch Update-generated-autoconf-files.patch. Update
    generated autoconf files

 -- Guido Günther <agx@sigxcpu.org>  Mon, 13 Jun 2011 19:09:17 +0200

libvirt (0.9.2-3) unstable; urgency=low

  * [008e65d] New patch Skip-nodeinfo-test-on-non-intel-architectures.patch:
    Skip nodeinfo test on non intel architectures since the testfiles assume a
    /proc/cpuinfo specific to this architecture.

 -- Guido Günther <agx@sigxcpu.org>  Sun, 12 Jun 2011 22:00:05 +0200

libvirt (0.9.2-2) unstable; urgency=low

  * [17570fc] Enable OpenVZ on Linux only (Closes: #630099)
  * [31a35bc] New patch nodeinfo-remove-superfluous-braces.patch
    nodeinfo: remove superfluous braces to fix compilation on non intel
    architectures

 -- Guido Günther <agx@sigxcpu.org>  Sat, 11 Jun 2011 18:40:14 +0200

libvirt (0.9.2-1) unstable; urgency=low

  * [c6187ec] New upstream version 0.9.2
  * [368375a] Update netcat detection to new code
  * [e3319ee] Drop security-plug-regression-introduced-in-disk-probe-lo.patch
    applied upstream
  * [a1428a7] Refresh patches
  * [77590ee] Update symbols
  * [0626972] Depend on iproute
  * [a1b211d] Version dependency on iptables and drop
    Disable-CHECKSUM-rule.patch (Closes: #627595)

 -- Guido Günther <agx@sigxcpu.org>  Wed, 08 Jun 2011 16:58:19 +0200

libvirt (0.9.1-2) unstable; urgency=high

  * [4fbc990] New patch security-plug-regression-introduced-in-disk-probe-lo.
    patch (Closes: #629128)
    - Fixes: CVE-2011-2178

 -- Laurent Léonard <laurent@open-minds.org>  Sat, 04 Jun 2011 01:53:43 +0200

libvirt (0.9.1-1) unstable; urgency=low

  * [1546b8c] New upstream version 0.9.1
  * [2418ebf] Rediff patches
  * [d4e2b71] Drop Make-sure-DNSMASQ_STATE_DIR-exists.patch: applied upstream
  * [0fef693] libvirt0: Update symbols
  * [b4ff149] Bump standards version to 3.9.2

 -- Guido Günther <agx@sigxcpu.org>  Tue, 10 May 2011 22:45:11 +0200

libvirt (0.9.0-2) unstable; urgency=low

  * [3a8e07f] New patch Make-sure-DNSMASQ_STATE_DIR-exists.patch
    (Closes: #623536)

 -- Guido Günther <agx@sigxcpu.org>  Mon, 09 May 2011 17:14:02 +0200

libvirt (0.9.0-1~bpo60+1) squeeze-backports; urgency=low

  * Rebuild for squeeze-backports.
  * [82758c4] Use dh_pycentral on Squeeze
    since there's no dh_python2 yet.

 -- Guido Günther <agx@sigxcpu.org>  Mon, 09 May 2011 18:41:55 +0200

libvirt (0.9.0-1) unstable; urgency=low

  * [a91c8f6] New upstream version 0.9.0
  * [1608a8c] Drop patch Make-macros-work-as-rvalues.patch, fixed upstream
  * [85c3f78] Fix test failure caused by our libvirtd.conf changes
  * [0defeee] Fix crashes due to missing initialization of the error system
  * [0a63618] Disable daemon start test for now
  * [1c29d34] Enable testsuite
  * [cf3a26f] Build for Python 2.6 only

 -- Guido Günther <agx@sigxcpu.org>  Sat, 16 Apr 2011 15:26:34 +0200

libvirt (0.9.0~rc2-2) experimental; urgency=low

  * [7da1fd9] New patch Make-macros-work-as-rvalues.patch fixes kFreeBSD build
  * [08c4915] Add support for kFreeBSD (Closes: #612238)

 -- Guido Günther <agx@sigxcpu.org>  Thu, 31 Mar 2011 23:01:58 +0200

libvirt (0.9.0~rc2-1) experimental; urgency=low

  * [77fc1c5] New upstream version 0.9.0~rc2
  * [30ceba5] Drop superflous build-dep on dpkg-dev.
    The affected versions are neither in Lenny, Squeeze nor Sid.
  * [5845bed] Switch to dh_python2 (Closes: #616874)

 -- Guido Günther <agx@sigxcpu.org>  Wed, 30 Mar 2011 14:14:03 +0200

libvirt (0.9.0~rc1-1) experimental; urgency=low

  * [02daf0b] New upstream version 0.9.0~rc1
  * [b4a05a1] Update patches. Drop patches applied upstream:
        Do-not-add-drive-boot-on-param-when-a-kernel-is-spec.patch
        Don-t-pass-empty-arguments-to-dnsmasq.patch
        Make-sure-the-rundir-is-accessible-by-the-user.patch
        upstream/Add-missing-checks-for-read-only-connections.patch
  * [7ff8e58] Update symbols for 0.9.0~rc1

 -- Guido Günther <agx@sigxcpu.org>  Tue, 29 Mar 2011 10:04:54 +0200

libvirt (0.8.8-3) unstable; urgency=low

  * [28df435] Don't create the rundir in the init script. The daemon does this
    now.
  * [7302aff] New patch Make-sure-the-rundir-is-accessible-by-the-user.patch.
    Make sure the rundir is accessible by the user (Closes: #614210)
  * [6dde59d] Recommend dmidecode used by the qemu driver
  * [235f893]  Add missing checks for read only connections.
    As pointed on CVE-2011-1146, some API forgot to check the read-only
    status of the connection for entry point which modify the state
    of the system or may lead to a remote execution using user data.
    The entry points concerned are:
      - virConnectDomainXMLToNative
      - virNodeDeviceDettach
      - virNodeDeviceReAttach
      - virNodeDeviceReset
      - virDomainRevertToSnapshot
      - virDomainSnapshotDelete
     src/libvirt.c: fix the above set of entry points to error on read-only
     connections (Closes: #617773)

 -- Guido Günther <agx@sigxcpu.org>  Mon, 14 Mar 2011 20:06:57 +0100

libvirt (0.8.8-2) unstable; urgency=low

  * [f5fa0d3] initscript: depend on $local_fs (Closes: #616162)
  * [f503698] README.Debian: Mention netcat.openbsd. Thanks to Luca Capello
    for the patch.
  * [9d1ceb0] New patch:
        Do-not-add-drive-boot-on-param-when-a-kernel-is-spec.patch.
    Do not add drive 'boot=on' param when a kernel is specified
    Thanks to Jim Fehlig and Wolfgang Frisch (Closes: #615013)

 -- Guido Günther <agx@sigxcpu.org>  Mon, 07 Mar 2011 21:43:32 +0100

libvirt (0.8.8-1) unstable; urgency=low

  [ Guido Günther ]
  * [6a174b7] Remove symbol versions that didn't introduce new public symbols
    and mark those as missing.

  [ Laurent Léonard ]
  * [d9e4cad] Imported Upstream version 0.8.8
  * [d5ae8aa] Drop patches
    - build-let-xgettext-see-strings-in-libvirt-guests.patch - fixed upstream
    - libvirt-guests-remove-bashisms.patch - fixed upstream
  * [d5990df] Update libvirt0 symbols

 -- Laurent Léonard <laurent@open-minds.org>  Tue, 22 Feb 2011 01:58:55 +0100

libvirt (0.8.7-3) unstable; urgency=low

  * [e6c5184] New patch Don-t-pass-empty-arguments-to-dnsmasq.patch: Don't
    pass empty arguments to dnsmasq
    Thanks to Simon McVittie for the detailed description (Closes: #613944)
  * [8887de6] Add gbp.conf

 -- Guido Günther <agx@sigxcpu.org>  Fri, 18 Feb 2011 15:49:44 +0100

libvirt (0.8.7-2) unstable; urgency=low

  [ Laurent Léonard ]
  * [aa3b6a0] Add gettext-base dependency for libvirt-bin.  Since
    libvirt-guests now needs it.
  * [bb7dbde] Add non dependency booting support for libvirt-guests

  [ Guido Günther ]
  * Upload to unstable
  * [f2fdde0] libvirt-bin.init: add cgconfig to Should-Start.
    This ensures we reliably process cgroups before starting libvirtd
    (Closes: #610738)
  * [261f679] libvirt-bin.init: Add hal and avahi to Should-Stop
    to make Should-Start and Should-Stop symmetric.

 -- Guido Günther <agx@sigxcpu.org>  Sat, 12 Feb 2011 15:10:48 +0100

libvirt (0.8.7-1) experimental; urgency=low

  [ Guido Günther ]
  * [f561b2e] New patch 0010-nwfilter-resolve-deadlock-between-VM-
    operations-and-.patch nwfilter: resolve deadlock between VM
    operations and filter update (Closes: #602715)

  [ Laurent Léonard ]
  * [6f95d48] Fix exit status codes in libvirt init script to comply
    with LSB
  * [7d7aed4] New patch 0010-Debianize-libvirt-guests.patch
  * [a7f4bed] Install libvirt-guests
  * [6408c57] Remove libvirt-suspendonreboot
  * [3466195] Imported Upstream version 0.8.7
  * [18bb43a] Update libvirt0 symbols
  * [d8e02ad] Fix typo in --with-init-script build option
  * [676a47e] New patch 0008-libvirt-guests-remove-bashisms.patch
  * [3a03ea6] New patch 0009-build-let-xgettext-see-strings-in-libvirt-
    guests.patch
  * [ee3d2e0] Update patch 0010-Debianize-libvirt-guests.patch
  * [904de70] Update libvirt-guests init script location

 -- Laurent Léonard <laurent@open-minds.org>  Tue, 18 Jan 2011 18:43:56 +0100

libvirt (0.8.6-1) experimental; urgency=low

  * [3b7b682] Imported Upstream version 0.8.6
  * [5b081c3] Drop patch
    - 0008-Move-MAX_VIRT_CPUS-so-all-xen-code-can-see-it.patch - fixed upstream
  * [38589e6] Update libvirt0 symbols

 -- Laurent Léonard <laurent@open-minds.org>  Tue, 30 Nov 2010 23:31:59 +0100

libvirt (0.8.5-1) experimental; urgency=low

  [ Laurent Léonard ]
  * [6e46f0e] Fix wrong regular expression in debian/watch
  * [802e658] Imported Upstream version 0.8.5
  * [c8e4517] Update patch 0002-qemu-disable-network.diff.patch
  * [5549d65] Drop patch
    - 0009-Don-t-fail-lxc-domain-start-when-memory-controller-s.patch - fixed
      upstream
  * [1af66c1] Update libvirt0 symbols

  [ Guido Günther ]
  * [fc234c4] New patch 0008-Move-MAX_VIRT_CPUS-so-all-xen-code-can-see-
    it.patch. Move MAX_VIRT_CPUS so all xen code can see it

 -- Laurent Léonard <laurent@open-minds.org>  Mon, 15 Nov 2010 14:09:53 +0100

libvirt (0.8.4-1) experimental; urgency=low

  [ Laurent Léonard ]
  * [49a581b] Imported Upstream version 0.8.4
  * [e1dc0c7] Redo patches
  * [cce7327] Update libvirt0 symbols

  [ Guido Günther ]
  * [bd91614] Drop 0007-Fix-block-statistics-with-newer-versions-of-
    Xen.patch fixed upstream.

 -- Guido Günther <agx@sigxcpu.org>  Wed, 29 Sep 2010 15:29:48 +0200

libvirt (0.8.3-6~1.gbpca2348) UNRELEASED; urgency=low

  ** SNAPSHOT build @ca2348476605efc4d067933f136ffdae3cf44283 **

  [ Laurent Léonard ]
  * [6e46f0e] Fix wrong regular expression in debian/watch
  * [6f95d48] Fix exit status codes in libvirt init script to comply with LSB

 -- Guido Günther <agx@sigxcpu.org>  Sat, 15 Jan 2011 13:55:42 +0100

libvirt (0.8.3-5) unstable; urgency=low

  [ Laurent Léonard ]
  * [6e46f0e] Fix wrong regular expression in debian/watch

  [ Guido Günther ]
  * [f561b2e] New patch 0010-nwfilter-resolve-deadlock-between-VM-
    operations-and-.patch nwfilter: resolve deadlock between VM operations and
    filter update (Closes: #602715)
  * [91a1b8d] New patch 0011-OpenVZ-take-veid-from-vmdef-name-when-
    defining-new-d.patch: Fixes OpenVZ domain creation (Closes: #592817) -
    thanks to Eric Litak.
  * [3d3f395] New patch 0012-OpenVZ-Fix-some-overwritten-error-codes.patch:
    Improve error reporting.

 -- Guido Günther <agx@sigxcpu.org>  Wed, 01 Dec 2010 15:12:48 +0100

libvirt (0.8.3-4) unstable; urgency=low

  * [29e8714] Recommend ebtables used by nwfilter
  * [e9eb650] New patch
    0009-Don-t-fail-lxc-domain-start-when-memory-controller-s.patch - Don't
    fail lxc domain start when memory controller support is missing (Closes:
    #566180)

 -- Guido Günther <agx@sigxcpu.org>  Mon, 01 Nov 2010 14:22:09 +0100

libvirt (0.8.3-3) unstable; urgency=low

  * [178670a] Add $syslog to the list of Required-{Start,Stop} services also
    drop $local_fs since we already have $remote_fs
  * [4db7451] Don't hardcode netcat's -q option. (Closes: #573172) - thanks to
    Marc Deslauriers for the patch
  * [d4c46ee] Disable CHECKSUM rules not supported by Squeeze's iptables
    (Closes: #598330)
  * [dbc2609] Move new NEWS items to the top

 -- Guido Günther <agx@sigxcpu.org>  Wed, 06 Oct 2010 19:47:46 +0200

libvirt (0.8.3-2) unstable; urgency=low

  * [4097bbd] New patch 0007-Fix-block-statistics-with-newer-versions-
    of-Xen.patch. Fix block statistics with newer versions of Xen 
    (Closes: #596004) - thanks to Gerald Turner for the patch
  * [d554da3] Explain disk image probing changes (Closes: #594962)

 -- Guido Günther <agx@sigxcpu.org>  Wed, 29 Sep 2010 14:00:38 +0200

libvirt (0.8.3-1) unstable; urgency=low

  [ Guido Günther ]
  * Mention clear_emulator_capabilities
  * Recommend iptables and gawk

  [ Laurent Léonard ]
  * Imported Upstream version 0.8.3
    - Fixes: CVE-2010-2237, CVE-2010-2238, CVE-2010-2239, CVE-2010-2242
  * Redo patches
  * Update libvirt0 symbols
  * Bump Standards-Version to 3.9.1

  [ Guido Günther ]
  * Install libvirt-qemu library
  * Add libvirt-qemu.so symbols

  [ Laurent Léonard ]
  * Fix debian/NEWS syntax

 -- Laurent Léonard <laurent@open-minds.org>  Fri, 06 Aug 2010 17:18:55 +0200

libvirt (0.8.2-1) unstable; urgency=low

  * Imported Upstream version 0.8.2
  * Drop patches.
  * Update libvirt0 symbols.
  * Bump Standards-Version to 3.9.0.
  * Add virtualbox-ose and libnl-dev build dependencies.

 -- Laurent Léonard <laurent@open-minds.org>  Tue, 06 Jul 2010 12:14:33 +0200

libvirt (0.8.1-2) unstable; urgency=low

  * [41aea79] Drop patchsys-quilt since this package is 3.0 (quilt) now.
    (Closes: #577919)
  * [978e3c9] libvirt-bin.init: export PATH. (Closes: #584333)
  * [e4f0869] virt-xml-validate needs xmllint from libxml2-utils.
    (Closes: #584869)
  * [bba6d72] New patch 0008-Fix-leaks-in-udev-device-add-remove.patch:
    Fix leaks in udev device add/remove. (Closes: #582965) - thanks to
    Nigel Jones for forwarding this

 -- Guido Günther <agx@sigxcpu.org>  Mon, 07 Jun 2010 18:23:47 +0200

libvirt (0.8.1-1) unstable; urgency=low

  * [647cbd6] Imported Upstream version 0.8.1
        * fixes spurious syslog messages (Closes: #565275)
        * sysfs USB class parsing (Closes: #579208)
        * virsh honors $VISUAL (Closes: #574415)
  * [fecd1b9] Update libvirt symbols to 0.8.1
  * [3e58e0b] Drop patches merged upstream:
        * 0007-nwfilter-Don-t-crash-if-driverState-NULL.patch
        * 0008-Ignore-empty-type-statement-in-disk-element.patch
  * [561ab2e] New patch:
        * 0007-patch-qemuMonitorTextGetMigrationStatus-to-intercept.patch:
          make qemuMonitorTextGetMigrationStatus to intercept unknown
          command 'info migrate' (Closes: #574272) - thanks to Andreas Bießmann
  * [aeda8ea] Enanble macvtap support

 -- Guido Günther <agx@sigxcpu.org>  Sun, 09 May 2010 14:25:00 +0200

libvirt (0.8.0-2) unstable; urgency=low

  * [70fbcb6] New patch 0007-nwfilter-Don-t-crash-if-driverState- NULL.patch
    nwfilter: Don't crash if driverState == NULL (Closes: #577728)
  * [d7d1abd] New patch 0008-Ignore-empty-type-statement-in-disk-
    element.patch Ignore empty type statement in disk element
    (Closes: #578347)

 -- Guido Günther <agx@sigxcpu.org>  Mon, 19 Apr 2010 18:11:57 +0200

libvirt (0.8.0-1) unstable; urgency=low

  * Imported Upstream version 0.8.0
  * Drop patches.
  * Update libvirt0 symbols.
  * Switch to new source format 3.0 (quilt).

 -- Laurent Léonard <laurent@open-minds.org>  Tue, 13 Apr 2010 20:50:29 +0200

libvirt (0.7.7-4) unstable; urgency=low

  [ Guido Günther ]
  * [cf4919c] Recommend either qemu-kvm or qemu

  [ Laurent Léonard ]
  * [1b12f02] Change libparted1.8-dev build dependency to libparted0- dev.
    (Closes: #574906)

 -- Guido Günther <agx@sigxcpu.org>  Mon, 22 Mar 2010 20:50:30 +0100

libvirt (0.7.7-3) unstable; urgency=low

  * The "fix all those crashes" release
  * [f74e13a] Explicitly disable hal (Closes: #574177)
  * [21ef92b] New patch 0009-security-Set-permissions-for-kernel- initrd.patch
    security: Set permissions for kernel/initrd (Closes: #574241) - thanks to
    Cole Robinson
  * [b69d3cc] Revert "Enable NUMA support" since it breaks the python
    bindings.
  * [5f2ca4a] New patch 0010-Don-t-crash-without-a-security-driver.patch Don't
    crash without a security driver (Closes: #574359)

 -- Guido Günther <agx@sigxcpu.org>  Wed, 17 Mar 2010 21:05:35 +0100

libvirt (0.7.7-2) unstable; urgency=low

  [ Guido Günther ]
  * [b350683] Enable parallel build
  * [b2a6aab] Enable NUMA support
  * [13274cf] New patch 0007-Work-around-broken-linux-socket.h.patch
    Work around broken linux/socket.h

  [ Laurent Léonard ]
  * [3c12caf] qemu: Fix USB by product with security enabled.

 -- Laurent Léonard <laurent@open-minds.org>  Tue, 16 Mar 2010 00:47:34 +0100

libvirt (0.7.7-1) unstable; urgency=low

  * [f944460] Imported Upstream version 0.7.7
  * [bd457cc] Redo patches.
  * [098d1d3] Update libvirt0 symbols.

 -- Laurent Léonard <laurent@open-minds.org>  Fri, 05 Mar 2010 17:49:17 +0100

libvirt (0.7.6-2) unstable; urgency=low

  * [72790fc] Drop hal dependency We're using udev for device enumeration.
  * [ce225c4][11cc6e9] New patch
    0006-Don-t-drop-caps-when-exec-ing-qemu.patch: Don't drop caps when
    exec'ing qemu. Instead of disabling libcap-ng better exclude this one exec
    so we get the additional security for the rest of the calls. Makes
    interface type="network" work again. (Closes: #565767)

 -- Guido Günther <agx@sigxcpu.org>  Sun, 14 Feb 2010 18:22:30 +0100

libvirt (0.7.6-1) unstable; urgency=low

  * [0229557] Imported Upstream version 0.7.6
  * [6fdc00b] Drop patches.
  * [1b0670b] Update libvirt0 symbols.

 -- Laurent Léonard <laurent@open-minds.org>  Thu, 04 Feb 2010 00:38:08 +0100

libvirt (0.7.5-6) unstable; urgency=low

  [ Laurent Léonard ]
  * [a3b98c9] Don't free an uninitalized pointer in update_driver_name()
    (Closes: #565983) - thanks to Matthias Bolte
  * [719976d] Handle only official releases in debian/watch.
  * [83902d9] Bump Standards-Version to 3.8.4.

  [ Guido Günther ]
  * [959640d] New patch 0011-Fix-parsing-of-info-chardev-line-
    endings.patch Fix parsing of 'info chardev' line endings (Closes:
    #567818) - thanks to Matthew Booth

  [ Laurent Léonard ]
  * [0b2a9dd] Add $remote_fs to Required-Start and Required-Stop in
    libvirt-bin init script.

 -- Laurent Léonard <laurent@open-minds.org>  Mon, 01 Feb 2010 00:03:58 +0100

libvirt (0.7.5-5) unstable; urgency=low

  [ Guido Günther ]
  * [d8e60e8] Add css to docs
  * [f6e41ae] New patch 0008-qemu-Use-log-output-for-pty-assignment-if-
    info-chard.patch qemu: Use log output for pty assignment if 'info
    chardev' is unavailable - thanks to Matthias Bolte

  [ Laurent Léonard ]
  * [0905f82] Fix QEMU driver custom domain status XML extensions. -
    thanks to Daniel P. Berrange

 -- Laurent Léonard <laurent@open-minds.org>  Tue, 19 Jan 2010 23:16:16 +0100

libvirt (0.7.5-4) unstable; urgency=low

  * [18520c0] Same description of supported virt techs in all binary packages
    (Closes: #564909) - thanks to Loïc Minier
  * [49c357c] Implement path lookup for USB by vendor:product (Closes:
    #563502) - thanks to Cole Robinson

 -- Guido Günther <agx@sigxcpu.org>  Wed, 13 Jan 2010 23:57:26 +0100

libvirt (0.7.5-3) unstable; urgency=low

  * [4d41fd7] Also look for dmi information in /sys/class older kernels such
    as 2.6.26 have it there. (Closes: #564020)
  * [1c0e0b5] Explicitly disable ESX support
  * [c3c84f6] Terminate nc on EOF (Closes: #564053) - thanks to Gabor Gombas
    for the patch

 -- Guido Günther <agx@sigxcpu.org>  Fri, 08 Jan 2010 11:07:34 +0100

libvirt (0.7.5-2) unstable; urgency=low

  * Upload to unstable
  * [d6c5ca5] Add debugging symbols for all packages

 -- Guido Günther <agx@sigxcpu.org>  Sun, 03 Jan 2010 20:01:12 +0100

libvirt (0.7.5-1) experimental; urgency=low

  [ Laurent Léonard ]
  * [96f8d94] Imported Upstream version 0.7.5
  * [f8089a1] Redo patches.
  * [294ce3d] Update libvirt0 symbols.
  * [1c97be7] Allow DM upload and add myself as uploader.
  * [5635a32] Clean debian/watch.

  [ Guido Günther ]
  * [45f98ae] Drop 0005-udev_device_get_devpath-might-return-NULL.patch
    applied upstream.

 -- Guido Günther <agx@sigxcpu.org>  Sat, 26 Dec 2009 17:45:47 +0100

libvirt (0.7.4-2) experimental; urgency=low

  * [65d3755] Disable SELinux to work around #559356
  * [19bd427] Run qemu instances as qemu-libvirt instead of root by default
    (Closes: #558197)
  * [0a6c03b] Use kvm as primary group for libvirt-qemu user
  * [e5ae24b] Fix udev backend startup
  * [f610a8e] Use udev instead of hal backend

 -- Guido Günther <agx@sigxcpu.org>  Mon, 07 Dec 2009 21:20:20 +0100

libvirt (0.7.4-1) unstable; urgency=low

  [ Laurent Léonard ]
  * [8f2761b] Imported Upstream version 0.7.4
  * [20b6b3d] Drop patches. 
      * 0005-Fix-SELinux-linking-issues.patch - fixed upstream.
      * 0006-Don-t-let-parent-of-daemon-exit-until-basic-initiali.patch -
        fixed upstream.
      * 0007-Only-remove-masquerade-roles-for-VIR_NETWORK_FORWARD.patch -
        applied upstream. 
      * 0008-Fix-qemu-session.patch - fixed upstream.
  * [e41f8c6] Update libvirt0 symbols.
  * [f184e28] Revert "switch to new source format 3.0 (quilt)" This reverts
    commit 213ca47bbbefe2dc95be58a09db34669e3be5797.
  * [65084d2] Enhance handling of examples.

 -- Guido Günther <agx@sigxcpu.org>  Tue, 01 Dec 2009 18:51:18 +0100

libvirt (0.7.2-4) unstable; urgency=low

  * [213ca47] switch to new source format 3.0 (quilt)
  * [f5a10e9] Depend on hal (Closes: #556730)
  * [7d1422d] Drop build-dep on libpolkit-dbus-dev (Closes: #549500)
  * [95ad85c] Depend on libcap-ng-dev for lxc driver.

 -- Guido Günther <agx@sigxcpu.org>  Wed, 25 Nov 2009 20:39:17 +0100

libvirt (0.7.2-3) unstable; urgency=low

  * [2c0aa82] Fix qemu:///session Backported from upsgtream's
    79218cdd9887b132eb0f29fe2048f89e90beae1 (Closes: #554869)

 -- Guido Günther <agx@sigxcpu.org>  Sat, 07 Nov 2009 12:50:54 +0100

libvirt (0.7.2-2) unstable; urgency=low

  [ Laurent Léonard ]
  * [a9ea205] Change requirement of libvirt-bin in libvirt- suspendonreboot.
  * [a4db804] Update debian/patches/0006-Don-t-let-parent-of-daemon-
    exit-until-basic-initiali.patch. Fix use of an uninitialized variable that
    was causing a bug on i386 systems.
  * [59e1e53] Redo patches.

  [ Guido Günther ]
  * upload to unstable
  * [43f106a] Only remove masquerade roles for VIR_NETWORK_FORWARD_NAT
    (Closes: #549949) - thanks to Rob S. Wolfram for testing

 -- Guido Günther <agx@sigxcpu.org>  Thu, 05 Nov 2009 20:44:21 +0100

libvirt (0.7.2-1) experimental; urgency=low

  [ Laurent Léonard ]
  * [51a4814] Imported Upstream version 0.7.2
  * [12268f6] Update patches.
  * [175d497] Fix SELinux linking issues. Pulled from upstream
    309acaa0230494b8ec08d03375c10238cb2daf55.
  * [5cfdaf8] Update libvirt-doc docs.
  * [dc2059f] Update libvirt-bin manpages.
  * [a62a4a7] Update libvirt-bin examples.
  * [9e38cbc] Update libvirt0 symbols.
  * [412b12f] Make init.d script provide itself.
  * [35451bf] Update debian/rules to support new example files.
  * [43b7dac] Don't let parent of daemon exit until basic initialization is
    done.
  * [5a37e69] Make init.d provide libvirtd for backward compatibility.

 -- Guido Günther <agx@sigxcpu.org>  Mon, 26 Oct 2009 20:14:23 +0100

libvirt (0.7.1-2) unstable; urgency=low

  * [f5299d3] document changes and release 0.7.1-1
  * [f137c00] Allow for older versions of dpkg-dev to ease backports.
  * [74f5832] Use Policykit 1.0 (Closes: #549500)

 -- Guido Günther <agx@sigxcpu.org>  Fri, 09 Oct 2009 20:32:02 +0200

libvirt (0.7.1-1) unstable; urgency=low

  [ Laurent Léonard ]
  * [40fb620] Bump Debhelper version to 7.
  * [e0e89f2] Bump Standards-Version to 3.8.3.
  * [50a862f] Clean debian/rules.
  * [e9c9906] Change build dependency on libreadline5-dev to
    libreadline-dev.
  * [b6cb738] Imported Upstream version 0.7.1
  * [780f6a7] Redo patches.
  * [3d66f37] Update libvirt-bin examples.
  * [c01ed84] Update libvirt0 symbols.

 -- Guido Günther <agx@sigxcpu.org>  Sat, 26 Sep 2009 17:15:02 +0200

libvirt (0.7.0-1) experimental; urgency=low

  [ Laurent Léonard ]
  * [4fb1a38] Imported Upstream version 0.7.0
  * [5578fd3] Drop 0005-Fix-PCI-device-hotplug-unplug-with-newer-
    QEMU.patch. Fixed upstream.
  * [9a8afd0] Redo patches.
  * [937ab63] Update symbols.
  * [b4bd1ea] Update section in doc-base control file.

 -- Guido Günther <agx@sigxcpu.org>  Sun, 09 Aug 2009 13:35:42 +0200

libvirt (0.6.5-3) unstable; urgency=low

  * [72a8eb6] Add a versioned dependency on dpkg-dev (Closes: #537316)
  * [ae20998] fix Debian Xen path patch to also cover the testsuite
  * [b2a1c47] New patch 0001-Fix-PCI-device-hotplug-unplug-with-newer-
    QEMU.patch pulled from upstream 326ecb7. Fixes PCI hotplug with
    newer kvm.

 -- Guido Günther <agx@sigxcpu.org>  Wed, 29 Jul 2009 12:17:52 +0200

libvirt (0.6.5-2) unstable; urgency=low

  * [45b9fdf] build-conflict on dpkg-dev (= 1.15.3) (Closes: #536673)

 -- Guido Günther <agx@sigxcpu.org>  Sun, 12 Jul 2009 15:03:08 +0200

libvirt (0.6.5-1) unstable; urgency=low

  [ Guido Günther ]
  * [05e9a39] build-depend on policykit so polkit auth works with virsh
    as well

  [ C.J. Adams-Collier ]
  * [a161c5f] allow to qemu to emulate arm

  [ Guido Günther ]
  * [b1e4c4b] Imported Upstream version 0.6.5
  * [e764583] change private symbols to 0.6.5
  * [f94fb48] drop 0005-allow-to-qemu-to-emulate-arm.patch fixed upstream.
  * [7ad7896] bump standards version
  * [e2c5867] tighten libvirt-bin's dependency on libvirt0 since libvirtd uses
    private symbols

 -- Guido Günther <agx@sigxcpu.org>  Sun, 05 Jul 2009 13:07:53 +0200

libvirt (0.6.4-1) unstable; urgency=low

  * [dd3adb2] Imported Upstream version 0.6.4
  * [2320162] update symbols file
  * [89c9720] remove bashism (Closes: #530122)
  * [30d86c1] drop patches fixed upstream:
        0005-don-t-crash-with-def-NULL.patch
        0006-Fix-QEMU-ARGV-detection-with-kvm-85.patch
        0007-Declare-support-for-QEMU-migration-in-capabilities.patch

 -- Guido Günther <agx@sigxcpu.org>  Thu, 04 Jun 2009 12:50:01 +0200

libvirt (0.6.3-4) unstable; urgency=low

  * [3607f2f] Install libvirt_lxc that got list somewhere between our
              testbuilds. (Closes: #529578)
  * [070ddd5] install augeas lense
  * [c9b034d] install schema files

 -- Guido Günther <agx@sigxcpu.org>  Wed, 20 May 2009 14:33:18 +0200

libvirt (0.6.3-3) unstable; urgency=low

  * [4087b7d] disable lxc on ia64 to work around FTBFS until we have
              access to a test machine
  * [df5f5a0] pull some kvm/qemu related patches from upstream 
              (Closes: #529324)

 -- Guido Günther <agx@sigxcpu.org>  Tue, 19 May 2009 19:14:57 +0200

libvirt (0.6.3-2) unstable; urgency=low

  * [35898d3] fix crash when libvirt_lxc is called without arguments
  * [449ca60] enable lxc support (Closes: #526718) - thanks to Daniel
              Pittman for testing this
  * [335a4e6] update description with supported virtualization solutions
  * [92eba47] delay libvirt-bin start until after avahi
  * [8ebd17d] update startup priorities due to changed libvirt-bin
               startup priority. Also add an LSB header. (Closes: #526944)

 -- Guido Günther <agx@sigxcpu.org>  Thu, 07 May 2009 13:28:40 +0200

libvirt (0.6.3-1) unstable; urgency=low

  * [0cb2f83] Imported Upstream version 0.6.3
        * virtual box support
  * [06fe518] 0001-remove-RHism.diff.patch: use invoke-rc.d
  * [ec2fd52] drop patches merged upstream:
        * 0003-allow-libvirt-group-to-access-the-socket.patch  series
        * 0004-fix-Debian-specific-path-to-hvm-loader.patch
  * [6977bde] enable vbox support
  * [93c4423] add symbols file

 -- Guido Günther <agx@sigxcpu.org>  Sun, 03 May 2009 23:33:28 +0200

libvirt (0.6.2-2) unstable; urgency=low

  * [031b9c1] Don't hardcode buffer size for getgrnam_r. Works around
              #520744 and fixes possible problems with implementations having
              _SC_GETGR_R_SIZE_MAX != 1024.
  * [bbe7743] respect log priority for qemu domain logs (Closes: #524145)
  * [a2e4cb0] don't rely on log_end_msg returning 0 this isn't the case
              with splashy. (Closes: #523712)
  * [ddfafda] move debug package into section debug

 -- Guido Günther <agx@sigxcpu.org>  Thu, 16 Apr 2009 15:28:31 +0200

libvirt (0.6.2-1) unstable; urgency=low

  * [99fd06c] Imported Upstream version 0.6.2 (Closes: #521785)
  * [78cd5c8] drop /var/run/libvirt created by init script
  * [2a7cb3b] move startup of libvirtd after hal (Closes: #522310)
  * [b8707ed] bump standards version 0.8.1 (no changes necessary)

 -- Guido Günther <agx@sigxcpu.org>  Thu, 09 Apr 2009 22:48:57 +0200

libvirt (0.6.1-1) unstable; urgency=low

  * [3be7341] Imported Upstream version 0.6.1
  * [38fde15] rediff Debian specific patches
  * [9b59a19] drop patches applied upstream:
        * 0004-Don-t-hardcode-ssh-port.patch
        * 0005-minimal-workaround-for-qemu-startup-race.patch
  * [95d4b7f] drop patches backported from upstream
        * 0009-libvirt_proxy-Fix-use-of-uninitalized-memory.patch
  * [8171d83] build-dep on module-init-tools so configure can figure out
    the path to modprobe

 -- Guido Günther <agx@sigxcpu.org>  Thu, 05 Mar 2009 13:58:41 +0100

libvirt (0.6.0-1) experimental; urgency=low

  * [30be86d] Imported Upstream version 0.6.0
  * [179781c] drop patches
          * fixed upstream:
                0006-Fix-missing-read-only-access-checks-CVE-2008-5086.patch
          * applied upstream:
                0004-Open-qemu-monitor-log-O_APPEND-instead-of-O_TRUNC.patch
                0005-qemu-fix-parallel-serial-mode-tcp-and-unix.patch
                0007-don-t-fail-on-missing-locales.patch
  * [d80a176] adjust remaining patches to new upstream version
  * [208c924] add minimal workaround for qemu startup race
  * [6e8caa0] restart libvirt daemon on upgrades if possible 
    (Closes: #492694, #499008)

 -- Guido Günther <agx@sigxcpu.org>  Thu, 05 Feb 2009 18:40:10 +0100

libvirt (0.5.1-7) unstable; urgency=low

  * [1238706] Recommend dnsmasq-base instead of dnsmasq this keeps us
    out of all the dnsmasq already running troubles. (Closes: #516443) -
    thanks to Bin Zhang for the suggestion and the doc update
  * [5c9dfd7] don't rotate empty logfiles (Closes: #517040)
  * [1c9a023] libvirt_proxy: Fix use of uninitalized memory We currently
    don't build this code (CVE-2009-0036).
  * [4ea1ea9] fix path to hvmloader (Closes: #517059)
  * [879b632] suggest devhelp
  * [f22f1ef] add ${misc:Depends}
  * [c6f579e] README.Debian: fix typo

 -- Guido Günther <agx@sigxcpu.org>  Thu, 26 Feb 2009 14:45:32 +0100

libvirt (0.5.1-6) unstable; urgency=low

  * upload to unstable

 -- Guido Günther <agx@sigxcpu.org>  Mon, 16 Feb 2009 21:27:21 +0100

libvirt (0.5.1-5) experimental; urgency=low

  * [d4a69d1] don't fail on missing locales (Closes: #512721)
  * [cecac4c] don't hardcode ssh port - based on a patch by Adrian
    Bridgett. (Closes: #513605)
  * [4565a65] drop superflous headers and footers from remaining patches

 -- Guido Günther <agx@sigxcpu.org>  Fri, 30 Jan 2009 23:06:29 +0100

libvirt (0.5.1-4) experimental; urgency=low

  * [2fd5224] apply upstream patch for CVE-2008-5086 (Closes: #509106)

 -- Guido Günther <agx@sigxcpu.org>  Thu, 18 Dec 2008 16:12:00 +0100

libvirt (0.5.1-3) experimental; urgency=low

  * [d30438c] create libvirt log directory (Closes: #508129)
  * [417a23c] qemu: fix parallel/serial mode "tcp" and "unix" 
    (Closes: #507608)

 -- Guido Günther <agx@sigxcpu.org>  Thu, 11 Dec 2008 12:38:01 +0100

libvirt (0.5.1-2) experimental; urgency=low

  * [4cd547b] create /var/run/libvirt (Closes: #507578)
  * [fe96870] merge back master
  * [d46313f] drop patches for issues fixed upstream
     - 0007-also-look-for-usr-bin-kvm.patch
     - 0008-Increase-initial-qemu-monitor-read-timeout.patch
     - 0009-Open-qemu-monitor-log-O_APPEND-instead-of-O_TRUNC.patch
     - 0010-raise-error-on-invalid-volume-format.patch

 -- Guido Günther <agx@sigxcpu.org>  Sat, 06 Dec 2008 10:37:12 +0100

libvirt (0.5.1-1) experimental; urgency=low

  * [d76b3a1] Imported Upstream version 0.5.1 (Closes: #507677, #507547)
  * [2e550ae] enable hal for device enumeration
  * [0d9116a] rotate qemu monitor logs (Closes: #507553) - thanks to
    Harald Staub
  * [5f85e66] depend on logrotate
  * [6e955a3] open qemu monitor O_APPEND instead of O_TRUNC for logrotate
  * [7dbea84] drop 0004-xen-prefer-xenstoraged-driver-for-
    listDomains.patch - applied upstream

 -- Guido Günther <agx@sigxcpu.org>  Fri, 05 Dec 2008 09:36:54 +0100

libvirt (0.5.0-1) experimental; urgency=low

  * [717ef21] Imported Upstream version 0.5.0
  * [b7a1fbd] enable OpenVZ support (Closes: #504597) - thanks to Pierre
    Chifflier for the patch
  * [ee3590a] drop patches, fixed upstream:
        * 0004-support-virtio-and-scsi-disks-in-qemudDomainBlockSta.patch
        * 0005-fix-define-vs.-defined-typos.patch
  * [f4f601f] bump shlibs to 0.5.0

 -- Guido Günther <agx@sigxcpu.org>  Fri, 28 Nov 2008 16:40:38 +0100

libvirt (0.4.6-10) unstable; urgency=low

  * [5878698] cherry-pick patch for CVE-2008-5086 from experimental

 -- Guido Günther <agx@sigxcpu.org>  Thu, 18 Dec 2008 16:59:45 +0100

libvirt (0.4.6-9) unstable; urgency=low

  * [d30438c] create libvirt log directory (Closes: #508129)

 -- Guido Günther <agx@sigxcpu.org>  Mon, 08 Dec 2008 10:12:28 +0100

libvirt (0.4.6-8) unstable; urgency=low

  * [e771da9] drop superflous 0011-Fix-segfault-on-missing-volume-
    format.patch - not needed.

 -- Guido Günther <agx@sigxcpu.org>  Fri, 05 Dec 2008 10:17:01 +0100

libvirt (0.4.6-7) unstable; urgency=low

  * [ea12bd9] create /var/run/libvirt fixes /var/run on tmpfs
    (Closes: #507578)
  * [97e5706] also look for /usr/bin/kvm (Closes: #507547) 
  * [311b4c1] increase initial qemu monitor read timeout 
    (Closes: #499720)
  * [fbe4e00] open qemu monitor log O_APPEND instead of O_TRUNC
  * [f8ce017] raise error on invalid volume format
  * [40edcf8] rotate qemu monitor logs (Closes: #507553) - thanks to
    Harald Staub
  * [46ea43a] fix segfault on missing volume format (Closes: #507677) -
    thanks to Daniel Veillard
  * [ee377f3] bump shlibs version to 0.4.6
  * [504d55d] depend on logrotate

 -- Guido Günther <agx@sigxcpu.org>  Thu, 04 Dec 2008 17:50:45 +0100

libvirt (0.4.6-6) unstable; urgency=low

  * [ff8e9ae] README.Debian: clarify xen configuration
  * [c07c68f] prefer xenstoraged driver for listDomains - avoids seeing "ghost
    domains" due to bugs in several versions of the xen HV

 -- Guido Günther <agx@sigxcpu.org>  Thu, 27 Nov 2008 18:06:48 +0100

libvirt (0.4.6-5) unstable; urgency=low

  * [411ada3] add more details about dnsmasq vs. libvirtd (Closes: #504605)
  * [2f8f07d] add default image dir virt-manager assumes they exist and
    they're used in the SELinux policies too. (Closes: #505577)
  * [9eb3a83] fix #define vs. #defined typos - affects non Linux architectures
    and fixes the build with gcc 4.4 (Closes: #505607) - thanks to Martin
    Michlmayr
  * [0e21634] fix uploader

 -- Guido Günther <agx@sigxcpu.org>  Fri, 14 Nov 2008 14:54:48 +0100

libvirt (0.4.6-4) unstable; urgency=low

  * upload to unstable
  * [50b27f5] add libvirt-suspendonreboot script (Closes: #501155) -
    thanks to Andreas Barth

 -- Guido Günther <agx@sigxcpu.org>  Sat, 01 Nov 2008 19:33:36 +0100

libvirt (0.4.6-3) experimental; urgency=low

  * [8fa5a3c] add a versioned recommends on qemu (Closes: #501692)
  * [d1539bc] recommend pkg-config
  * [f08bb18] explain libvirt group (Closes: #501824)

 -- Guido Günther <agx@sigxcpu.org>  Sun, 12 Oct 2008 20:27:25 +0200

libvirt (0.4.6-2) experimental; urgency=low

  * [2039095] tighten libvirt dependency
  * [06dbe8a] qemu/kvm: fix domain block stats for virtio and scsi devices 

 -- Guido Günther <agx@sigxcpu.org>  Thu, 02 Oct 2008 22:03:05 +0200

libvirt (0.4.6-1) experimental; urgency=low

  * [e20d3d4] Imported Upstream version 0.4.6
  * [0c840ab] disable numactl
  * [ca2c5cb] cleanup doc installation (Closes: #492075)
  * [714ab94] drop 0004-for-kvm-determine-maxVCPUs-at-runtime.patch - applied
    upstream 
  * [e7563a8] drop 0005-fix-crash-when-no-emulator-is-defined-for-kvm-
    qemu.patch - fixed upstream

 -- Guido Guenther <agx@sigxcpu.org>  Thu, 25 Sep 2008 12:31:45 +0200

libvirt (0.4.5-2) experimental; urgency=low

  * [17647cd] libvirt-bin.default: add keytab default
  * [0ef01e7] fix runtime vcpu detection (0004-for-kvm-determine-
    maxVCPUs-at-runtime.patch) (Closes: #495950)
  * [b91e1eb] don't crash when no emulator is defined (0005-fix-crash-
    when-no-emulator-is-defined-for-kvm-qemu.patch)

 -- Guido Guenther <agx@sigxcpu.org>  Mon, 22 Sep 2008 20:11:04 +0200

libvirt (0.4.5-1) experimental; urgency=low

  * [ab8b4e6] Imported Upstream version 0.4.5
  * [4aaef27] tighten dependency on libvirt
  * [fa253be] drop 0002-qemu-path.diff.patch - fixed upstream
  * [87fc2db] drop 0005-check-for-the-existence-of-the-migrate-
    command.patch applied upstream
  * [bc311aa] drop 0006-wrong-open-failure-detection.patch applied
    upstream
  * [38e615d] rebase the remaining patches
  * [9a04bb7] bump shlibs version to 0.4.5
  * [9fadd6f] disable LXC
  * [179c869] build-dep on libselinux1-dev for selinux support

 -- Guido Guenther <agx@sigxcpu.org>  Thu, 18 Sep 2008 19:02:55 +0200

libvirt (0.4.4-3) unstable; urgency=low

  * upload to unstable
  * [96c6727] add /var/cache/libvirt needed by qemuDriver for temporary
    storage
  * [794f95c] bump standards version to 3.8.0
  * [05184af] add README.source

 -- Guido Guenther <agx@sigxcpu.org>  Wed, 23 Jul 2008 11:30:31 -0400

libvirt (0.4.4-2) experimental; urgency=low

  * [facb983] README.Debian explain "default" network startup
  * [395a510] add /var/lib/libvirt needed for the dnsmasq lease file
  * [9c588ac] promote bridge-utils & dnsmasq to Recommends: since
    they're needed for the default NAT network
  * [9ed2cd4] recommend iptables - needed for the default NAT network

 -- Guido Guenther <agx@sigxcpu.org>  Wed, 23 Jul 2008 00:23:58 -0400

libvirt (0.4.4-1) experimental; urgency=low

  * [0ff1e68] new upstream version
  * [2098f96] rebase patches for 0.4.4
  * [abbd15e] enable with-storage-disk now that we have parted1.8
  * [3942b25] start libvirtd by default

 -- Guido Guenther <agx@sigxcpu.org>  Fri, 27 Jun 2008 10:06:00 +0200

libvirt (0.4.2-6) unstable; urgency=low

  * reenable open-iscsi support  - thanks to to the open-iscsi
    maintainers for fixing this up
  * build a libvirt0-dbg package
  * register documentation with doc-base  (Closes: #480294) - thanks to
    Tzafrir Cohen for the patch
  * control: fix typo
  * README.Debian: explain debugging

 -- Guido Guenther <agx@sigxcpu.org>  Thu, 15 May 2008 18:04:20 +0200

libvirt (0.4.2-5) unstable; urgency=low

  * no need to depend on python-all-dev we only build an extension for
    the current python version

 -- Guido Guenther <agx@sigxcpu.org>  Tue, 22 Apr 2008 11:26:13 +0200

libvirt (0.4.2-4) unstable; urgency=low

  * only build-dep on qemu on architectures that have it  
    (Closes: #476290)
  * the packages containing the daemon should suggest polkit

 -- Guido Guenther <agx@sigxcpu.org>  Fri, 18 Apr 2008 10:41:38 +0200

libvirt (0.4.2-3) unstable; urgency=low

  * drop the {build-,}dependency on open-iscsi too 
  * suggest policykit

 -- Guido Guenther <agx@sigxcpu.org>  Mon, 14 Apr 2008 15:27:20 +0200

libvirt (0.4.2-2) unstable; urgency=low

  * disable the iscsi storage backend until #423368 is fixed in unstable
  * disable polkit authentication by default so the libvirt stays accessible
    for members of the libvirt group

 -- Guido Guenther <agx@sigxcpu.org>  Mon, 14 Apr 2008 14:20:23 +0200

libvirt (0.4.2-1) unstable; urgency=low

  * drop no-mac.diff - applied upstream
  * no need to explicitly link against libpthread
  * always enable debugging
  * add Homepage URL
  * add Vcs-{Git,Browser} fields
  * symlink devhelp docs
  * enable policy kit

 -- Guido Guenther <agx@sigxcpu.org>  Fri, 11 Apr 2008 17:54:06 +0200

libvirt (0.4.1-1) experimental; urgency=low

  * new upstream version
       * Xen 3.2 fixes
       * storage pool support
  * partition based storage pools are disabled, since this needs parted 1.8
    which is only in experimental
  * update patches for new upstream release
       * boot-dev-error.diff - applied upstream
       * qemu-parse-error.diff - applied upstream
       * qemu-path.diff - adjust to new hypervisor detection code
       * rediff the rest
  * new patches:
       * no-mac.diff: don't set mac address on tun device since it breaks kvm
  * bump shlibs version 

 -- Guido Guenther <agx@sigxcpu.org>  Fri, 07 Mar 2008 10:17:21 +0100

libvirt (0.4.0-6) unstable; urgency=low

  * depend on libxen-dev (Closes:#467598)
  * allow members of the libvirt group to manage virtual machines

 -- Guido Guenther <agx@sigxcpu.org>  Sun, 02 Mar 2008 16:11:49 +0100

libvirt (0.4.0-5) unstable; urgency=low

  * thanks to the xen maintainers Debian now has a working libxen-dev, so
    enable xen support in the default build (Closes: #453826)
  * recommend netcat-openbsd for unix domain socket support (Closes: #453627)
  * README.Debian: document necessary xend options
  * fix spelling of Python 

 -- Guido Guenther <agx@sigxcpu.org>  Wed, 20 Feb 2008 11:14:22 +0100

libvirt (0.4.0-4) unstable; urgency=low

  * don't segfault on broken boot device configuration (Closes: #463686)
  * don't segfault due to missing errorhandling in the XML parsing code

 -- Guido Guenther <agx@sigxcpu.org>  Tue, 05 Feb 2008 13:12:54 +0100

libvirt (0.4.0-3) unstable; urgency=low

  * add and remove the libvirt group for the socket
  * be a bit more verbose on libvirtd reload
  * depend on adduser since we add the libvirt user
  * don't restart libvirtd on upgrades since it kills running qemus
  * enable debugging via DEB_BUILD_OPTS

 -- Guido Guenther <agx@sigxcpu.org>  Sun, 03 Feb 2008 14:21:46 +0100

libvirt (0.4.0-2) unstable; urgency=low

  * libvirt-bin.init: fix the reload target
  * add configuration examples

 -- Guido Guenther <agx@sigxcpu.org>  Sat, 15 Dec 2007 18:59:11 +0100

libvirt (0.4.0-1) unstable; urgency=low

  * new upstream version
  * enable sasl support
  * leave policykit support disabled since it's not in unstable yet
  * bump shlibs version
  * remove CVS metadata
  * rediff patches
  * libvirtd-bin.init: libvirtd supports reload

 -- Guido Guenther <agx@sigxcpu.org>  Fri, 21 Dec 2007 16:49:13 +0100

libvirt (0.3.3-6) unstable; urgency=low

  * don't include precompiled examples in the doc package (Closes: #456825)
  * remove RHism from manpage (Closes: #455859)
  * bump standards version

 -- Guido Guenther <agx@sigxcpu.org>  Wed, 19 Dec 2007 13:45:58 +0100

libvirt (0.3.3-5.xen0) unstable; urgency=low

  * rebuild with xen support

 -- Guido Guenther <agx@sigxcpu.org>  Tue, 08 Jan 2008 11:00:24 +0100

libvirt (0.3.3-5) unstable; urgency=low

  * make libs match overrides
  * move to team maintenance
  * suggest dnsmasq and bridge-utils for qemu networking
  * remove stale PID files

 -- Guido Guenther <agx@sigxcpu.org>  Thu, 13 Dec 2007 21:34:16 +0100

libvirt (0.3.3-4.xen0) unstable; urgency=low

  * UNRELEASED
  * build with xen support
  * debian/control: we also support xen

 -- Guido Guenther <agx@sigxcpu.org>  Thu, 06 Dec 2007 15:43:03 +0100

libvirt (0.3.3-4) unstable; urgency=low

  * put packages into the proper sections
  * fix messed up Standards-Version (Closes: #453900)

 -- Guido Guenther <agx@sigxcpu.org>  Sun, 02 Dec 2007 14:50:11 +0100

libvirt (0.3.3-3.xen0) unstable; urgency=low

  * build with xen support - depend on our hacked up xen-utils for that

 --  Guido Guenther <agx@sigxcpu.org>  Sat, 01 Dec 2007 16:27:32 +0000

libvirt (0.3.3-3) unstable; urgency=low

  * add initscript to start libvirtd

 -- Guido Guenther <agx@sigxcpu.org>  Wed, 28 Nov 2007 10:30:29 +0100

libvirt (0.3.3-2) unstable; urgency=low

  * debian/copyright:
      * update FSF address
      * update upstream author and copyright information
  * install the virsh manpage
  * use binary:Version instead of Source-Version

 -- Guido Guenther <agx@sigxcpu.org>  Fri, 23 Nov 2007 22:31:26 +0100

libvirt (0.3.3-1) unstable; urgency=low

  * repackage for Debian (Closes: #384300)
  * enable avahi
  * build with qemu/kvm support
  * disable xen support until #402249 is fixed
  * disable qemu autonetwork for now, causes libvirtd to seqfault
  * fix path to kvm
  * switch off DH_VERBOSE
  * thanks to the Ubuntu maintainers for their work!

 -- Guido Guenther <agx@sigxcpu.org>  Fri, 23 Nov 2007 01:58:56 +0100

libvirt (0.3.3-0ubuntu1) hardy; urgency=low

  * New upstream release.
  * Update maintainer.

 -- Soren Hansen <soren@ubuntu.com>  Wed, 14 Nov 2007 23:09:33 +0100

libvirt (0.3.0-0ubuntu2) gutsy; urgency=low

  * Add lingnutls-dev Build-Dep.

 -- Fabio M. Di Nitto <fabbione@ubuntu.com>  Mon, 16 Jul 2007 12:10:41 +0200

libvirt (0.3.0-0ubuntu1) gutsy; urgency=low

  * Import new upstram release that can actually build on xen-3.1.

 -- Fabio M. Di Nitto <fabbione@ubuntu.com>  Mon, 16 Jul 2007 10:23:04 +0200

libvirt (0.2.2-0ubuntu1) gutsy; urgency=low

  * Depends on libxen3.1-dev.

 -- Chuck Short <zulcss@ubuntu.com>  Fri, 13 Jul 2007 11:04:00 -0400

libvirt (0.2.2-0ubuntu0) gutsy; urgency=low

  * New upstream version.
  * Updated libvirt-bin.install, thanks to Marcelo Boveto Shima.

 -- Chuck Short <zulcss@ubuntu.com>  Sun, 24 Jun 2007 09:54:54 -0400

libvirt (0.1.8-0ubuntu2) feisty; urgency=low

  * Rebuild for python2.5 as the default python version.

 -- Matthias Klose <doko@ubuntu.com>  Fri, 12 Jan 2007 13:21:55 +0000

libvirt (0.1.8-0ubuntu1) feisty; urgency=low

  * Initial release

 -- Andrew Mitchell <ajmitch@ubuntu.com>  Mon, 23 Oct 2006 20:00:28 +1300
<|MERGE_RESOLUTION|>--- conflicted
+++ resolved
@@ -1,16 +1,4 @@
-<<<<<<< HEAD
-libvirt (0.9.2-7~bpo60+1) squeeze-backports; urgency=low
-
-  * Rebuild for squeeze-backports.
-  * Remaining changes
-      * use python-central on squeeze
-
- -- Guido Günther <agx@sigxcpu.org>  Thu, 14 Jul 2011 18:43:41 +0200
-
-libvirt (0.9.2-7) unstable; urgency=low
-=======
 libvirt (0.9.6-1) unstable; urgency=low
->>>>>>> 0902e141
 
   * [828e4e3] New upstream version 0.9.6
   * [59404f4] Use versioned X-Python-Version
@@ -111,6 +99,21 @@
   * [248bc3f] Rediff remaining patches
 
  -- Guido Günther <agx@sigxcpu.org>  Sun, 10 Jul 2011 19:43:05 +0200
+
+libvirt (0.9.2-7~bpo60+1) squeeze-backports; urgency=low
+
+  * Rebuild for squeeze-backports.
+  * Remaining changes
+      * use python-central on squeeze
+
+ -- Guido Günther <agx@sigxcpu.org>  Thu, 14 Jul 2011 18:43:41 +0200
+
+libvirt (0.9.2-7) unstable; urgency=low
+
+  * [9c99f46] CVE-2011-2511: Fix integer overflow in VirDomainGetVcpus. Patch
+    taken verbatim from upstream's git. (Closes: #633630)
+
+ -- Guido Günther <agx@sigxcpu.org>  Tue, 12 Jul 2011 15:07:39 +0200
 
 libvirt (0.9.2-6) unstable; urgency=low
 
