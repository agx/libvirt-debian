<<<<<<< HEAD
libvirt (1.2.9-8~bpo70+1) wheezy-backports; urgency=medium

  * Rebuild for wheezy-backports.
  * Remaining changes:
    * [b46b754] Drop sheepdog support not available in Wheezy
    * [31a2113] Use libnl1 since libnetcf1 is linked against libnl1 in Wheezy.
      Also make sure we don't pickup up libnetcf-dev using libnl3.
    * [c5a59dd] Drop version in polkit-1 dependency.  This reintroduces
      CVE-2013-4311 since we don't have a recent enough polkit-1 in wheezy.
    * [4db6aaa] Disable xenlight support not available in wheezy
    * [773a305] Allow backported versions of dh-systemd
    * [314c4aa] Use libgcrpt/gnutls versions from wheezy

 -- Guido Günther <agx@sigxcpu.org>  Sat, 24 Jan 2015 10:28:04 +0100
=======
libvirt (1.2.9-9) unstable; urgency=medium

  * [4c14b83] qemu: Don't try to parse -help for new QEMU.
    Closes: #777138, #775773
    Thanks to Mathieu Malaterre for the debugging
  * [1addae5] Force capability refresh on upgrades. This makes sure we
    refresh the capabilities at least once when upgrading from Wheezy.
    (Closes: #731815)

 -- Guido Günther <agx@sigxcpu.org>  Fri, 06 Feb 2015 15:40:21 +0100
>>>>>>> 1205a317

libvirt (1.2.9-8) unstable; urgency=medium

  * [885f33d] Fix CVE-2015-0236.
    Patches cherry-picked from upstream (Closes: #776065)

 -- Guido Günther <agx@sigxcpu.org>  Fri, 23 Jan 2015 19:01:40 +0100

libvirt (1.2.9-7~bpo70+1) wheezy-backports; urgency=medium

  [ Guido Günther ]
  * Rebuild for wheezy-backports.
  * Remaining changes:
    * [b46b754] Drop sheepdog support not available in Wheezy
    * [31a2113] Use libnl1 since libnetcf1 is linked against libnl1 in Wheezy.
      Also make sure we don't pickup up libnetcf-dev using libnl3.
    * [4ca4854] Make sure the cgroup update notice is also shown in backports
    * [c5a59dd] Drop version in polkit-1 dependency.  This reintroduces
      CVE-2013-4311 since we don't have a recent enough polkit-1 in wheezy.
    * [4db6aaa] Disable xenlight support not available in wheezy
    * [773a305] Allow backported versions of dh-systemd
    * [314c4aa] Use libgcrpt/gnutls versions from wheezy
  
 -- Guido Günther <agx@sigxcpu.org>  Tue, 30 Dec 2014 13:50:12 +0100

libvirt (1.2.9-7) unstable; urgency=medium

  * [d7df883] CVE-2014-8131: Fix possible deadlock and segfault in
    qemuConnectGetAllDomainStats()
    (Closes: #773858)
  * [d0085e0] qemu: bulk stats: Fix logic in monitor handling
  * [b5e081c] CVE-2014-8135: storage: fix crash caused by no check return
    before set close
    (Closes: #773855)
  * [a5452de] CVE-2014-8136: qemu: migration: Unlock vm on failed ACL check in
    protocol v2 APIs
    (Closes: #773856)
  * [5aaafc9] qemu: Fix crash in tunnelled migration (Closes: #773503)
  * [87b3713] lxc: Fix crash when using interface type 'direct'
    Thanks to Bastian Blank for the patch (Closes: #769600)
  * [17807c0] Document surprises on CPU microcode updates (Closes: #773706)
  * [66a3ca6] Install lock drivers (Closes: #773706)
  * [f6ffda7] vbox: fix a bug in _machineStateInactive (Closes: #770202)

 -- Guido Günther <agx@sigxcpu.org>  Wed, 24 Dec 2014 10:33:31 +0100

libvirt (1.2.9-6~bpo70+1) wheezy-backports; urgency=medium

  [ Guido Günther ]
  * Rebuild for wheezy-backports.
  * Remaining changes:
    * [b46b754] Drop sheepdog support not available in Wheezy
    * [31a2113] Use libnl1 since libnetcf1 is linked against libnl1 in Wheezy.
      Also make sure we don't pickup up libnetcf-dev using libnl3.
    * [c5a59dd] Drop version in polkit-1 dependency.
      This reintroduces CVE-2013-4311 since we don't have a recent enough
      polkit-1 in wheezy.
    * [4db6aaa] Disable xenlight support not available in wheezy
    * [773a305] Allow backported versions of dh-systemd
    * [314c4aa] Use libgcrpt/gnutls versions from wheezy

 -- Guido Günther <agx@sigxcpu.org>  Sun, 30 Nov 2014 18:55:29 +0100

libvirt (1.2.9-6) unstable; urgency=medium

  * [9779548] Add a python build-dependency for the docs build
    (Closes: #770775)

 -- Guido Günther <agx@sigxcpu.org>  Sun, 23 Nov 2014 18:47:42 +0100

libvirt (1.2.9-5) unstable; urgency=medium

  [ Guido Günther ]
  * [5c47e64] Pre-Depend on init-system-helpers.
    Thanks to intrigeri and Bastien ROUCARIES (Closes: #769551, #766362)
  * [9aa75f7] util: Prepare URI formatting for libxml2 >= 2.9.2
    (Closes: #769653)

  [ Ian Campbell ]
  * [bfe835f] Specify "pygrub" by default for libxl backend guests.
    Using an absolute path prevents libxl from providing the correct
    default. (Closes: #770485)

 -- Guido Günther <agx@sigxcpu.org>  Sun, 23 Nov 2014 14:57:13 +0100

libvirt (1.2.9-4) unstable; urgency=medium

  * [4cdad47] Allow backported versions of dh-systemd
  * [fb4bf47] Add suggests to libvirt-daemon-system to libvirt-daemon
    (Closes: #767343)
  * [e4f03ca] Check if the directories exist before removing them
    rmdir returns nonzero otherwise and this is more strict than just using
    || true. (Closes: #767672)
  * [030fd97] CVE-2014-7823: dumpxml: security hole with migratable flag
    (Closes: #769149)

 -- Guido Günther <agx@sigxcpu.org>  Wed, 12 Nov 2014 08:11:17 +0100

libvirt (1.2.9-3~bpo70+1) wheezy-backports; urgency=medium

  * Rebuild for wheezy-backports.
  * [773a305] Allow backported versions of dh-systemd
  * [314c4aa] Use libgcrpt/gnutls versions from wheezy
  * Remaining changes:
    * [b46b754] Drop sheepdog support not available in Wheezy
    * [31a2113] Use libnl1 since libnetcf1 is linked against libnl1 in Wheezy.
      Also make sure we don't pickup up libnetcf-dev using libnl3.
    * [c5a59dd] Drop version in polkit-1 dependency. This reintroduces
      CVE-2013-4311 since we don't have a recent enough polkit-1 in wheezy.
    * [4db6aaa] Disable xenlight support not available in wheezy
    * Revert switch from avahi to avahi-daemon in init script; fixes
      co-installability with avahi in wheezy.

 -- Guido Günther <agx@sigxcpu.org>  Tue, 28 Oct 2014 08:10:57 +0100

libvirt (1.2.9-3) unstable; urgency=medium

  * [28dd361] Remove obsolete conffiles in libvirt-bin too. Depending on the
    upgrade path they can belong to either libvirt-bin or
    libvirt-daemon-system. (Closes: #764679)
  * [de9dcf9] Move polkit rule to /u/s/polkit-1/rules.d/
    since /e/polkit-1 is for admin changes (Closes: #764826)
  * [114d777] Remove unused python files. We split out libvirt-python ages
    ago.
  * [3a06d85] Add rules for older policy kit (as in jessie/sid).
    Thanks to Török Edwin, Wolodja Wentland and Michael Biebl
    (Closes: #765346)

 -- Guido Günther <agx@sigxcpu.org>  Tue, 14 Oct 2014 18:34:38 +0200

libvirt (1.2.9-2) unstable; urgency=medium

  * Upload to unstable

 -- Guido Günther <agx@sigxcpu.org>  Fri, 10 Oct 2014 21:13:17 +0200

libvirt (1.2.9-1) experimental; urgency=medium

  * [2d120a7] New upstream version 1.2.9
  * [0f86acd] Rediff patches

 -- Guido Günther <agx@sigxcpu.org>  Thu, 02 Oct 2014 07:24:28 +0200

libvirt (1.2.9~rc2-1) experimental; urgency=medium

  * [8707039] New upstream version 1.2.9~rc2
  * [79ae3d2] Rework patches.
    Dropped
        qemu-remove-capabilities.....patch: applied upstream
  * [c64dc81] qemu: use systemd's TerminateMachine to kill all processes
    (Closes: #761521)

 -- Guido Günther <agx@sigxcpu.org>  Tue, 30 Sep 2014 20:47:46 +0200

libvirt (1.2.9~rc1-1) experimental; urgency=medium

  * [063cc84] New upstream version 1.2.9~rc1
  * [42079a5] Rework patches.
    Dropped
        security/CVE-2014-3633-....patch: applied upstream
  * [d72bb99] Bump symbol versions
  * [7359fcb] Add simple smoke test using the test:///default driver
  * [da11813] Use polkit instead of socket permissions.  As before membership
    in the libvirt group gives r/w access to all VMs.
  * [98cdfca] Allow for libvirt's socket activation. Now that we're using
    polkit by default having the rw socket mode 0777 is fine.

 -- Guido Günther <agx@sigxcpu.org>  Sun, 28 Sep 2014 10:59:28 +0200

libvirt (1.2.8-3) unstable; urgency=medium

  * [9e3d695] Don't ship the socket activation file until we switched to
    polkit and we can therefore ignore socket permissions. (Closes: #762606)
  * [a32e72e,4eb67f4] Clean up capabilities and possibly empty dirs
    (Closes: #761131)

 -- Guido Günther <agx@sigxcpu.org>  Thu, 25 Sep 2014 12:08:51 +0200

libvirt (1.2.8-2) unstable; urgency=medium

  * [7b0894e] Debianize virtlockd unit file
  * [2c522fd] Tag Debian specific patches as such
  * [e1e734b] CVE-2014-3633: qemu: blkiotune: Use correct definition when
    looking up disk. Thanks to Peter Krempa (Closes: #762203)

 -- Guido Günther <agx@sigxcpu.org>  Tue, 23 Sep 2014 08:53:01 +0200

libvirt (1.2.8-1) experimental; urgency=medium

  * [e55688b] New upstream version 1.2.8
    (Closes: #760510)
  * [daa5c92] New upstream version 1.2.8~rc2
  * [7f85d5e] Bump symbol versions
  * [ea29953] Rediff patches.
    Drop patches appplied upstream:
        Don-t-fail-qemu-driver-intialization-if-we-can-t-det.patch
        Include-param.h-on-kFreeBSD.patch
        Make-uri-command-a-bit-more-prominent.patch
  * [4633967] Verify tarball signature

 -- Guido Günther <agx@sigxcpu.org>  Fri, 05 Sep 2014 19:56:50 +0200

libvirt (1.2.7-11) unstable; urgency=medium

  * [6534478] Check status in a systemd 208 compatible way
    systemd 204 returned 0 when trying to reload a not running service but
    208 changed behaviour. So use status instead of is-enabled.
    Thanks to Neutron Soutmun for his feedback (Closes: #758688)

 -- Guido Günther <agx@sigxcpu.org>  Sun, 24 Aug 2014 10:54:26 +0200

libvirt (1.2.7-10) unstable; urgency=medium

  * [d319f15] Only reexec virtlockd if enabled (Closes: #758688)

 -- Guido Günther <agx@sigxcpu.org>  Thu, 21 Aug 2014 16:34:36 +0200

libvirt (1.2.7-9) unstable; urgency=medium

  * [1c2c5ee] Don't let dh_systemd_start guess the package to act on
    (Closes: #758552)
  * [ab79901] Don't restart libvirt-guests when using systemd so it's
    consistent with sysvinit. We'd restart VMs on package upgrads otherwise.

 -- Guido Günther <agx@sigxcpu.org>  Tue, 19 Aug 2014 09:59:47 +0200

libvirt (1.2.7-8) unstable; urgency=medium

  * [d98aa3b] Fix wrong relation in preinst.
    Thanks to Laurent Bigonville (Closes: #758136)

 -- Guido Günther <agx@sigxcpu.org>  Thu, 14 Aug 2014 21:06:45 +0200

libvirt (1.2.7-7) unstable; urgency=medium

  * [42dbd16] Skip more linux specific stuff on kFreeBSD
  * [a2ff23f] Don't restart virtlockd on upgrade virtlockd must be reloaded so
    it reexecs itself. (Closes: #757453)
  * [4914adc] Use symlinks for upstream changelog.  This safes 1.9M per
    package
  * [3583f4b] Don't fail qemu driver intialization if we can't determine
    hugepage size.  Thanks to a lot to Jamie Heilman for testing it
    (Closes: #757609)
  * [3b23724] Make 'uri' command a bit more prominent. (Closes: #688778)
  * [63e7e51] Also stop libvirt-bin in libvirt-bin's preinst.
    When libvirt-daemon-system's preinst runs the new libvirt-bin might
    already be unpacked and therefore the libvirt-bin service file already
    gone. So additionally stop libvirt-bin in libvirt-bin's preinst.
    (Closes: #757952)

 -- Guido Günther <agx@sigxcpu.org>  Wed, 13 Aug 2014 21:50:07 +0200

libvirt (1.2.7-6) unstable; urgency=medium

  * [5e39138] Don't provide libvirt-bin via LSB headers.
    This avoids a conflict when /e/i/libvirt-bin and /e/i/libvirtd
    are around at the same time during dpkg's configure phase and
    both init scripts Provide: libvirt-bin.
    (Closes: #757330)

 -- Guido Günther <agx@sigxcpu.org>  Fri, 08 Aug 2014 17:58:36 +0200

libvirt (1.2.7-5) unstable; urgency=medium

  * [06d457c] Bump comparison version so this applies to current failed
    upgrades too.
  * [bdae16d] Remove another obsolete conffile (Closes: #757332)
  * [2f486c5] Don't try to stop libvirt-bin if it's already gone
    (Closes: #757407)
  * [a9643a0] Remove another obsolete conffile (Closes: #757332)

 -- Guido Günther <agx@sigxcpu.org>  Thu, 07 Aug 2014 23:21:39 +0200

libvirt (1.2.7-4) unstable; urgency=medium

  * [5e71896] Move networking configuration to libvirt-daemon-system too
  * [32eea48] Remove left over empty directory
  * [b3a2735] Also purge libvirt-bin.service on new installations.
    The old service file was in libvirt-bin so we need to remove it when
    libvirt-daemon-service is first installed (as we did before when
    the whole code was in the postinst).
    Thanks to Laurent Bigonville for the analysis (Closes: #757293)

 -- Guido Günther <agx@sigxcpu.org>  Thu, 07 Aug 2014 10:57:53 +0200

libvirt (1.2.7-3) unstable; urgency=medium

  * Upload to unstable
  * [f634d53] Don't try to install qemu configuration on kFreeBSD.
    QEMU support on kFreeBSD support is currently disabled due to test
    failures.

 -- Guido Günther <agx@sigxcpu.org>  Wed, 06 Aug 2014 20:28:05 +0200

libvirt (1.2.7-2) experimental; urgency=medium

  * [ebfec9b] Don't try to install lxc.conf on kFreeBSD.
    Another kFreeBSD build fix

 -- Guido Günther <agx@sigxcpu.org>  Mon, 04 Aug 2014 14:10:57 +0200

libvirt (1.2.7-1) experimental; urgency=medium

  * [65e69d3] New upstream version 1.2.7
  * [d615910] Don't try to install virt-login-shell on non-linux.
    It's LXC only. This fixes the build failure on kFreeBSD.

 -- Guido Günther <agx@sigxcpu.org>  Sun, 03 Aug 2014 19:20:26 +0200

libvirt (1.2.7~rc2-1) experimental; urgency=medium

  [ Guido Günther ]
  * [16575d9] New upstream version 1.2.7~rc2
  * [bc785a7] Drop left over libvirt-bin references.
    Fixes more leftovers of #730604.
  * [ca64c62] Rediff patches
  * [998e7d4] Update symbols file
  * [06cf7b4] Make sure libvirt-bin versioned dependencies are recent enough

  [ Laurent Bigonville ]
  * [daf46fe] Stop the daemon in the preinst script instead of the postinst
    one when renaming the .service file as it now contains the
   "Restart=on-failure" option and blindly killing the daemon is not working
   anymore.  This completes the fix for #730604

 -- Guido Günther <agx@sigxcpu.org>  Fri, 01 Aug 2014 10:52:57 +0200

libvirt (1.2.6-2) experimental; urgency=medium

  * [501afad] Update copyright information

 -- Guido Günther <agx@sigxcpu.org>  Tue, 29 Jul 2014 08:55:26 +0200

libvirt (1.2.6-1) experimental; urgency=medium

  [ Laurent Bigonville ]
  * [4c4977e,87fc2db] Rename libvirt-bin.service back to libvirtd.service
    and use symlink or Alias= instead. This is what upstream uses.
    (Closes: #730604)

  [ Guido Günther ]
  * Upload to experimental
  * [9321997] Drop build-dep on hal-dev too (Closes: #710195)
  * [899c1d3] New upstream version 1.2.5
  * [34d54b9] Refresh patches.
    Dropped, fixed upstream:
       LSN-2014-0003-Don-t-expand-entities-when-parsing-XML.patch
  * [12e5468] Update symbols file
  * [8ae2cf5] Depend on gnutls/gcrypt explicitly (Closes: #753121)
  * [8881fe5] Recommend iproute2 instead of iproute (Closes: #753713)
  * [ab710a4] New upstream version 1.2.6
  * [a23d7fc] Rediff patches
  * [e6c037b] Bump symbol versions
  * [7ca6a8a] Split out daemon configuration (Closes: #679074)
  * [60ec538] Cleanup old conffile (Closes: #748720)
  * [cc59dd4] Provide build and packager information (Closes: #753306)
  * [74baa7e] Use sensible-editor as fallback.
    Based on a patch by Dmitry Smirnov (Closes: #594444)

 -- Guido Günther <agx@sigxcpu.org>  Tue, 22 Jul 2014 22:33:51 +0200

libvirt (1.2.4-3) unstable; urgency=medium

  * [b0b7359] Don't pretend kFreeBSD supports linux only features.  So far we
    worked around missing kFreeBSD features by creating empty dirs this looks
    bad on the target systems and makes us maintain things in debian rules and
    *.install. Explicitly invoke dh_install in debian/rules instead.
    Closes: #747658

 -- Guido Günther <agx@sigxcpu.org>  Sat, 10 May 2014 22:23:06 +0200

libvirt (1.2.4-2) unstable; urgency=medium

  * [8bcbf97] Only linux has apparmor (Closes: #747565)
  * [0fa7624] Disable tests requiring filesystem attributes since they seem to
    fail on the buildd (Closes: #747565)

 -- Guido Günther <agx@sigxcpu.org>  Sat, 10 May 2014 15:38:57 +0200

libvirt (1.2.4-1~bpo70+1.1) wheezy-backports; urgency=medium

  * Non-maintainer upload.
  * Revert switch from avahi to avahi-daemon in init script; fixes
    co-installability with avahi in wheezy.

 -- Julien Cristau <jcristau@debian.org>  Sun, 24 Aug 2014 15:02:36 -0700

libvirt (1.2.4-1~bpo70+1) wheezy-backports; urgency=medium

  * Rebuild for wheezy-backports.
  * Fixes LSN-2014-0003
  * Remaining chnages:
    * [b46b754] Drop sheepdog support not available in Wheezy
    * [31a2113] Use libnl1
      since libnetcf1 is linked against libnl1 in Wheezy. Also make sure we
      don't pickup up libnetcf-dev using libnl3.
    * [c5a59dd] Drop version in polkit-1 dependency.
      This reintroduces CVE-2013-4311 since we don't have a recent enough
      polkit-1 in wheezy.
    * [4db6aaa] Disable xenlight support not available in wheezy

 -- Guido Günther <agx@sigxcpu.org>  Tue, 06 May 2014 14:12:38 +0200

libvirt (1.2.4-1) unstable; urgency=medium

  * [b38846c] New upstream version 1.2.4
  * [f8d48c5] Drop.
        tests-Only-use-privileged-mode-if-Qemu-user-and-grou.patch
    applied upstream
  * [8388a28] Disable hal on all architectures (Closes: #710195)
  * [726b0bb] LSN-2014-0003: Don't expand entities when parsing XML

 -- Guido Günther <agx@sigxcpu.org>  Mon, 05 May 2014 10:59:18 +0200

libvirt (1.2.4~rc2-1) experimental; urgency=medium

  * [1190eb8] New upstream version 1.2.4~rc2
  * [382f71a] Bump symbol versions
  * [278d3b6] Rebase patches.
    Dropped
        libvirt-guests-avoid-bashism.patch
        tests-Don-t-crash-when-creating-the-config-object-fa.patch
    fixed upstream
    Modified:
        tests-Only-use-privileged-mode-if-Qemu-user-and-grou.patch
    to better suite upstream.
  * [057fc1d] Add more build-deps so we can run more test during "make check"
  * [7f310c8] More verbose test output
  * [5be4d5e] Include bug-presubj to request some more data on bug reports.
  * [6bd3b3e] Stab at a build fix for kFreeBSD

 -- Guido Günther <agx@sigxcpu.org>  Sat, 03 May 2014 14:08:24 +0200

libvirt (1.2.3-1) experimental; urgency=medium

  * [aa5cd19] /etc/init.d/libvirt-guests: source /lib/lsb/init-function.
    This make sure we redirect calls to systemctl correctly
    Thanks to Laurent Bigonville (Closes: #739082)
  * [9be0bf9] Remove old restart handling code from postinst.
    This brings the dh_installinit calls in line with the dh_systemd_start
    calls.
    Thanks to Laurent Bigonville (Closes: #739096)
  * [9c408f9] New upstream version 1.2.2. Fixes CVE-2013-6456
    (Closes: #741276, #732394)
  * [e2f0077] Bump symbols versions
  * [c7bf776] Update patches.
    Dropped
      xen-fix-parsing-xend-http-response.patch - applied upstream
  * [cca8c1e] New upstream version 1.2.3
  * [11ad777] New patch Skip-vircgrouptest.patch.
    Skip vircgrouptest since the sys emulating code isn't complete and fails
    in our /sys free chroot.
  * [448ab8c] Build-depend on libsystemd-daemon-dev on linux
  * [66f2a93] Refresh patches
  * [3038786] Fix test failures
  * [bbed2fd] Depend on libattr1-dev for selinux tests
  * [659fc63] Bump symbol versions
  * [618b64f] Adjust systemd installation to upstream changes
  * [1850e36] Bump standards version
  * [e934847] libvirt-guests: avoid bashism

 -- Guido Günther <agx@sigxcpu.org>  Mon, 07 Apr 2014 12:15:02 +0200

libvirt (1.2.1-2) unstable; urgency=medium

  * [e936a7e] Document libvirt user capabilities
  * [94096c9] xen: fix parsing xend http response.  This unbreaks xen on
    wheezy.
    Thanks to Jim Fehlig
  * [fb06860] Install virt-aa-helper for apparmor

 -- Guido Günther <agx@sigxcpu.org>  Wed, 29 Jan 2014 07:42:22 +0100

libvirt (1.2.1-1~bpo70+1) wheezy-backports; urgency=medium

  * Rebuild for wheezy-backports.
  * Remaining changes:
    - [31a2113] Use libnl1 since libnetcf1 is linked against libnl1 in Wheezy.
      Also make sure we don't pickup up libnetcf-dev using libnl3.
    - [4ca4854] Make sure the cgroup update notice is also shown in backports
    - [c5a59dd] Drop version in polkit-1 dependency. This reintroduces
      CVE-2013-4311 since we don't have a recent enough polkit-1 in wheezy.
    - [4db6aaa] Disable xenlight support not available in wheezy

 -- Guido Günther <agx@sigxcpu.org>  Sat, 18 Jan 2014 17:42:03 +0100

libvirt (1.2.1-1) unstable; urgency=medium

  * Upload to unstable
  * [22e83d7] New upstream version 1.2.1.
    Fixes CVE-2014-0028, CVE-2014-1447, CVE-2013-6457
    (Closes: #735676)

 -- Guido Günther <agx@sigxcpu.org>  Fri, 17 Jan 2014 06:16:29 +0100

libvirt (1.2.1~rc2-1) experimental; urgency=medium

  * [e559e92] libvirt-bin.init: Fix typo in path when checking for systemd
  * [fef0f8f] New upstream version 1.2.1~rc2
  * [caf3c45] Rediff patches

 -- Guido Günther <agx@sigxcpu.org>  Tue, 14 Jan 2014 11:21:55 +0100

libvirt (1.2.1~rc1-1) experimental; urgency=medium

  [ Laurent Bigonville ]
  * [f6b0feb] Pass --with-selinux-mount=/sys/fs/selinux to ./configure.
    The buildd are not running selinux and this make the auto-detection code
    defaults to /selinux which is actually not existing anymore in sid.
    This complete the fix for SELinux support.

  [ Guido Günther ]
  * Upload to experimental
  * [20d9129] Enable parallel build support.
    Thanks to Felix Geyer for pointing this out
  * [0d0590e] New upstream version 1.2.1~rc1. Fixes CVE-2013-6458
    (Closes: #734556)
  * [a3f978b] Bump symbol versions
  * [0a6a276] Rediff patches.
    Dropped (fixed upstream):
      security-fix-crash-in-lxcDomainGetMemoryParameters.patch
      security-fix-crash-in-lxcDomainSetMemoryParameters.patch
  * [3061b11] Build with apparmor support.
    Note that this isn't enough to run with apparmor support since the
    profiles will need more work but it makes testing this a lot simpler.
    This is heavily based on a patch by Felix Geyer.
    See: #725144

 -- Guido Günther <agx@sigxcpu.org>  Thu, 09 Jan 2014 08:23:57 +0100

libvirt (1.2.0-2) unstable; urgency=medium

  [ Guido Günther ]
  * [949fae6] Suggest systemd since it improves thinks like e.g. cgroup
    handling
  * [96f9aae] Make mounted cgroups configurable via /etc/default/libvirt-bin
    and check for memory cgroup on kernel command line. (Closes: #732666)
  * [ce356fe] Really remove "memory" from default mount list. Thanks to phep
    <phep-lists@teletopie.net>

  [ Laurent Bigonville ]
  * [13052e4] Enable selinux driver (Closes: #688179)
  * [a00df46] Switch LSB dependencies to avahi-daemon since only the later
    exists as native systemd service. (Closes: #731612)

 -- Guido Günther <agx@sigxcpu.org>  Wed, 01 Jan 2014 20:24:37 +0100

libvirt (1.2.0-1) unstable; urgency=medium

  * Upload to unstable
  * [230609e] Depend on kmod instead of module-init-tools (Closes: #731451)
  * [affb1ce] New upstream version 1.2.0
  * [e9de7b2] Fix crashes in lxcDomain{S,G}etMemoryParameters.
    This fixes CVE-2013-6436

 -- Guido Günther <agx@sigxcpu.org>  Wed, 18 Dec 2013 08:18:48 +0100

libvirt (1.2.0~rc2-1) experimental; urgency=low

  * [8bfdc7f] New upstream version 1.2.0~rc2
  * [56d17d0] Bump symbol versions
  * [288778f] Drop atomic-pthread-link-fix.  Fixed upstream.
  * [c8151f5] Rediff patches
  * [dd5ae42] Drop python-libvirt.  Python bindings were split out of
    libvirt's git into libvirt-python.
  * [bafc3d6] Install API files into dev package.  These are needed by the
    python bindings

 -- Guido Günther <agx@sigxcpu.org>  Mon, 02 Dec 2013 21:31:31 +0100

libvirt (1.1.4-2~bpo70+1) wheezy-backports; urgency=low

  * [b46b754] Drop sheepdog support not available in Wheezy
  * [31a2113] Use libnl1 since libnetcf1 is linked against libnl1 in Wheezy.
    Also make sure we don't pickup up libnetcf-dev using libnl3.
  * [4ca4854] Make sure the cgroup update notice is also shown in backports
  * [c5a59dd] Drop version in polkit-1 dependency. This reintroduces
    CVE-2013-4311 since we don't have a recent enough polkit-1 in wheezy.
  * [4db6aaa] Disable xenlight support not available in wheezy

 -- Guido Günther <agx@sigxcpu.org>  Fri, 06 Dec 2013 11:33:57 +0100

libvirt (1.1.4-2) unstable; urgency=low

  * [78cadf5] Rados storage backend needs --with-storage-rbd not
    --with-storage-rados
  * [a384975] Explicitly disable phyp support so we can enable libssh2 uri
    support.
  * [9d8f3c5] Check correct dirs for existence (Closes: #729331)
  * [1ede11d] Document new cgroup rrequirements (Closes: #707201)
  * Acknowledge NMU, Thanks Julien Cristau (Closes: #730345)

 -- Guido Günther <agx@sigxcpu.org>  Sun, 01 Dec 2013 19:56:25 +0100

libvirt (1.1.4-1.1) unstable; urgency=high

  * Non-maintainer upload.
  * Fix linking when using pthread atomic ops, such as on armel.
  * Disable silent build rules.

 -- Julien Cristau <jcristau@debian.org>  Sun, 24 Nov 2013 12:27:18 +0100

libvirt (1.1.4-1) unstable; urgency=low

  * Upload to unstable
  * [54c6758] New upstream version 1.1.4

 -- Guido Günther <agx@sigxcpu.org>  Mon, 04 Nov 2013 07:05:45 +0100

libvirt (1.1.4~rc2-1) experimental; urgency=low

  * [b56f727] Add option to mount cgroups during daemon start.  The init
    script can mount each control group to a different mount point during
    prior to starting libvirt bin. This allows running qemu and lxc guests
    together without using systemd.
    Thanks to Manuel VIVES (Closes: #725261)
  * [e044f56] New upstream version 1.1.4~rc2 (Closes: #727101)
  * [d046906] Update symbols file
  * [6a8cd2d] Update patches
  * [ac24680] Lower policykit-1 build-dep since CVE-2013-4288 was fixed in
    unstable by patching policykit instead of moving the new upstream version
    from unstable.

 -- Guido Günther <agx@sigxcpu.org>  Sun, 03 Nov 2013 11:44:18 +0100

libvirt (1.1.3-2) experimental; urgency=low

  * [63167cd] Enable libxl (Closes: #698093)
  * [c7747b0] Enable rados block device support
  * [6aa2998] Build against fuse for lxc fuse support
  * [a2a1a74] Don't fail chmod/chdir if a file doesn't exist.  We don't use -f
    since we want to detect other errors (ro filesystem, etc.)
    (Closes: #726203)

 -- Guido Günther <agx@sigxcpu.org>  Mon, 14 Oct 2013 12:22:13 +0200

libvirt (1.1.3-1) experimental; urgency=low

  * [6ec841f] New upstream version 1.1.3
  * [3721380] Drop Add-check-aclperms.pl.patch applied upstream
  * [acc5263] Refresh patches

 -- Guido Günther <agx@sigxcpu.org>  Tue, 01 Oct 2013 13:22:11 +0200

libvirt (1.1.3~rc1-1) experimental; urgency=low

  * [1894ff0] Use libvirt-qemu as group for qemu-kvm related directories since
    this is the group we run the process with.
  * [adf14d0] Make sure qemu guest agent related directories are
    readable/writeable by the kvm process (Closes: #717406)
  * [b7c1b69] Explicitly enable sheepdog support we already set the configure
    params but didn't pass them on. Sheepdog support was enabled anyway due to
    ./configure autoprobing.
  * [85436a4] No need for gawk.  Awk isn't used in libvirt anymore and
    virt-pki-validate can cope with mawk. (Closes: #703380)
  * [20cacff] New upstream version 1.1.3~rc1
  * [fe3ccca] Drop patches fixed upstream.
        Fix-cgroups-when-all-are-mounted-on-sys-fs-cgroup.patch
        Fix-launching-of-VMs-on-when-only-logind-part-of-sys.patch
        Fix-make-check-not-finding-finding-the-libvirtd-lens.patch
        Parse-AM_LDFLAGS-to-driver-modules-too.patch
        virFileNBDDeviceAssociate-Avoid-use-of-uninitialized.patch
  * [da60777] Rediff patches
  * [d5e311a] Update symbols file
  * [634a67a] Depend on newer polkit. We want a pkcheck that supports the uid
    arg to address CVE-2013-4311
  * [7c5e09d] Add check-aclperms.pl missing from the dist tarball

 -- Guido Günther <agx@sigxcpu.org>  Thu, 26 Sep 2013 14:08:44 +0200

libvirt (1.1.2-3~bpo70+1) wheezy-backports; urgency=low

  * Rebuild for wheezy-backports.
  * [b46b754] Drop sheepdog support not available in Wheezy
  * [31a2113] Use libnl1 since libnetcf1 is linked against libnl1 in Wheezy.
    Also make sure we don't pickup up libnetcf-dev using libnl3.

 -- Guido Günther <agx@sigxcpu.org>  Tue, 17 Sep 2013 19:05:57 +0200

libvirt (1.1.2-3) unstable; urgency=low

  * [d7b6d7a] Cherry-pick cgroup related fixes from upstream trunk.
    (a48838ad2e36c124229b6faaf6e24284810e3802 and
    f0b6d8d472de3c1bf3ade24e07df7c6d02075b77).
    Thanks to Laurent Biognville for chasing this and Daniel P. Berrange for
    the actual fixes.
    (Closes: #721979)

 -- Guido Günther <agx@sigxcpu.org>  Thu, 12 Sep 2013 16:15:31 +0200

libvirt (1.1.2-2) unstable; urgency=low

  * [f5f3818] virFileNBDDeviceAssociate: Avoid use of uninitialized variable.
    This fixes CVE-2013-4297.
    Thanks to Michal Privoznik

 -- Guido Günther <agx@sigxcpu.org>  Mon, 09 Sep 2013 09:22:20 +0200

libvirt (1.1.2-1) unstable; urgency=low

  * [1fb0a76] Parse AM_LDFLAGS to driver modules too got get a RO got
    Thanks again lintian and lintian-maintainers!
  * [921150d] Bump standards version to 0.9.4
  * [7b8d517] New upstream version 1.1.2

 -- Guido Günther <agx@sigxcpu.org>  Mon, 02 Sep 2013 10:04:33 +0200

libvirt (1.1.2~rc2-1) experimental; urgency=low

  * [4db5aa3] Remove unneeded systemd targets.
    While it's nice to have them upstream for backward compat we can drop
    them in Debian already.
  * [b4a9eaf] New upstream version 1.1.2~rc2 (Closes: #721325)

 -- Guido Günther <agx@sigxcpu.org>  Fri, 30 Aug 2013 17:46:54 +0200

libvirt (1.1.2~rc1-1) experimental; urgency=low

  * [a3b140a] New upstream version 1.1.2~rc1 (Closes: #719533)
  * [6c162e3] Update patches:
    Drop virGetGroupList-always-include-the-primary-group.patch applied
    upstream.
  * [e6c12ec] Update symbols
  * [a3548ee] Drop versioned libaudit-dev dependency (Closes: #721172)
  * [1562bb3] Fix "make check" not finding finding the libvirtd lense

 -- Guido Günther <agx@sigxcpu.org>  Thu, 29 Aug 2013 20:22:10 +0200

libvirt (1.1.1-1) unstable; urgency=low

  * [58c2a29] New upstream version 1.1.1 (Closes: #15510, #715320)
  * [0a06224] Move directory creation form dh_auto_build to dh_auto_install
    since this isn't part of the building but the installing process.
  * [a1c747a] Update symbols
  * [90a1881] Update patches.
    Dropped patches fixed upstream
        CVE-2013-4153-qemu-Fix-double-free-of-returned-JSON-.patch
        CVE-2013-4154-qemu-Prevent-crash-of-libvirtd-without.patch
        Create-directory-for-lease-files-if-it-s-missing.patch
        Fix-crash-when-multiple-event-callbacks-were-registe.patch
  * [1308542] virGetGroupList: always include the primary group
    otherwise we're lacking the group to access /dev/kvm

 -- Guido Günther <agx@sigxcpu.org>  Mon, 05 Aug 2013 11:31:05 +0200

libvirt (1.1.0-4) unstable; urgency=low

  * [22913a0] Skip tests on all architectures except for i386 and amd64 as we
    did with cdbs
  * [23a28f2] CVE-2013-4153: qemu: Fix double free of returned JSON array in
    qemuAgentGetVCPUs() Thanks to Peter Krempa (Closes: #717354)
  * [85b5fda] CVE-2013-4154: qemu: Prevent crash of libvirtd without guest
    agent configuration.  Thanks to Alex Jia (Closes: #717355)

 -- Guido Günther <agx@sigxcpu.org>  Sat, 20 Jul 2013 09:58:29 +0200

libvirt (1.1.0-3) unstable; urgency=low

  * [3a2a899] Create directory for lease files if it's missing
    (Closes: #715200)
  * [000df64] Don't assume EXAMPLES_DIR exists as seen on the autobuilders
    (Closes: #717059)
  * [8369f65] Fix crash when multiple event callbacks were registered.
    CVE-2013-2230. Thanks to Ján Tomko (Closes: #715559)

 -- Guido Günther <agx@sigxcpu.org>  Tue, 16 Jul 2013 16:03:40 +0200

libvirt (1.1.0-2) unstable; urgency=low

  * [ac2fb88] Create /var/lib/libvirt/qemu/channel/target (Closes: #712179)
  * [54deab3] Switch to dh
  * [642e1f9] Set LD_PRELOAD empty (Closes: #714515)

 -- Guido Günther <agx@sigxcpu.org>  Tue, 09 Jul 2013 15:51:16 +0200

libvirt (1.1.0-1) unstable; urgency=low

  [ Guido Günther ]
  * [f0c8ed9] Remove now unused DM-Upload-Allowed
  * [aff716e] Depend on newer libnetcf1 that has a proper symbols file so we
    can drop the explicit libnetcf1 dependency in libvirt-bin
    (Closes: #712073)
  * [985164b] New upstream version 1.1.0. Addresses CVE-2013-2218.
    (Closes: #714699)
  * [390c5bd] Update symbols file
  * [9854fa9] Rebase patches
  * [9f9bb30] Move renaming of the service files prior to the dh_systemd_*
    helpers so they pick up the right service name.

  [ Michael Stapelberg ]
  * [5978fc0] switch to dh-systemd for proper systemd maintscripts
    (Closes: #714197)

 -- Guido Günther <agx@sigxcpu.org>  Tue, 02 Jul 2013 22:40:05 +0200

libvirt (1.0.6-1) unstable; urgency=low

  * [d233204] Make sure qemu.conf isn't world readable by default
    since the user might add passwords to it. (Closes: #710537)
  * [3a2c75c] New upstream version 1.0.6
  * [792d607] Update symbols
  * [7921e44] Update patches:
     Changed patches.
        Debianize-libvirt-guests.patch adjuste to upstream changes
     Dropped patches (applied upstream):
        Add-sanitytest.py.patch
        Fixup-rpcgen-code-on-kFreeBSD-too.patch
        Make-detect_scsi_host_caps-a-function-on-all-archite.patch
        daemon-fix-leak-after-listing-all-volumes.patch
        virInitctlRequest-Don-t-hardcode-384-bytes-size.patch
        virthreadpthread-don-t-try-to-cast-pthread_t-to-void.patch

 -- Guido Günther <agx@sigxcpu.org>  Thu, 06 Jun 2013 15:27:52 +0200

libvirt (1.0.5-3) unstable; urgency=low

  * Upload to unstable (Closes: #709216, #705205)
  * [037b674] daemon: fix leak after listing all volumes.
    Thanks to Ján Tomko (Closes: #708647)

 -- Guido Günther <agx@sigxcpu.org>  Wed, 29 May 2013 11:10:18 +0200

libvirt (1.0.5-2) experimental; urgency=low

  * [3686504] virInitctlRequest: Don't hardcode 384 bytes size
    another kFreeBSD build fix
  * [b47d706] Disable xen and vbox on all non-linux platforms
  * [031648a] Fixup rpcgen code on kFreeBSD too
  * [5154850] Make detect_scsi_host_caps a function on all architectures.
    Another kFreeBSD build fix

 -- Guido Günther <agx@sigxcpu.org>  Fri, 03 May 2013 10:42:38 +0200

libvirt (1.0.5-1) experimental; urgency=low

  * [c90d756] New upstream version 1.0.5
    Fixes a kFreeBSD build failure
  * [910e185] virthreadpthread: don't try to cast pthread_t to void*
    Fixes another build failure on kFreeBSD
  * [3f914e6] Add back sanitytest.py that got lost in the upstream tarball

 -- Guido Günther <agx@sigxcpu.org>  Thu, 02 May 2013 21:34:32 +0200

libvirt (1.0.5~rc1-1) experimental; urgency=low

  * [c2302f5] Dont' fail with aug-tools installed.
    Thanks; Manuel VIVES (Closes: #705528)
  * [60e9fd4] New upstream version 1.0.5~rc1
  * [2625e81] Update patches. Dropped.
        Add-sanitytest.py.patch
    applied upstream.
  * [f16f97d] Don't ship files for static linking
  * [77362d6] Update symbols

 -- Guido Günther <agx@sigxcpu.org>  Tue, 30 Apr 2013 15:35:01 +0200

libvirt (1.0.4-1) experimental; urgency=low

  * [ddd8c30] lxc: Init activeUsbHostdevs (Closes: #700267)
  * [95adca0] New upstream version 1.0.4
  * [237a6ca] Update symbols file

 -- Guido Günther <agx@sigxcpu.org>  Mon, 01 Apr 2013 14:25:22 +0200

libvirt (1.0.3-1) experimental; urgency=low

  * [38c4d9a] New upstream version 1.0.3
  * [4fa2cf2] Update patches.
    Dropped (fixed upstream)
        - Hook-log-the-exit-status-of-the-hook-not-256.patch
  * [ab5c109] Add sanitytest.py missing from the upstream tarball
  * [524cdb1] Properly remove libvirt-qemu group and user.
    Thanks to Adam D.  Barratt for noticing
  * [5dbabe0] Use "getent passwd" instead of the non existing "getent user"
    Thanks again to Adam D. Barratt
  * [f59b09c] Only add libvirt-qemu user to libvirt-qemu group once when the
    group gets created

 -- Guido Günther <agx@sigxcpu.org>  Fri, 08 Mar 2013 19:07:33 +0100

libvirt (1.0.3~rc2-1) experimental; urgency=low

  * [9afb984] Enable systemd services
  * [623674a] New upstream version 1.0.3~rc2
  * [e0bccfc] Update symbols
  * [7414d07] Refresh patches.
    Drop
        Fix-missing-error-constants-in-libvirt-python-module.patch
        complete-virterror-virerror-name-change.patch
    fixed upstream.
  * [bae2f7b] Hook log the exit status of the hook not 256
    (Closes: #701570)

 -- Guido Günther <agx@sigxcpu.org>  Fri, 01 Mar 2013 16:54:48 +0100

libvirt (1.0.2-3) experimental; urgency=low

  * [6270001] CVE-2013-1766: Use libvirt-qemu as group to run qemu/kvm
    instances.  This makes sure we don't chown files to groups possibly used
    by other programs. (Closes: #701649)

 -- Guido Günther <agx@sigxcpu.org>  Tue, 26 Feb 2013 09:32:59 +0100

libvirt (1.0.2-2) experimental; urgency=low

  * [7e3ee2f] Cherry-pick upstream fixes for Python bindings (Closes: #700077)

 -- Guido Günther <agx@sigxcpu.org>  Fri, 08 Feb 2013 14:04:08 +0100

libvirt (1.0.2-1) experimental; urgency=low

  * [7adf6b4] New upstream version 1.0.2
  * [1156772] Drop Don-t-fail-the-build-without-libcurl-and-esx.patch
    applied upstream
  * [5d66d5a] Rediff patches

 -- Guido Günther <agx@sigxcpu.org>  Wed, 30 Jan 2013 21:06:02 +0100

libvirt (1.0.2~rc1-1) experimental; urgency=low

  * [5ce607c] Make python-libvirt depend on the exact same libvirt0 version
    (Closes: #697852)
  * [9335bdd] New upstream version 1.0.2~rc1
  * [8af24a9] Dropped patch
       Define-SANLK_INQ_WAIT-if-missing-in-headers.patch - fixed upstream
  * [be521af] Update symbols
  * [47dbf6b] New patch Don-t-fail-the-build-without-libcurl-and-esx.patch
  * [9e52c7b] Install libvirt-lxc.so

 -- Guido Günther <agx@sigxcpu.org>  Mon, 28 Jan 2013 08:55:36 +0100

libvirt (1.0.1-4) experimental; urgency=low

  * [753d41c] Add epoch to libnetcf1 dependency (Closes: #697457)

 -- Guido Günther <agx@sigxcpu.org>  Mon, 07 Jan 2013 15:59:51 +0100

libvirt (1.0.1-3) experimental; urgency=low

  * [11f91ea] Make sure we build against sid's libaudit since libaudit0 and
    libaudit1 aren't coinstallable (see #697459).

 -- Guido Günther <agx@sigxcpu.org>  Sat, 05 Jan 2013 17:04:51 +0100

libvirt (1.0.1-2) experimental; urgency=low

  * [0019ff9] Pass WITH_AUDIT to configure (Closes: #688177)
  * [faf7972] Add epoch to libnetcf build dependency since both the usuable
    and unusable verion carry an epoch now (Closes: #697303)

 -- Guido Günther <agx@sigxcpu.org>  Thu, 03 Jan 2013 22:36:56 +0100

libvirt (1.0.1-1) experimental; urgency=low

  * [e722456] New upstream version 1.0.1
  * [dccead7] Update patches
  * [1384de7] Dropped patches.
      * Define-SANLK_INQ_WAIT-if-missing-in-headers.patch - fixed upstream

 -- Guido Günther <agx@sigxcpu.org>  Sun, 23 Dec 2012 12:28:01 +0100

libvirt (1.0.1~rc1-1) experimental; urgency=low

  * [dca42fb] Rely on DBus activation for hal (Closes: #694020)
  * [cbb8fd5] Disable firewalld since this would make us hard depend on DBus
  * [751c235] New upstream version 1.0.1~rc1
  * [f672206] Update patches
  * [a6fae3d] Define SANLK_INQ_WAIT if missing in headers
  * [50956c7] libvirt-guests init script moved
    for better systemd integration
  * [a05c9c7] Update symbols

 -- Guido Günther <agx@sigxcpu.org>  Thu, 13 Dec 2012 18:54:12 +0100

libvirt (1.0.0-1) experimental; urgency=low

  * [f5c8dae] New upstream version 1.0.0

 -- Guido Günther <agx@sigxcpu.org>  Tue, 06 Nov 2012 20:59:48 +0100

libvirt (1.0.0~rc3-1) experimental; urgency=low

  * [d3d06ad] New upstream version 1.0.0~rc3
  * [610ff5d] Drop Create-temporary-dir-for-socket.patch, applied upstream.

 -- Guido Günther <agx@sigxcpu.org>  Thu, 01 Nov 2012 21:59:41 +0100

libvirt (1.0.0~rc2-3) experimental; urgency=low

  * [55ec399] Don't try to configure systemtap support on architectures
    lacking support for it.

 -- Guido Günther <agx@sigxcpu.org>  Tue, 30 Oct 2012 13:28:50 +0100

libvirt (1.0.0~rc2-2) experimental; urgency=low

  * [a2dd93d] Adjust systemtap build-dependency to architectures that actually
    have it.

 -- Guido Günther <agx@sigxcpu.org>  Tue, 30 Oct 2012 07:21:19 +0100

libvirt (1.0.0~rc2-1) experimental; urgency=low

  * [2b79e3d] New upstream version 1.0.0~rc2
  * [79d2200] Add empty systemtap dir so dh_install doesn't fail on kFreeBSD
  * [e68850a] Create temporary dir for socket to avoid ENAMETOOLONG

 -- Guido Günther <agx@sigxcpu.org>  Mon, 29 Oct 2012 10:55:22 +0100

libvirt (1.0.0~rc1-1) experimental; urgency=low

  * [51182d6] New upstream version 1.0.0~rc1
  * [a8b162b] Refresh patches.
    Fixed upstream:
        * Properly-parse-unsigned-long-long.patch
        * storage-lvm-Don-t-overwrite-lvcreate-errors.patch
        * storage-lvm-lvcreate-fails-with-allocation-0-don-t-d.patch
  * [418be04] Update symbols
  * [f3fdef3] Install systemtap tapsets on Linux
  * [e18098f] Build require a netcf linked against libnl-3-dev
  * [8acbd16] Adjust to changed policy file names

 -- Guido Günther <agx@sigxcpu.org>  Sun, 28 Oct 2012 17:13:08 +0100

libvirt (0.10.2-4) experimental; urgency=low

  * [cb74dfd] Properly parse (unsigned) long long in the python bindings to
    fix those on platforms where sizeof(long) != sizeof(long long).
    This fixes virt-install's '--location='.

 -- Guido Günther <agx@sigxcpu.org>  Sat, 13 Oct 2012 10:31:21 +0200

libvirt (0.10.2-3) experimental; urgency=low

  * [ce15a08] Build against libnl-3 on Linux systems (Closes: #688167)
  * [19ec20b] Depend on a libnetcf1 that's build against libnl3 to avoid
    pulling in libnl1 symbols.

 -- Guido Günther <agx@sigxcpu.org>  Tue, 09 Oct 2012 20:30:51 +0200

libvirt (0.10.2-2) experimental; urgency=low

  * [20830ab] Mark sheepdog as linux-any since it's not available on kFreeBSD
  * [be7423c] Allow xen toolstack to find it's binaries. 
    Thanks to George Dunlap for the patch. (Closes: #685749)

 -- Guido Günther <agx@sigxcpu.org>  Tue, 02 Oct 2012 19:20:17 +0200

libvirt (0.10.2-1) experimental; urgency=low

  * [40e1704] Enable auditing on linux-any.
    Thanks to Laurent Bigonville for testing. (Closes: 688177)
  * [8d56723] New upstream version 0.10.2
  * [312d8e6] Update symbols

 -- Guido Günther <agx@sigxcpu.org>  Thu, 27 Sep 2012 16:25:26 +0200

libvirt (0.10.1-2) experimental; urgency=low

  * [cd7e695] Recommend pm-utils used for host power management.
  * [2f928f7] Add missing "-d" to libvirt-bin's restart option otherwise
    daemon restarts will just hang. Thanks to Laurent Bigonville.
    (Closes: #688146)

 -- Guido Günther <agx@sigxcpu.org>  Wed, 19 Sep 2012 22:32:34 +0200

libvirt (0.10.1-1) experimental; urgency=low

  * [aa3d87e] New upstream version 0.10.1
  * [39ae471] Drop Revert-security-Add-DAC-to-security_drivers.patch: fixed
    upstream.
  * [b531061] Update symbol file
  * [8d4f9dc] Enable sheepdog support

 -- Guido Günther <agx@sigxcpu.org>  Thu, 06 Sep 2012 13:06:02 +0200

libvirt (1.0.0-2) unstable; urgency=low

  * Upload to unstable
  * [dca42fb] Rely on DBus activation for hal (Closes: #694020)
  * [cbb8fd5] Disable firewalld since this would make us hard depend on DBus

 -- Guido Günther <agx@sigxcpu.org>  Mon, 26 Nov 2012 22:10:17 +0100

libvirt (0.10.0-1) experimental; urgency=low

  * [b3ae724] New upstream version 0.10.0
  * [19618d9] Update symbols file
  * Dropped patches, fixed upstream:
        * security/CVE-2012-3445.patch
        * virsh-Initialize-library-before-calling-virResetLast.patch 
        * Don-t-require-gawk-for-a-simple-print-expression.patch
  * [2a5d5b7] Revert "security: Add DAC to security_drivers" to allow guest
    start. Thanks to Peter Krempa and Marcelo Cerri for tracking this down.

 -- Guido Günther <agx@sigxcpu.org>  Thu, 30 Aug 2012 09:27:43 +0200

libvirt (0.9.13-1) experimental; urgency=low

  * [6cf501c] New upstream version 0.9.13
  * [8ff7077] Fix CVE-2012-3445 with upstream commit
    6039a2cb49c8af4c68460d2faf365a7e1c686c7b. (Closes: #683483)

 -- Guido Günther <agx@sigxcpu.org>  Wed, 01 Aug 2012 13:14:30 +0200

libvirt (0.9.13~rc2-1) experimental; urgency=low

  * [505f873] New upstream version 0.9.13~rc2
  * [bd1c1e0] Rebase patches

 -- Guido Günther <agx@sigxcpu.org>  Fri, 29 Jun 2012 11:23:54 +0200

libvirt (0.9.13~rc1-2) experimental; urgency=low

  * [628a05a] Add empty systemd dir on kFreeBSD to make dh_install pass
  * [e5b4fbf] Remove -d from libvirtd_opts
    so we can use the same options in the systemd unit file without having
    to fork there too.

 -- Guido Günther <agx@sigxcpu.org>  Thu, 28 Jun 2012 11:30:29 +0200

libvirt (0.9.13~rc1-1) experimental; urgency=low

  * [9deae39] New upstream version 0.9.13~rc1
  * [487acd7] Drop Include-stdint.h-for-uint32_t.patch fixed upstream
  * [ab7be10] Drop Only-check-for-cluster-fs-if-we-re-using-a-filesyste.patch
    applied upstream
  * [385bac4] Rebase remaining patches
  * [cb0d1f7] Update symbol versions
  * [c2bd465] Remove *.la files generated for dynamically loaded modules
  * [e4714b7] Add sanlock support.
    Thanks to David Weber (Closes: #676345)
  * [5f715ed] Install systemd init scripts on Linux

 -- Guido Günther <agx@sigxcpu.org>  Tue, 26 Jun 2012 15:29:27 +0200

libvirt (0.9.12-5) unstable; urgency=high

  * Setting urgency to high since it's a security only fix
  * [c0f4995] New patch security-Fix-libvirtd-crash-possibility.patch.
    Fix libvirtd crash possibility (CVE-2012-4423)
    Thanks to Martin Kletzander (Closes: #687598)

 -- Guido Günther <agx@sigxcpu.org>  Fri, 14 Sep 2012 22:35:08 +0200

libvirt (0.9.12-4) unstable; urgency=low

  * [80ac2a6] Fix CVE-2012-3445 with upstream commit
    6039a2cb49c8af4c68460d2faf365a7e1c686c7b (Closes: #683483)

 -- Guido Günther <agx@sigxcpu.org>  Wed, 01 Aug 2012 21:12:13 +0200


libvirt (0.9.12-3) unstable; urgency=low

  * [6b610b6] Include stdint.h for uint32_t to fix the build on kFreeBSD

 -- Guido Günther <agx@sigxcpu.org>  Wed, 20 Jun 2012 08:24:38 +0200

libvirt (0.9.12-2) unstable; urgency=medium

  * Upload to unstable to fix CVE-2012-2693. Bumping urgency to medium.
    (Closes: #677496)
  * [9515e28] Only check for cluster fs if we're using a filesystem
    (Closes: #676328)
  * [202939f] Reduce udevadm settle timeout to 10 seconds
    (Closes: #663931)

 -- Guido Günther <agx@sigxcpu.org>  Thu, 14 Jun 2012 19:37:42 +0200

libvirt (0.9.12-1) experimental; urgency=low

  * [75e280b] New upstream version 0.9.12

 -- Guido Günther <agx@sigxcpu.org>  Tue, 15 May 2012 14:31:26 +0200

libvirt (0.9.12~rc2-1) experimental; urgency=low

  * [721a2d8] New upstream version 0.9.12~rc2
  * [a469ff6] Update symbols
  * [a483028] Daemon tests changed so update the patches
  * [fbd9c12] Drop virURIParse-don-t-forget-to-copy-the-user-part applied
    upstream
  * [00931ed] Update gbp.conf for experimental

 -- Guido Günther <agx@sigxcpu.org>  Mon, 14 May 2012 08:43:49 +0200

libvirt (0.9.11.3-1) unstable; urgency=low

  * [f254551] New upstream version 0.9.11.3
  * [5362229] Drop virURIParse-don-t-forget-to-copy-the-user-part.patch.
    Fixed upstream.
  * [36ed9f0] Update symbols file

 -- Guido Günther <agx@sigxcpu.org>  Mon, 30 Apr 2012 09:44:51 +0200

libvirt (0.9.11-2) unstable; urgency=low

  * [70dcb2e] Make module-init-tools a linux-any dependency
    (Closes: #667477)
  * [ea112f4] Depend on dwarves for checks requiring pdwtags
  * [5152b85] virURIParse: don't forget to copy the user part
    (Closes: #667636)

 -- Guido Günther <agx@sigxcpu.org>  Mon, 09 Apr 2012 17:29:46 +0200

libvirt (0.9.11-1) unstable; urgency=low

  * Upload to unstable
  * [34aa61b] New upstream version 0.9.11
  * [649c570] Build-dependency on virtualbox-ose no longer needed.
    Thanks to Jean-Baptiste Rouault (Closes: #663589)
  * [8323080] We need gcrypt so build-depend on it although it's already being
    pulled in by gnutls. Thanks to Serge Hallyn (Closes: #660018)

 -- Guido Günther <agx@sigxcpu.org>  Tue, 03 Apr 2012 20:18:08 +0200

libvirt (0.9.11~rc1-1) experimental; urgency=low

  * [b8ad28b] Build-dependency on virtualbox-ose no longer needed.
    Thanks to Jean-Baptiste Rouault (Closes: #663589)
  * [049b63b] New upstream version 0.9.11~rc1
  * [deacbc5] Update symbols file
  * [697838f] Update Debianize-libvirt-guests.patch
    with new config option PARALLEL_SHUTDOWN
  * [ba62183] Bump standards version (no changes)
  * [bece9d3] Install missing manpages

 -- Guido Günther <agx@sigxcpu.org>  Mon, 26 Mar 2012 21:35:21 +0200

libvirt (0.9.10-2) unstable; urgency=low

  * Upload to unstable

 -- Guido Günther <agx@sigxcpu.org>  Wed, 22 Feb 2012 13:42:23 +0100

libvirt (0.9.10-1) experimental; urgency=low

  * [63a7e8c] New upstream version 0.9.10

 -- Guido Günther <agx@sigxcpu.org>  Wed, 15 Feb 2012 09:05:27 +0100

libvirt (0.9.10~rc1-1) experimental; urgency=low

  * Upload to experimental
  * [8f97b0f] New upstream version 0.9.10~rc1
  * [7636706] Update symbols
  * [8d776a5] Drop xen-Don-t-crash-when-we-fail-to-init-caps.patch applied
    upstream.

 -- Guido Günther <agx@sigxcpu.org>  Tue, 07 Feb 2012 19:47:45 +0100

libvirt (0.9.9-3) unstable; urgency=low

  * Upload to unstable
  * [367b47b] Enable netcf support (Closes: #567606)

 -- Guido Günther <agx@sigxcpu.org>  Sun, 05 Feb 2012 14:10:07 +0100

libvirt (0.9.9-2) experimental; urgency=low

  * [97182f9] Don't fail if we can't setup avahi. We'd need to make this a
    hard dependency otherwise.
  * [bf94bbd] xen: Don't crash when we fail to init caps (Closes: #656075)
  * [56f2dbc] Cleanup /var/log/libvirt on purge (Closes: #656460)

 -- Guido Günther <agx@sigxcpu.org>  Fri, 03 Feb 2012 17:45:12 +0100

libvirt (0.9.9-1) experimental; urgency=low

  * [dd5f96f] New upstream version 0.9.9
  * [623022f] Rebase patches
  * [77eb5a4] Update symbols file

 -- Guido Günther <agx@sigxcpu.org>  Tue, 10 Jan 2012 13:40:41 +0100

libvirt (0.9.8-2) unstable; urgency=low

  * Upload to unstable. Works with qemu-kvm and qemu 1.0.
    (Closes: #652454)

 -- Guido Günther <agx@sigxcpu.org>  Sat, 17 Dec 2011 14:01:20 +0100

libvirt (0.9.8-1) experimental; urgency=low

  * [8a35c97] New upstream version 0.9.8
  * [52e19b5] Drop remote_driver-don-t-fail-if-keepalive-check-fails.patch
    applied upstream.

 -- Guido Günther <agx@sigxcpu.org>  Thu, 08 Dec 2011 23:31:31 +0100

libvirt (0.9.8~rc2-2) experimental; urgency=low

  * [e50aac4] remote_driver: don't fail if keepalive check fails. This fixes
    remote connections to older libvirt versions.

 -- Guido Günther <agx@sigxcpu.org>  Mon, 05 Dec 2011 18:00:06 +0100

libvirt (0.9.8~rc2-1) experimental; urgency=low

  * [9b1abb2] New upstream version 0.9.8~rc2

 -- Guido Günther <agx@sigxcpu.org>  Sun, 04 Dec 2011 13:58:31 +0100

libvirt (0.9.8~rc1-1) experimental; urgency=low

  * [99476ba] New upstream version 0.9.8~rc1
  * [3bdcf07] Make radvd a linux-any build-dep (Closes: #649635)
  * [7546785] Drop patch storage-forbid-rebuilding-existing-disk-storage-pool
    applied upstream.
  * [0c2afdb] Rediff remaining patches
  * [3d121b2] Update symbols file

 -- Guido Günther <agx@sigxcpu.org>  Sat, 03 Dec 2011 14:49:49 +0100

libvirt (0.9.7-2) unstable; urgency=low

  * [b0bdb13] Enable numa support. (Closes: #648323)
    Thanks to Ralf Spenneberg for testing
  * [5b55828] Disk storage: forbid rebuilding existing disk storage pools
    wiping all it's data.
  * [d77511c] Build depend on radvd (Closes: #648551)

 -- Guido Günther <agx@sigxcpu.org>  Sat, 12 Nov 2011 23:16:21 +0100

libvirt (0.9.7-1) experimental; urgency=low

  * [c06e393] debian/watch: match releases and release candidates
  * [2d08768] New upstream version 0.9.7
  * [a260f43] Add empty hooks dir (Closes: #623996)
  * [0b10e48] Install logrotate files again. This got broken by moving to
    separate build-dir. Based on a patch from Serge Hallyn. (Closes: #647953)

 -- Guido Günther <agx@sigxcpu.org>  Thu, 10 Nov 2011 19:11:02 +0100

libvirt (0.9.7~rc2-1) experimental; urgency=low

  * [2d51700] New upstream version 0.9.7~rc2
  * [bae02ad] Drop patches, now fixed upstream.
      - Fix-storage-pool-source-comparison-to-avoid-comparin.patch
      - Skip-socket-test-if-we-exceed-UNIX_PATH_MAX.patch

 -- Guido Günther <agx@sigxcpu.org>  Thu, 03 Nov 2011 18:59:03 +0100

libvirt (0.9.7~rc1-2) experimental; urgency=low

  * [c0292f7] Skip socket test if we exceed UNIX_PATH_MAX.
  * [764a29c] Fix storage pool source comparison to avoid comparing with self
    Thanks to Daniel P. Berrange

 -- Guido Günther <agx@sigxcpu.org>  Wed, 02 Nov 2011 19:07:51 +0100

libvirt (0.9.7~rc1-1) experimental; urgency=low

  * [6dba3c4] New upstream version 0.9.7~rc1
  * [456c4b7] Update symbols file
  * [a5b6513] debian/watch: allow for '-' in the version number so we also
    catch the release candidates.
  * [a5d0318] Drop Autodetect-if-the-remote-nc-command-supports-the-q-o.patch
    fixed upstream.
  * [fb8aed9] Update remaining patches
  * [1f841c0] Move Debian specific patches to debian/patches/debian

 -- Guido Günther <agx@sigxcpu.org>  Wed, 02 Nov 2011 10:04:40 +0100

libvirt (0.9.6-2) unstable; urgency=low

  * [6e5ad9d] Install libvirtd manpage. Thanks to Serge E. Hallyn
    (Closes: #644457, #606069)
  * [480ef36] Remove now superfluous build-dep on QEMU
  * [86140cf] python-libvirt: Recommend libvirt-bin (Closes: #646440)
  * [a76d37f] Build-depend and Recommend: parted since it's needed for disk
    storage pool creation (found by libvirt-tck)
  * [2e7bee9] Remove workaround for m68k ICE fixed in gcc-4.6 upstream and
    Debian's gcc-4.4. Thanks to Thorsten Glaser

 -- Guido Günther <agx@sigxcpu.org>  Sun, 30 Oct 2011 17:14:21 +0100

libvirt (0.9.6-1) unstable; urgency=low

  * [828e4e3] New upstream version 0.9.6
  * [59404f4] Use versioned X-Python-Version
  * [0b43f12] Update symbols file
  * [744aaeb] Drop Readd-LFS-support.patch - fixed upstream
  * [f759960] Rediff remaining patches

 -- Guido Günther <agx@sigxcpu.org>  Mon, 26 Sep 2011 23:28:03 +0200

libvirt (0.9.4-2) unstable; urgency=low

  [ Philipp Hahn ]
  * [c9a080d] Build python-libvirt for all python versions (Closes: #628828)

 -- Guido Günther <agx@sigxcpu.org>  Tue, 23 Aug 2011 21:17:55 +0200

libvirt (0.9.4-1) experimental; urgency=low

  * [a92d03e] New upstream version 0.9.4
  * [76f0333] Run tests verbosely to ease error diagnostics
  * [f4e7d0b] Work around ICE on m68k.
    Thanks to Thorsten Glaser
  * [ac6e760] Add directories chown'ed in the postinst.
    Thanks to Houmehr Aghabozorgi for the report (Closes: #636965)
  * [194722a] Simplify netcat probe and adjust testcase output to reduce
    number of failing testcases.
  * [05e5a06] Use libyajl QEMU JSON support
  * [e7934f7] Use libpcap for ip address learning support
  * [6661730] Readd LFS support
  * [17d831b] Don't require gawk for a simple print expression
    (Closes: #636712)

 -- Guido Günther <agx@sigxcpu.org>  Tue, 09 Aug 2011 16:41:24 +0200

libvirt (0.9.4~rc1-1) experimental; urgency=low

  * [0e60a81] New upstream version 0.9.4~rc1
  * [db6dbcc] Suggest radvd needed for IPv6
  * [a9b77e5] Drop Catch-dnsmasq-start-failures.patch applied upstream
  * [b18ac26] Rediff remaining patches
  * [8ee8750] Update symbols

 -- Guido Günther <agx@sigxcpu.org>  Tue, 26 Jul 2011 13:12:57 +0200

libvirt (0.9.3-5) unstable; urgency=low

  * [44874f6] Add directories chown'ed in the postinst.  Thanks to Houmehr
    Aghabozorgi for the report (Closes: #636965)

 -- Guido Günther <agx@sigxcpu.org>  Thu, 11 Aug 2011 08:19:38 +0200

libvirt (0.9.3-4) unstable; urgency=low

  * [db6dbcc] Suggest radvd needed for IPv6
  * [32ac1cf] Work around ICE on m68k. Thanks to Thorsten Glaser.

 -- Guido Günther <agx@sigxcpu.org>  Wed, 27 Jul 2011 21:26:02 +0200

libvirt (0.9.3-3) unstable; urgency=low

  * [6db6929] Catch dnsmasq start failures
  * [0254bfb] Add empty log directories to make logrotate happy
    (Closes: #635239)

 -- Guido Günther <agx@sigxcpu.org>  Sun, 24 Jul 2011 10:51:58 +0200

libvirt (0.9.3-2) unstable; urgency=low

  * Upload to unstable
  * [331afb8] Move build rules to make sure DEB_BUILD_ARCH_OS is properly
    defined.
    Thanks to Serge E. Hallyn
  * [4f3fe1d] Adjust directory permissions to what upstream uses to avoid
    potential information leakage.
    (Closes: #632332)
  * [ab7ad05] Add sanlock dir
  * [bc05a9d] Logrotate logs from HVs other than qemu too
    (Closes: #625746)

 -- Guido Günther <agx@sigxcpu.org>  Sat, 23 Jul 2011 15:28:10 +0200

libvirt (0.9.3-1) experimental; urgency=low

  * [320f8b6] New upstream version 0.9.3 (Closes: #633840)
  * [fff5144] Update symbols
  * [787d91c] Depend on dnsmasq-base, netcat-openbsd and openssh-client for
    "make check"
  * [1fa64b0] Remove article from libvirt-bin description to make lintian
    happy.
  * [3689fc5] Drop patches applied upstream:
    - Skip-nodeinfo-test-on-non-intel-architectures.patch
    - Split-out-dlopen-detection.patch
    - nodeinfo-remove-superfluous-braces.patch
  * [31b17c8] Drop Update-generated-autoconf-files.patch. No need to
    regenerate autoconf for 0.9.3
  * [65871eb] Adjust nc autodetect patch to new socket code
  * [7b0c6df] Disable failing virnetsockettest until investigated further
  * [248bc3f] Rediff remaining patches

 -- Guido Günther <agx@sigxcpu.org>  Sun, 10 Jul 2011 19:43:05 +0200

libvirt (0.9.2-6) unstable; urgency=low

  * [b385504] Disable the testsuite on all architectures except i386 and amd64
    so the current version can move into testing.

 -- Guido Günther <agx@sigxcpu.org>  Mon, 04 Jul 2011 09:14:56 +0200

libvirt (0.9.2-5) unstable; urgency=low

  * [e523120] New patch Disable-gnulib-s-test-nonplocking-pipe.sh.patch.
    Disable gnulib's test-nonplocking-pipe.sh.

 -- Guido Günther <agx@sigxcpu.org>  Sun, 26 Jun 2011 15:57:24 +0200

libvirt (0.9.2-4) unstable; urgency=low

  * [398a4dd] New patch Split-out-dlopen-detection.patch.  Explicitly pass
    -ldl since the lock manager needs it.
  * [3be22be] New patch Update-generated-autoconf-files.patch. Update
    generated autoconf files

 -- Guido Günther <agx@sigxcpu.org>  Mon, 13 Jun 2011 19:09:17 +0200

libvirt (0.9.2-3) unstable; urgency=low

  * [008e65d] New patch Skip-nodeinfo-test-on-non-intel-architectures.patch:
    Skip nodeinfo test on non intel architectures since the testfiles assume a
    /proc/cpuinfo specific to this architecture.

 -- Guido Günther <agx@sigxcpu.org>  Sun, 12 Jun 2011 22:00:05 +0200

libvirt (0.9.2-2) unstable; urgency=low

  * [17570fc] Enable OpenVZ on Linux only (Closes: #630099)
  * [31a35bc] New patch nodeinfo-remove-superfluous-braces.patch
    nodeinfo: remove superfluous braces to fix compilation on non intel
    architectures

 -- Guido Günther <agx@sigxcpu.org>  Sat, 11 Jun 2011 18:40:14 +0200

libvirt (0.9.2-1) unstable; urgency=low

  * [c6187ec] New upstream version 0.9.2
  * [368375a] Update netcat detection to new code
  * [e3319ee] Drop security-plug-regression-introduced-in-disk-probe-lo.patch
    applied upstream
  * [a1428a7] Refresh patches
  * [77590ee] Update symbols
  * [0626972] Depend on iproute
  * [a1b211d] Version dependency on iptables and drop
    Disable-CHECKSUM-rule.patch (Closes: #627595)

 -- Guido Günther <agx@sigxcpu.org>  Wed, 08 Jun 2011 16:58:19 +0200

libvirt (0.9.1-2) unstable; urgency=high

  * [4fbc990] New patch security-plug-regression-introduced-in-disk-probe-lo.
    patch (Closes: #629128)
    - Fixes: CVE-2011-2178

 -- Laurent Léonard <laurent@open-minds.org>  Sat, 04 Jun 2011 01:53:43 +0200

libvirt (0.9.1-1) unstable; urgency=low

  * [1546b8c] New upstream version 0.9.1
  * [2418ebf] Rediff patches
  * [d4e2b71] Drop Make-sure-DNSMASQ_STATE_DIR-exists.patch: applied upstream
  * [0fef693] libvirt0: Update symbols
  * [b4ff149] Bump standards version to 3.9.2

 -- Guido Günther <agx@sigxcpu.org>  Tue, 10 May 2011 22:45:11 +0200

libvirt (0.9.0-2) unstable; urgency=low

  * [3a8e07f] New patch Make-sure-DNSMASQ_STATE_DIR-exists.patch
    (Closes: #623536)

 -- Guido Günther <agx@sigxcpu.org>  Mon, 09 May 2011 17:14:02 +0200

libvirt (0.9.0-1) unstable; urgency=low

  * [a91c8f6] New upstream version 0.9.0
  * [1608a8c] Drop patch Make-macros-work-as-rvalues.patch, fixed upstream
  * [85c3f78] Fix test failure caused by our libvirtd.conf changes
  * [0defeee] Fix crashes due to missing initialization of the error system
  * [0a63618] Disable daemon start test for now
  * [1c29d34] Enable testsuite
  * [cf3a26f] Build for Python 2.6 only

 -- Guido Günther <agx@sigxcpu.org>  Sat, 16 Apr 2011 15:26:34 +0200

libvirt (0.9.0~rc2-2) experimental; urgency=low

  * [7da1fd9] New patch Make-macros-work-as-rvalues.patch fixes kFreeBSD build
  * [08c4915] Add support for kFreeBSD (Closes: #612238)

 -- Guido Günther <agx@sigxcpu.org>  Thu, 31 Mar 2011 23:01:58 +0200

libvirt (0.9.0~rc2-1) experimental; urgency=low

  * [77fc1c5] New upstream version 0.9.0~rc2
  * [30ceba5] Drop superflous build-dep on dpkg-dev.
    The affected versions are neither in Lenny, Squeeze nor Sid.
  * [5845bed] Switch to dh_python2 (Closes: #616874)

 -- Guido Günther <agx@sigxcpu.org>  Wed, 30 Mar 2011 14:14:03 +0200

libvirt (0.9.0~rc1-1) experimental; urgency=low

  * [02daf0b] New upstream version 0.9.0~rc1
  * [b4a05a1] Update patches. Drop patches applied upstream:
        Do-not-add-drive-boot-on-param-when-a-kernel-is-spec.patch
        Don-t-pass-empty-arguments-to-dnsmasq.patch
        Make-sure-the-rundir-is-accessible-by-the-user.patch
        upstream/Add-missing-checks-for-read-only-connections.patch
  * [7ff8e58] Update symbols for 0.9.0~rc1

 -- Guido Günther <agx@sigxcpu.org>  Tue, 29 Mar 2011 10:04:54 +0200

libvirt (0.8.8-3) unstable; urgency=low

  * [28df435] Don't create the rundir in the init script. The daemon does this
    now.
  * [7302aff] New patch Make-sure-the-rundir-is-accessible-by-the-user.patch.
    Make sure the rundir is accessible by the user (Closes: #614210)
  * [6dde59d] Recommend dmidecode used by the qemu driver
  * [235f893]  Add missing checks for read only connections.
    As pointed on CVE-2011-1146, some API forgot to check the read-only
    status of the connection for entry point which modify the state
    of the system or may lead to a remote execution using user data.
    The entry points concerned are:
      - virConnectDomainXMLToNative
      - virNodeDeviceDettach
      - virNodeDeviceReAttach
      - virNodeDeviceReset
      - virDomainRevertToSnapshot
      - virDomainSnapshotDelete
     src/libvirt.c: fix the above set of entry points to error on read-only
     connections (Closes: #617773)

 -- Guido Günther <agx@sigxcpu.org>  Mon, 14 Mar 2011 20:06:57 +0100

libvirt (0.8.8-2) unstable; urgency=low

  * [f5fa0d3] initscript: depend on $local_fs (Closes: #616162)
  * [f503698] README.Debian: Mention netcat.openbsd. Thanks to Luca Capello
    for the patch.
  * [9d1ceb0] New patch:
        Do-not-add-drive-boot-on-param-when-a-kernel-is-spec.patch.
    Do not add drive 'boot=on' param when a kernel is specified
    Thanks to Jim Fehlig and Wolfgang Frisch (Closes: #615013)

 -- Guido Günther <agx@sigxcpu.org>  Mon, 07 Mar 2011 21:43:32 +0100

libvirt (0.8.8-1) unstable; urgency=low

  [ Guido Günther ]
  * [6a174b7] Remove symbol versions that didn't introduce new public symbols
    and mark those as missing.

  [ Laurent Léonard ]
  * [d9e4cad] Imported Upstream version 0.8.8
  * [d5ae8aa] Drop patches
    - build-let-xgettext-see-strings-in-libvirt-guests.patch - fixed upstream
    - libvirt-guests-remove-bashisms.patch - fixed upstream
  * [d5990df] Update libvirt0 symbols

 -- Laurent Léonard <laurent@open-minds.org>  Tue, 22 Feb 2011 01:58:55 +0100

libvirt (0.8.7-3) unstable; urgency=low

  * [e6c5184] New patch Don-t-pass-empty-arguments-to-dnsmasq.patch: Don't
    pass empty arguments to dnsmasq
    Thanks to Simon McVittie for the detailed description (Closes: #613944)
  * [8887de6] Add gbp.conf

 -- Guido Günther <agx@sigxcpu.org>  Fri, 18 Feb 2011 15:49:44 +0100

libvirt (0.8.7-2) unstable; urgency=low

  [ Laurent Léonard ]
  * [aa3b6a0] Add gettext-base dependency for libvirt-bin.  Since
    libvirt-guests now needs it.
  * [bb7dbde] Add non dependency booting support for libvirt-guests

  [ Guido Günther ]
  * Upload to unstable
  * [f2fdde0] libvirt-bin.init: add cgconfig to Should-Start.
    This ensures we reliably process cgroups before starting libvirtd
    (Closes: #610738)
  * [261f679] libvirt-bin.init: Add hal and avahi to Should-Stop
    to make Should-Start and Should-Stop symmetric.

 -- Guido Günther <agx@sigxcpu.org>  Sat, 12 Feb 2011 15:10:48 +0100

libvirt (0.8.7-1) experimental; urgency=low

  [ Guido Günther ]
  * [f561b2e] New patch 0010-nwfilter-resolve-deadlock-between-VM-
    operations-and-.patch nwfilter: resolve deadlock between VM
    operations and filter update (Closes: #602715)

  [ Laurent Léonard ]
  * [6f95d48] Fix exit status codes in libvirt init script to comply
    with LSB
  * [7d7aed4] New patch 0010-Debianize-libvirt-guests.patch
  * [a7f4bed] Install libvirt-guests
  * [6408c57] Remove libvirt-suspendonreboot
  * [3466195] Imported Upstream version 0.8.7
  * [18bb43a] Update libvirt0 symbols
  * [d8e02ad] Fix typo in --with-init-script build option
  * [676a47e] New patch 0008-libvirt-guests-remove-bashisms.patch
  * [3a03ea6] New patch 0009-build-let-xgettext-see-strings-in-libvirt-
    guests.patch
  * [ee3d2e0] Update patch 0010-Debianize-libvirt-guests.patch
  * [904de70] Update libvirt-guests init script location

 -- Laurent Léonard <laurent@open-minds.org>  Tue, 18 Jan 2011 18:43:56 +0100

libvirt (0.8.6-1) experimental; urgency=low

  * [3b7b682] Imported Upstream version 0.8.6
  * [5b081c3] Drop patch
    - 0008-Move-MAX_VIRT_CPUS-so-all-xen-code-can-see-it.patch - fixed upstream
  * [38589e6] Update libvirt0 symbols

 -- Laurent Léonard <laurent@open-minds.org>  Tue, 30 Nov 2010 23:31:59 +0100

libvirt (0.8.5-1) experimental; urgency=low

  [ Laurent Léonard ]
  * [6e46f0e] Fix wrong regular expression in debian/watch
  * [802e658] Imported Upstream version 0.8.5
  * [c8e4517] Update patch 0002-qemu-disable-network.diff.patch
  * [5549d65] Drop patch
    - 0009-Don-t-fail-lxc-domain-start-when-memory-controller-s.patch - fixed
      upstream
  * [1af66c1] Update libvirt0 symbols

  [ Guido Günther ]
  * [fc234c4] New patch 0008-Move-MAX_VIRT_CPUS-so-all-xen-code-can-see-
    it.patch. Move MAX_VIRT_CPUS so all xen code can see it

 -- Laurent Léonard <laurent@open-minds.org>  Mon, 15 Nov 2010 14:09:53 +0100

libvirt (0.8.4-1) experimental; urgency=low

  [ Laurent Léonard ]
  * [49a581b] Imported Upstream version 0.8.4
  * [e1dc0c7] Redo patches
  * [cce7327] Update libvirt0 symbols

  [ Guido Günther ]
  * [bd91614] Drop 0007-Fix-block-statistics-with-newer-versions-of-
    Xen.patch fixed upstream.

 -- Guido Günther <agx@sigxcpu.org>  Wed, 29 Sep 2010 15:29:48 +0200

libvirt (0.8.3-6~1.gbpca2348) UNRELEASED; urgency=low

  ** SNAPSHOT build @ca2348476605efc4d067933f136ffdae3cf44283 **

  [ Laurent Léonard ]
  * [6e46f0e] Fix wrong regular expression in debian/watch
  * [6f95d48] Fix exit status codes in libvirt init script to comply with LSB

 -- Guido Günther <agx@sigxcpu.org>  Sat, 15 Jan 2011 13:55:42 +0100

libvirt (0.8.3-5) unstable; urgency=low

  [ Laurent Léonard ]
  * [6e46f0e] Fix wrong regular expression in debian/watch

  [ Guido Günther ]
  * [f561b2e] New patch 0010-nwfilter-resolve-deadlock-between-VM-
    operations-and-.patch nwfilter: resolve deadlock between VM operations and
    filter update (Closes: #602715)
  * [91a1b8d] New patch 0011-OpenVZ-take-veid-from-vmdef-name-when-
    defining-new-d.patch: Fixes OpenVZ domain creation (Closes: #592817) -
    thanks to Eric Litak.
  * [3d3f395] New patch 0012-OpenVZ-Fix-some-overwritten-error-codes.patch:
    Improve error reporting.

 -- Guido Günther <agx@sigxcpu.org>  Wed, 01 Dec 2010 15:12:48 +0100

libvirt (0.8.3-4) unstable; urgency=low

  * [29e8714] Recommend ebtables used by nwfilter
  * [e9eb650] New patch
    0009-Don-t-fail-lxc-domain-start-when-memory-controller-s.patch - Don't
    fail lxc domain start when memory controller support is missing (Closes:
    #566180)

 -- Guido Günther <agx@sigxcpu.org>  Mon, 01 Nov 2010 14:22:09 +0100

libvirt (0.8.3-3) unstable; urgency=low

  * [178670a] Add $syslog to the list of Required-{Start,Stop} services also
    drop $local_fs since we already have $remote_fs
  * [4db7451] Don't hardcode netcat's -q option. (Closes: #573172) - thanks to
    Marc Deslauriers for the patch
  * [d4c46ee] Disable CHECKSUM rules not supported by Squeeze's iptables
    (Closes: #598330)
  * [dbc2609] Move new NEWS items to the top

 -- Guido Günther <agx@sigxcpu.org>  Wed, 06 Oct 2010 19:47:46 +0200

libvirt (0.8.3-2) unstable; urgency=low

  * [4097bbd] New patch 0007-Fix-block-statistics-with-newer-versions-
    of-Xen.patch. Fix block statistics with newer versions of Xen 
    (Closes: #596004) - thanks to Gerald Turner for the patch
  * [d554da3] Explain disk image probing changes (Closes: #594962)

 -- Guido Günther <agx@sigxcpu.org>  Wed, 29 Sep 2010 14:00:38 +0200

libvirt (0.8.3-1) unstable; urgency=low

  [ Guido Günther ]
  * Mention clear_emulator_capabilities
  * Recommend iptables and gawk

  [ Laurent Léonard ]
  * Imported Upstream version 0.8.3
    - Fixes: CVE-2010-2237, CVE-2010-2238, CVE-2010-2239, CVE-2010-2242
  * Redo patches
  * Update libvirt0 symbols
  * Bump Standards-Version to 3.9.1

  [ Guido Günther ]
  * Install libvirt-qemu library
  * Add libvirt-qemu.so symbols

  [ Laurent Léonard ]
  * Fix debian/NEWS syntax

 -- Laurent Léonard <laurent@open-minds.org>  Fri, 06 Aug 2010 17:18:55 +0200

libvirt (0.8.2-1) unstable; urgency=low

  * Imported Upstream version 0.8.2
  * Drop patches.
  * Update libvirt0 symbols.
  * Bump Standards-Version to 3.9.0.
  * Add virtualbox-ose and libnl-dev build dependencies.

 -- Laurent Léonard <laurent@open-minds.org>  Tue, 06 Jul 2010 12:14:33 +0200

libvirt (0.8.1-2) unstable; urgency=low

  * [41aea79] Drop patchsys-quilt since this package is 3.0 (quilt) now.
    (Closes: #577919)
  * [978e3c9] libvirt-bin.init: export PATH. (Closes: #584333)
  * [e4f0869] virt-xml-validate needs xmllint from libxml2-utils.
    (Closes: #584869)
  * [bba6d72] New patch 0008-Fix-leaks-in-udev-device-add-remove.patch:
    Fix leaks in udev device add/remove. (Closes: #582965) - thanks to
    Nigel Jones for forwarding this

 -- Guido Günther <agx@sigxcpu.org>  Mon, 07 Jun 2010 18:23:47 +0200

libvirt (0.8.1-1) unstable; urgency=low

  * [647cbd6] Imported Upstream version 0.8.1
        * fixes spurious syslog messages (Closes: #565275)
        * sysfs USB class parsing (Closes: #579208)
        * virsh honors $VISUAL (Closes: #574415)
  * [fecd1b9] Update libvirt symbols to 0.8.1
  * [3e58e0b] Drop patches merged upstream:
        * 0007-nwfilter-Don-t-crash-if-driverState-NULL.patch
        * 0008-Ignore-empty-type-statement-in-disk-element.patch
  * [561ab2e] New patch:
        * 0007-patch-qemuMonitorTextGetMigrationStatus-to-intercept.patch:
          make qemuMonitorTextGetMigrationStatus to intercept unknown
          command 'info migrate' (Closes: #574272) - thanks to Andreas Bießmann
  * [aeda8ea] Enanble macvtap support

 -- Guido Günther <agx@sigxcpu.org>  Sun, 09 May 2010 14:25:00 +0200

libvirt (0.8.0-2) unstable; urgency=low

  * [70fbcb6] New patch 0007-nwfilter-Don-t-crash-if-driverState- NULL.patch
    nwfilter: Don't crash if driverState == NULL (Closes: #577728)
  * [d7d1abd] New patch 0008-Ignore-empty-type-statement-in-disk-
    element.patch Ignore empty type statement in disk element
    (Closes: #578347)

 -- Guido Günther <agx@sigxcpu.org>  Mon, 19 Apr 2010 18:11:57 +0200

libvirt (0.8.0-1) unstable; urgency=low

  * Imported Upstream version 0.8.0
  * Drop patches.
  * Update libvirt0 symbols.
  * Switch to new source format 3.0 (quilt).

 -- Laurent Léonard <laurent@open-minds.org>  Tue, 13 Apr 2010 20:50:29 +0200

libvirt (0.7.7-4) unstable; urgency=low

  [ Guido Günther ]
  * [cf4919c] Recommend either qemu-kvm or qemu

  [ Laurent Léonard ]
  * [1b12f02] Change libparted1.8-dev build dependency to libparted0- dev.
    (Closes: #574906)

 -- Guido Günther <agx@sigxcpu.org>  Mon, 22 Mar 2010 20:50:30 +0100

libvirt (0.7.7-3) unstable; urgency=low

  * The "fix all those crashes" release
  * [f74e13a] Explicitly disable hal (Closes: #574177)
  * [21ef92b] New patch 0009-security-Set-permissions-for-kernel- initrd.patch
    security: Set permissions for kernel/initrd (Closes: #574241) - thanks to
    Cole Robinson
  * [b69d3cc] Revert "Enable NUMA support" since it breaks the python
    bindings.
  * [5f2ca4a] New patch 0010-Don-t-crash-without-a-security-driver.patch Don't
    crash without a security driver (Closes: #574359)

 -- Guido Günther <agx@sigxcpu.org>  Wed, 17 Mar 2010 21:05:35 +0100

libvirt (0.7.7-2) unstable; urgency=low

  [ Guido Günther ]
  * [b350683] Enable parallel build
  * [b2a6aab] Enable NUMA support
  * [13274cf] New patch 0007-Work-around-broken-linux-socket.h.patch
    Work around broken linux/socket.h

  [ Laurent Léonard ]
  * [3c12caf] qemu: Fix USB by product with security enabled.

 -- Laurent Léonard <laurent@open-minds.org>  Tue, 16 Mar 2010 00:47:34 +0100

libvirt (0.7.7-1) unstable; urgency=low

  * [f944460] Imported Upstream version 0.7.7
  * [bd457cc] Redo patches.
  * [098d1d3] Update libvirt0 symbols.

 -- Laurent Léonard <laurent@open-minds.org>  Fri, 05 Mar 2010 17:49:17 +0100

libvirt (0.7.6-2) unstable; urgency=low

  * [72790fc] Drop hal dependency We're using udev for device enumeration.
  * [ce225c4][11cc6e9] New patch
    0006-Don-t-drop-caps-when-exec-ing-qemu.patch: Don't drop caps when
    exec'ing qemu. Instead of disabling libcap-ng better exclude this one exec
    so we get the additional security for the rest of the calls. Makes
    interface type="network" work again. (Closes: #565767)

 -- Guido Günther <agx@sigxcpu.org>  Sun, 14 Feb 2010 18:22:30 +0100

libvirt (0.7.6-1) unstable; urgency=low

  * [0229557] Imported Upstream version 0.7.6
  * [6fdc00b] Drop patches.
  * [1b0670b] Update libvirt0 symbols.

 -- Laurent Léonard <laurent@open-minds.org>  Thu, 04 Feb 2010 00:38:08 +0100

libvirt (0.7.5-6) unstable; urgency=low

  [ Laurent Léonard ]
  * [a3b98c9] Don't free an uninitalized pointer in update_driver_name()
    (Closes: #565983) - thanks to Matthias Bolte
  * [719976d] Handle only official releases in debian/watch.
  * [83902d9] Bump Standards-Version to 3.8.4.

  [ Guido Günther ]
  * [959640d] New patch 0011-Fix-parsing-of-info-chardev-line-
    endings.patch Fix parsing of 'info chardev' line endings (Closes:
    #567818) - thanks to Matthew Booth

  [ Laurent Léonard ]
  * [0b2a9dd] Add $remote_fs to Required-Start and Required-Stop in
    libvirt-bin init script.

 -- Laurent Léonard <laurent@open-minds.org>  Mon, 01 Feb 2010 00:03:58 +0100

libvirt (0.7.5-5) unstable; urgency=low

  [ Guido Günther ]
  * [d8e60e8] Add css to docs
  * [f6e41ae] New patch 0008-qemu-Use-log-output-for-pty-assignment-if-
    info-chard.patch qemu: Use log output for pty assignment if 'info
    chardev' is unavailable - thanks to Matthias Bolte

  [ Laurent Léonard ]
  * [0905f82] Fix QEMU driver custom domain status XML extensions. -
    thanks to Daniel P. Berrange

 -- Laurent Léonard <laurent@open-minds.org>  Tue, 19 Jan 2010 23:16:16 +0100

libvirt (0.7.5-4) unstable; urgency=low

  * [18520c0] Same description of supported virt techs in all binary packages
    (Closes: #564909) - thanks to Loïc Minier
  * [49c357c] Implement path lookup for USB by vendor:product (Closes:
    #563502) - thanks to Cole Robinson

 -- Guido Günther <agx@sigxcpu.org>  Wed, 13 Jan 2010 23:57:26 +0100

libvirt (0.7.5-3) unstable; urgency=low

  * [4d41fd7] Also look for dmi information in /sys/class older kernels such
    as 2.6.26 have it there. (Closes: #564020)
  * [1c0e0b5] Explicitly disable ESX support
  * [c3c84f6] Terminate nc on EOF (Closes: #564053) - thanks to Gabor Gombas
    for the patch

 -- Guido Günther <agx@sigxcpu.org>  Fri, 08 Jan 2010 11:07:34 +0100

libvirt (0.7.5-2) unstable; urgency=low

  * Upload to unstable
  * [d6c5ca5] Add debugging symbols for all packages

 -- Guido Günther <agx@sigxcpu.org>  Sun, 03 Jan 2010 20:01:12 +0100

libvirt (0.7.5-1) experimental; urgency=low

  [ Laurent Léonard ]
  * [96f8d94] Imported Upstream version 0.7.5
  * [f8089a1] Redo patches.
  * [294ce3d] Update libvirt0 symbols.
  * [1c97be7] Allow DM upload and add myself as uploader.
  * [5635a32] Clean debian/watch.

  [ Guido Günther ]
  * [45f98ae] Drop 0005-udev_device_get_devpath-might-return-NULL.patch
    applied upstream.

 -- Guido Günther <agx@sigxcpu.org>  Sat, 26 Dec 2009 17:45:47 +0100

libvirt (0.7.4-2) experimental; urgency=low

  * [65d3755] Disable SELinux to work around #559356
  * [19bd427] Run qemu instances as qemu-libvirt instead of root by default
    (Closes: #558197)
  * [0a6c03b] Use kvm as primary group for libvirt-qemu user
  * [e5ae24b] Fix udev backend startup
  * [f610a8e] Use udev instead of hal backend

 -- Guido Günther <agx@sigxcpu.org>  Mon, 07 Dec 2009 21:20:20 +0100

libvirt (0.7.4-1) unstable; urgency=low

  [ Laurent Léonard ]
  * [8f2761b] Imported Upstream version 0.7.4
  * [20b6b3d] Drop patches. 
      * 0005-Fix-SELinux-linking-issues.patch - fixed upstream.
      * 0006-Don-t-let-parent-of-daemon-exit-until-basic-initiali.patch -
        fixed upstream.
      * 0007-Only-remove-masquerade-roles-for-VIR_NETWORK_FORWARD.patch -
        applied upstream. 
      * 0008-Fix-qemu-session.patch - fixed upstream.
  * [e41f8c6] Update libvirt0 symbols.
  * [f184e28] Revert "switch to new source format 3.0 (quilt)" This reverts
    commit 213ca47bbbefe2dc95be58a09db34669e3be5797.
  * [65084d2] Enhance handling of examples.

 -- Guido Günther <agx@sigxcpu.org>  Tue, 01 Dec 2009 18:51:18 +0100

libvirt (0.7.2-4) unstable; urgency=low

  * [213ca47] switch to new source format 3.0 (quilt)
  * [f5a10e9] Depend on hal (Closes: #556730)
  * [7d1422d] Drop build-dep on libpolkit-dbus-dev (Closes: #549500)
  * [95ad85c] Depend on libcap-ng-dev for lxc driver.

 -- Guido Günther <agx@sigxcpu.org>  Wed, 25 Nov 2009 20:39:17 +0100

libvirt (0.7.2-3) unstable; urgency=low

  * [2c0aa82] Fix qemu:///session Backported from upsgtream's
    79218cdd9887b132eb0f29fe2048f89e90beae1 (Closes: #554869)

 -- Guido Günther <agx@sigxcpu.org>  Sat, 07 Nov 2009 12:50:54 +0100

libvirt (0.7.2-2) unstable; urgency=low

  [ Laurent Léonard ]
  * [a9ea205] Change requirement of libvirt-bin in libvirt- suspendonreboot.
  * [a4db804] Update debian/patches/0006-Don-t-let-parent-of-daemon-
    exit-until-basic-initiali.patch. Fix use of an uninitialized variable that
    was causing a bug on i386 systems.
  * [59e1e53] Redo patches.

  [ Guido Günther ]
  * upload to unstable
  * [43f106a] Only remove masquerade roles for VIR_NETWORK_FORWARD_NAT
    (Closes: #549949) - thanks to Rob S. Wolfram for testing

 -- Guido Günther <agx@sigxcpu.org>  Thu, 05 Nov 2009 20:44:21 +0100

libvirt (0.7.2-1) experimental; urgency=low

  [ Laurent Léonard ]
  * [51a4814] Imported Upstream version 0.7.2
  * [12268f6] Update patches.
  * [175d497] Fix SELinux linking issues. Pulled from upstream
    309acaa0230494b8ec08d03375c10238cb2daf55.
  * [5cfdaf8] Update libvirt-doc docs.
  * [dc2059f] Update libvirt-bin manpages.
  * [a62a4a7] Update libvirt-bin examples.
  * [9e38cbc] Update libvirt0 symbols.
  * [412b12f] Make init.d script provide itself.
  * [35451bf] Update debian/rules to support new example files.
  * [43b7dac] Don't let parent of daemon exit until basic initialization is
    done.
  * [5a37e69] Make init.d provide libvirtd for backward compatibility.

 -- Guido Günther <agx@sigxcpu.org>  Mon, 26 Oct 2009 20:14:23 +0100

libvirt (0.7.1-2) unstable; urgency=low

  * [f5299d3] document changes and release 0.7.1-1
  * [f137c00] Allow for older versions of dpkg-dev to ease backports.
  * [74f5832] Use Policykit 1.0 (Closes: #549500)

 -- Guido Günther <agx@sigxcpu.org>  Fri, 09 Oct 2009 20:32:02 +0200

libvirt (0.7.1-1) unstable; urgency=low

  [ Laurent Léonard ]
  * [40fb620] Bump Debhelper version to 7.
  * [e0e89f2] Bump Standards-Version to 3.8.3.
  * [50a862f] Clean debian/rules.
  * [e9c9906] Change build dependency on libreadline5-dev to
    libreadline-dev.
  * [b6cb738] Imported Upstream version 0.7.1
  * [780f6a7] Redo patches.
  * [3d66f37] Update libvirt-bin examples.
  * [c01ed84] Update libvirt0 symbols.

 -- Guido Günther <agx@sigxcpu.org>  Sat, 26 Sep 2009 17:15:02 +0200

libvirt (0.7.0-1) experimental; urgency=low

  [ Laurent Léonard ]
  * [4fb1a38] Imported Upstream version 0.7.0
  * [5578fd3] Drop 0005-Fix-PCI-device-hotplug-unplug-with-newer-
    QEMU.patch. Fixed upstream.
  * [9a8afd0] Redo patches.
  * [937ab63] Update symbols.
  * [b4bd1ea] Update section in doc-base control file.

 -- Guido Günther <agx@sigxcpu.org>  Sun, 09 Aug 2009 13:35:42 +0200

libvirt (0.6.5-3) unstable; urgency=low

  * [72a8eb6] Add a versioned dependency on dpkg-dev (Closes: #537316)
  * [ae20998] fix Debian Xen path patch to also cover the testsuite
  * [b2a1c47] New patch 0001-Fix-PCI-device-hotplug-unplug-with-newer-
    QEMU.patch pulled from upstream 326ecb7. Fixes PCI hotplug with
    newer kvm.

 -- Guido Günther <agx@sigxcpu.org>  Wed, 29 Jul 2009 12:17:52 +0200

libvirt (0.6.5-2) unstable; urgency=low

  * [45b9fdf] build-conflict on dpkg-dev (= 1.15.3) (Closes: #536673)

 -- Guido Günther <agx@sigxcpu.org>  Sun, 12 Jul 2009 15:03:08 +0200

libvirt (0.6.5-1) unstable; urgency=low

  [ Guido Günther ]
  * [05e9a39] build-depend on policykit so polkit auth works with virsh
    as well

  [ C.J. Adams-Collier ]
  * [a161c5f] allow to qemu to emulate arm

  [ Guido Günther ]
  * [b1e4c4b] Imported Upstream version 0.6.5
  * [e764583] change private symbols to 0.6.5
  * [f94fb48] drop 0005-allow-to-qemu-to-emulate-arm.patch fixed upstream.
  * [7ad7896] bump standards version
  * [e2c5867] tighten libvirt-bin's dependency on libvirt0 since libvirtd uses
    private symbols

 -- Guido Günther <agx@sigxcpu.org>  Sun, 05 Jul 2009 13:07:53 +0200

libvirt (0.6.4-1) unstable; urgency=low

  * [dd3adb2] Imported Upstream version 0.6.4
  * [2320162] update symbols file
  * [89c9720] remove bashism (Closes: #530122)
  * [30d86c1] drop patches fixed upstream:
        0005-don-t-crash-with-def-NULL.patch
        0006-Fix-QEMU-ARGV-detection-with-kvm-85.patch
        0007-Declare-support-for-QEMU-migration-in-capabilities.patch

 -- Guido Günther <agx@sigxcpu.org>  Thu, 04 Jun 2009 12:50:01 +0200

libvirt (0.6.3-4) unstable; urgency=low

  * [3607f2f] Install libvirt_lxc that got list somewhere between our
              testbuilds. (Closes: #529578)
  * [070ddd5] install augeas lense
  * [c9b034d] install schema files

 -- Guido Günther <agx@sigxcpu.org>  Wed, 20 May 2009 14:33:18 +0200

libvirt (0.6.3-3) unstable; urgency=low

  * [4087b7d] disable lxc on ia64 to work around FTBFS until we have
              access to a test machine
  * [df5f5a0] pull some kvm/qemu related patches from upstream 
              (Closes: #529324)

 -- Guido Günther <agx@sigxcpu.org>  Tue, 19 May 2009 19:14:57 +0200

libvirt (0.6.3-2) unstable; urgency=low

  * [35898d3] fix crash when libvirt_lxc is called without arguments
  * [449ca60] enable lxc support (Closes: #526718) - thanks to Daniel
              Pittman for testing this
  * [335a4e6] update description with supported virtualization solutions
  * [92eba47] delay libvirt-bin start until after avahi
  * [8ebd17d] update startup priorities due to changed libvirt-bin
               startup priority. Also add an LSB header. (Closes: #526944)

 -- Guido Günther <agx@sigxcpu.org>  Thu, 07 May 2009 13:28:40 +0200

libvirt (0.6.3-1) unstable; urgency=low

  * [0cb2f83] Imported Upstream version 0.6.3
        * virtual box support
  * [06fe518] 0001-remove-RHism.diff.patch: use invoke-rc.d
  * [ec2fd52] drop patches merged upstream:
        * 0003-allow-libvirt-group-to-access-the-socket.patch  series
        * 0004-fix-Debian-specific-path-to-hvm-loader.patch
  * [6977bde] enable vbox support
  * [93c4423] add symbols file

 -- Guido Günther <agx@sigxcpu.org>  Sun, 03 May 2009 23:33:28 +0200

libvirt (0.6.2-2) unstable; urgency=low

  * [031b9c1] Don't hardcode buffer size for getgrnam_r. Works around
              #520744 and fixes possible problems with implementations having
              _SC_GETGR_R_SIZE_MAX != 1024.
  * [bbe7743] respect log priority for qemu domain logs (Closes: #524145)
  * [a2e4cb0] don't rely on log_end_msg returning 0 this isn't the case
              with splashy. (Closes: #523712)
  * [ddfafda] move debug package into section debug

 -- Guido Günther <agx@sigxcpu.org>  Thu, 16 Apr 2009 15:28:31 +0200

libvirt (0.6.2-1) unstable; urgency=low

  * [99fd06c] Imported Upstream version 0.6.2 (Closes: #521785)
  * [78cd5c8] drop /var/run/libvirt created by init script
  * [2a7cb3b] move startup of libvirtd after hal (Closes: #522310)
  * [b8707ed] bump standards version 0.8.1 (no changes necessary)

 -- Guido Günther <agx@sigxcpu.org>  Thu, 09 Apr 2009 22:48:57 +0200

libvirt (0.6.1-1) unstable; urgency=low

  * [3be7341] Imported Upstream version 0.6.1
  * [38fde15] rediff Debian specific patches
  * [9b59a19] drop patches applied upstream:
        * 0004-Don-t-hardcode-ssh-port.patch
        * 0005-minimal-workaround-for-qemu-startup-race.patch
  * [95d4b7f] drop patches backported from upstream
        * 0009-libvirt_proxy-Fix-use-of-uninitalized-memory.patch
  * [8171d83] build-dep on module-init-tools so configure can figure out
    the path to modprobe

 -- Guido Günther <agx@sigxcpu.org>  Thu, 05 Mar 2009 13:58:41 +0100

libvirt (0.6.0-1) experimental; urgency=low

  * [30be86d] Imported Upstream version 0.6.0
  * [179781c] drop patches
          * fixed upstream:
                0006-Fix-missing-read-only-access-checks-CVE-2008-5086.patch
          * applied upstream:
                0004-Open-qemu-monitor-log-O_APPEND-instead-of-O_TRUNC.patch
                0005-qemu-fix-parallel-serial-mode-tcp-and-unix.patch
                0007-don-t-fail-on-missing-locales.patch
  * [d80a176] adjust remaining patches to new upstream version
  * [208c924] add minimal workaround for qemu startup race
  * [6e8caa0] restart libvirt daemon on upgrades if possible 
    (Closes: #492694, #499008)

 -- Guido Günther <agx@sigxcpu.org>  Thu, 05 Feb 2009 18:40:10 +0100

libvirt (0.5.1-7) unstable; urgency=low

  * [1238706] Recommend dnsmasq-base instead of dnsmasq this keeps us
    out of all the dnsmasq already running troubles. (Closes: #516443) -
    thanks to Bin Zhang for the suggestion and the doc update
  * [5c9dfd7] don't rotate empty logfiles (Closes: #517040)
  * [1c9a023] libvirt_proxy: Fix use of uninitalized memory We currently
    don't build this code (CVE-2009-0036).
  * [4ea1ea9] fix path to hvmloader (Closes: #517059)
  * [879b632] suggest devhelp
  * [f22f1ef] add ${misc:Depends}
  * [c6f579e] README.Debian: fix typo

 -- Guido Günther <agx@sigxcpu.org>  Thu, 26 Feb 2009 14:45:32 +0100

libvirt (0.5.1-6) unstable; urgency=low

  * upload to unstable

 -- Guido Günther <agx@sigxcpu.org>  Mon, 16 Feb 2009 21:27:21 +0100

libvirt (0.5.1-5) experimental; urgency=low

  * [d4a69d1] don't fail on missing locales (Closes: #512721)
  * [cecac4c] don't hardcode ssh port - based on a patch by Adrian
    Bridgett. (Closes: #513605)
  * [4565a65] drop superflous headers and footers from remaining patches

 -- Guido Günther <agx@sigxcpu.org>  Fri, 30 Jan 2009 23:06:29 +0100

libvirt (0.5.1-4) experimental; urgency=low

  * [2fd5224] apply upstream patch for CVE-2008-5086 (Closes: #509106)

 -- Guido Günther <agx@sigxcpu.org>  Thu, 18 Dec 2008 16:12:00 +0100

libvirt (0.5.1-3) experimental; urgency=low

  * [d30438c] create libvirt log directory (Closes: #508129)
  * [417a23c] qemu: fix parallel/serial mode "tcp" and "unix" 
    (Closes: #507608)

 -- Guido Günther <agx@sigxcpu.org>  Thu, 11 Dec 2008 12:38:01 +0100

libvirt (0.5.1-2) experimental; urgency=low

  * [4cd547b] create /var/run/libvirt (Closes: #507578)
  * [fe96870] merge back master
  * [d46313f] drop patches for issues fixed upstream
     - 0007-also-look-for-usr-bin-kvm.patch
     - 0008-Increase-initial-qemu-monitor-read-timeout.patch
     - 0009-Open-qemu-monitor-log-O_APPEND-instead-of-O_TRUNC.patch
     - 0010-raise-error-on-invalid-volume-format.patch

 -- Guido Günther <agx@sigxcpu.org>  Sat, 06 Dec 2008 10:37:12 +0100

libvirt (0.5.1-1) experimental; urgency=low

  * [d76b3a1] Imported Upstream version 0.5.1 (Closes: #507677, #507547)
  * [2e550ae] enable hal for device enumeration
  * [0d9116a] rotate qemu monitor logs (Closes: #507553) - thanks to
    Harald Staub
  * [5f85e66] depend on logrotate
  * [6e955a3] open qemu monitor O_APPEND instead of O_TRUNC for logrotate
  * [7dbea84] drop 0004-xen-prefer-xenstoraged-driver-for-
    listDomains.patch - applied upstream

 -- Guido Günther <agx@sigxcpu.org>  Fri, 05 Dec 2008 09:36:54 +0100

libvirt (0.5.0-1) experimental; urgency=low

  * [717ef21] Imported Upstream version 0.5.0
  * [b7a1fbd] enable OpenVZ support (Closes: #504597) - thanks to Pierre
    Chifflier for the patch
  * [ee3590a] drop patches, fixed upstream:
        * 0004-support-virtio-and-scsi-disks-in-qemudDomainBlockSta.patch
        * 0005-fix-define-vs.-defined-typos.patch
  * [f4f601f] bump shlibs to 0.5.0

 -- Guido Günther <agx@sigxcpu.org>  Fri, 28 Nov 2008 16:40:38 +0100

libvirt (0.4.6-10) unstable; urgency=low

  * [5878698] cherry-pick patch for CVE-2008-5086 from experimental

 -- Guido Günther <agx@sigxcpu.org>  Thu, 18 Dec 2008 16:59:45 +0100

libvirt (0.4.6-9) unstable; urgency=low

  * [d30438c] create libvirt log directory (Closes: #508129)

 -- Guido Günther <agx@sigxcpu.org>  Mon, 08 Dec 2008 10:12:28 +0100

libvirt (0.4.6-8) unstable; urgency=low

  * [e771da9] drop superflous 0011-Fix-segfault-on-missing-volume-
    format.patch - not needed.

 -- Guido Günther <agx@sigxcpu.org>  Fri, 05 Dec 2008 10:17:01 +0100

libvirt (0.4.6-7) unstable; urgency=low

  * [ea12bd9] create /var/run/libvirt fixes /var/run on tmpfs
    (Closes: #507578)
  * [97e5706] also look for /usr/bin/kvm (Closes: #507547) 
  * [311b4c1] increase initial qemu monitor read timeout 
    (Closes: #499720)
  * [fbe4e00] open qemu monitor log O_APPEND instead of O_TRUNC
  * [f8ce017] raise error on invalid volume format
  * [40edcf8] rotate qemu monitor logs (Closes: #507553) - thanks to
    Harald Staub
  * [46ea43a] fix segfault on missing volume format (Closes: #507677) -
    thanks to Daniel Veillard
  * [ee377f3] bump shlibs version to 0.4.6
  * [504d55d] depend on logrotate

 -- Guido Günther <agx@sigxcpu.org>  Thu, 04 Dec 2008 17:50:45 +0100

libvirt (0.4.6-6) unstable; urgency=low

  * [ff8e9ae] README.Debian: clarify xen configuration
  * [c07c68f] prefer xenstoraged driver for listDomains - avoids seeing "ghost
    domains" due to bugs in several versions of the xen HV

 -- Guido Günther <agx@sigxcpu.org>  Thu, 27 Nov 2008 18:06:48 +0100

libvirt (0.4.6-5) unstable; urgency=low

  * [411ada3] add more details about dnsmasq vs. libvirtd (Closes: #504605)
  * [2f8f07d] add default image dir virt-manager assumes they exist and
    they're used in the SELinux policies too. (Closes: #505577)
  * [9eb3a83] fix #define vs. #defined typos - affects non Linux architectures
    and fixes the build with gcc 4.4 (Closes: #505607) - thanks to Martin
    Michlmayr
  * [0e21634] fix uploader

 -- Guido Günther <agx@sigxcpu.org>  Fri, 14 Nov 2008 14:54:48 +0100

libvirt (0.4.6-4) unstable; urgency=low

  * upload to unstable
  * [50b27f5] add libvirt-suspendonreboot script (Closes: #501155) -
    thanks to Andreas Barth

 -- Guido Günther <agx@sigxcpu.org>  Sat, 01 Nov 2008 19:33:36 +0100

libvirt (0.4.6-3) experimental; urgency=low

  * [8fa5a3c] add a versioned recommends on qemu (Closes: #501692)
  * [d1539bc] recommend pkg-config
  * [f08bb18] explain libvirt group (Closes: #501824)

 -- Guido Günther <agx@sigxcpu.org>  Sun, 12 Oct 2008 20:27:25 +0200

libvirt (0.4.6-2) experimental; urgency=low

  * [2039095] tighten libvirt dependency
  * [06dbe8a] qemu/kvm: fix domain block stats for virtio and scsi devices 

 -- Guido Günther <agx@sigxcpu.org>  Thu, 02 Oct 2008 22:03:05 +0200

libvirt (0.4.6-1) experimental; urgency=low

  * [e20d3d4] Imported Upstream version 0.4.6
  * [0c840ab] disable numactl
  * [ca2c5cb] cleanup doc installation (Closes: #492075)
  * [714ab94] drop 0004-for-kvm-determine-maxVCPUs-at-runtime.patch - applied
    upstream 
  * [e7563a8] drop 0005-fix-crash-when-no-emulator-is-defined-for-kvm-
    qemu.patch - fixed upstream

 -- Guido Guenther <agx@sigxcpu.org>  Thu, 25 Sep 2008 12:31:45 +0200

libvirt (0.4.5-2) experimental; urgency=low

  * [17647cd] libvirt-bin.default: add keytab default
  * [0ef01e7] fix runtime vcpu detection (0004-for-kvm-determine-
    maxVCPUs-at-runtime.patch) (Closes: #495950)
  * [b91e1eb] don't crash when no emulator is defined (0005-fix-crash-
    when-no-emulator-is-defined-for-kvm-qemu.patch)

 -- Guido Guenther <agx@sigxcpu.org>  Mon, 22 Sep 2008 20:11:04 +0200

libvirt (0.4.5-1) experimental; urgency=low

  * [ab8b4e6] Imported Upstream version 0.4.5
  * [4aaef27] tighten dependency on libvirt
  * [fa253be] drop 0002-qemu-path.diff.patch - fixed upstream
  * [87fc2db] drop 0005-check-for-the-existence-of-the-migrate-
    command.patch applied upstream
  * [bc311aa] drop 0006-wrong-open-failure-detection.patch applied
    upstream
  * [38e615d] rebase the remaining patches
  * [9a04bb7] bump shlibs version to 0.4.5
  * [9fadd6f] disable LXC
  * [179c869] build-dep on libselinux1-dev for selinux support

 -- Guido Guenther <agx@sigxcpu.org>  Thu, 18 Sep 2008 19:02:55 +0200

libvirt (0.4.4-3) unstable; urgency=low

  * upload to unstable
  * [96c6727] add /var/cache/libvirt needed by qemuDriver for temporary
    storage
  * [794f95c] bump standards version to 3.8.0
  * [05184af] add README.source

 -- Guido Guenther <agx@sigxcpu.org>  Wed, 23 Jul 2008 11:30:31 -0400

libvirt (0.4.4-2) experimental; urgency=low

  * [facb983] README.Debian explain "default" network startup
  * [395a510] add /var/lib/libvirt needed for the dnsmasq lease file
  * [9c588ac] promote bridge-utils & dnsmasq to Recommends: since
    they're needed for the default NAT network
  * [9ed2cd4] recommend iptables - needed for the default NAT network

 -- Guido Guenther <agx@sigxcpu.org>  Wed, 23 Jul 2008 00:23:58 -0400

libvirt (0.4.4-1) experimental; urgency=low

  * [0ff1e68] new upstream version
  * [2098f96] rebase patches for 0.4.4
  * [abbd15e] enable with-storage-disk now that we have parted1.8
  * [3942b25] start libvirtd by default

 -- Guido Guenther <agx@sigxcpu.org>  Fri, 27 Jun 2008 10:06:00 +0200

libvirt (0.4.2-6) unstable; urgency=low

  * reenable open-iscsi support  - thanks to to the open-iscsi
    maintainers for fixing this up
  * build a libvirt0-dbg package
  * register documentation with doc-base  (Closes: #480294) - thanks to
    Tzafrir Cohen for the patch
  * control: fix typo
  * README.Debian: explain debugging

 -- Guido Guenther <agx@sigxcpu.org>  Thu, 15 May 2008 18:04:20 +0200

libvirt (0.4.2-5) unstable; urgency=low

  * no need to depend on python-all-dev we only build an extension for
    the current python version

 -- Guido Guenther <agx@sigxcpu.org>  Tue, 22 Apr 2008 11:26:13 +0200

libvirt (0.4.2-4) unstable; urgency=low

  * only build-dep on qemu on architectures that have it  
    (Closes: #476290)
  * the packages containing the daemon should suggest polkit

 -- Guido Guenther <agx@sigxcpu.org>  Fri, 18 Apr 2008 10:41:38 +0200

libvirt (0.4.2-3) unstable; urgency=low

  * drop the {build-,}dependency on open-iscsi too 
  * suggest policykit

 -- Guido Guenther <agx@sigxcpu.org>  Mon, 14 Apr 2008 15:27:20 +0200

libvirt (0.4.2-2) unstable; urgency=low

  * disable the iscsi storage backend until #423368 is fixed in unstable
  * disable polkit authentication by default so the libvirt stays accessible
    for members of the libvirt group

 -- Guido Guenther <agx@sigxcpu.org>  Mon, 14 Apr 2008 14:20:23 +0200

libvirt (0.4.2-1) unstable; urgency=low

  * drop no-mac.diff - applied upstream
  * no need to explicitly link against libpthread
  * always enable debugging
  * add Homepage URL
  * add Vcs-{Git,Browser} fields
  * symlink devhelp docs
  * enable policy kit

 -- Guido Guenther <agx@sigxcpu.org>  Fri, 11 Apr 2008 17:54:06 +0200

libvirt (0.4.1-1) experimental; urgency=low

  * new upstream version
       * Xen 3.2 fixes
       * storage pool support
  * partition based storage pools are disabled, since this needs parted 1.8
    which is only in experimental
  * update patches for new upstream release
       * boot-dev-error.diff - applied upstream
       * qemu-parse-error.diff - applied upstream
       * qemu-path.diff - adjust to new hypervisor detection code
       * rediff the rest
  * new patches:
       * no-mac.diff: don't set mac address on tun device since it breaks kvm
  * bump shlibs version 

 -- Guido Guenther <agx@sigxcpu.org>  Fri, 07 Mar 2008 10:17:21 +0100

libvirt (0.4.0-6) unstable; urgency=low

  * depend on libxen-dev (Closes:#467598)
  * allow members of the libvirt group to manage virtual machines

 -- Guido Guenther <agx@sigxcpu.org>  Sun, 02 Mar 2008 16:11:49 +0100

libvirt (0.4.0-5) unstable; urgency=low

  * thanks to the xen maintainers Debian now has a working libxen-dev, so
    enable xen support in the default build (Closes: #453826)
  * recommend netcat-openbsd for unix domain socket support (Closes: #453627)
  * README.Debian: document necessary xend options
  * fix spelling of Python 

 -- Guido Guenther <agx@sigxcpu.org>  Wed, 20 Feb 2008 11:14:22 +0100

libvirt (0.4.0-4) unstable; urgency=low

  * don't segfault on broken boot device configuration (Closes: #463686)
  * don't segfault due to missing errorhandling in the XML parsing code

 -- Guido Guenther <agx@sigxcpu.org>  Tue, 05 Feb 2008 13:12:54 +0100

libvirt (0.4.0-3) unstable; urgency=low

  * add and remove the libvirt group for the socket
  * be a bit more verbose on libvirtd reload
  * depend on adduser since we add the libvirt user
  * don't restart libvirtd on upgrades since it kills running qemus
  * enable debugging via DEB_BUILD_OPTS

 -- Guido Guenther <agx@sigxcpu.org>  Sun, 03 Feb 2008 14:21:46 +0100

libvirt (0.4.0-2) unstable; urgency=low

  * libvirt-bin.init: fix the reload target
  * add configuration examples

 -- Guido Guenther <agx@sigxcpu.org>  Sat, 15 Dec 2007 18:59:11 +0100

libvirt (0.4.0-1) unstable; urgency=low

  * new upstream version
  * enable sasl support
  * leave policykit support disabled since it's not in unstable yet
  * bump shlibs version
  * remove CVS metadata
  * rediff patches
  * libvirtd-bin.init: libvirtd supports reload

 -- Guido Guenther <agx@sigxcpu.org>  Fri, 21 Dec 2007 16:49:13 +0100

libvirt (0.3.3-6) unstable; urgency=low

  * don't include precompiled examples in the doc package (Closes: #456825)
  * remove RHism from manpage (Closes: #455859)
  * bump standards version

 -- Guido Guenther <agx@sigxcpu.org>  Wed, 19 Dec 2007 13:45:58 +0100

libvirt (0.3.3-5.xen0) unstable; urgency=low

  * rebuild with xen support

 -- Guido Guenther <agx@sigxcpu.org>  Tue, 08 Jan 2008 11:00:24 +0100

libvirt (0.3.3-5) unstable; urgency=low

  * make libs match overrides
  * move to team maintenance
  * suggest dnsmasq and bridge-utils for qemu networking
  * remove stale PID files

 -- Guido Guenther <agx@sigxcpu.org>  Thu, 13 Dec 2007 21:34:16 +0100

libvirt (0.3.3-4.xen0) unstable; urgency=low

  * UNRELEASED
  * build with xen support
  * debian/control: we also support xen

 -- Guido Guenther <agx@sigxcpu.org>  Thu, 06 Dec 2007 15:43:03 +0100

libvirt (0.3.3-4) unstable; urgency=low

  * put packages into the proper sections
  * fix messed up Standards-Version (Closes: #453900)

 -- Guido Guenther <agx@sigxcpu.org>  Sun, 02 Dec 2007 14:50:11 +0100

libvirt (0.3.3-3.xen0) unstable; urgency=low

  * build with xen support - depend on our hacked up xen-utils for that

 --  Guido Guenther <agx@sigxcpu.org>  Sat, 01 Dec 2007 16:27:32 +0000

libvirt (0.3.3-3) unstable; urgency=low

  * add initscript to start libvirtd

 -- Guido Guenther <agx@sigxcpu.org>  Wed, 28 Nov 2007 10:30:29 +0100

libvirt (0.3.3-2) unstable; urgency=low

  * debian/copyright:
      * update FSF address
      * update upstream author and copyright information
  * install the virsh manpage
  * use binary:Version instead of Source-Version

 -- Guido Guenther <agx@sigxcpu.org>  Fri, 23 Nov 2007 22:31:26 +0100

libvirt (0.3.3-1) unstable; urgency=low

  * repackage for Debian (Closes: #384300)
  * enable avahi
  * build with qemu/kvm support
  * disable xen support until #402249 is fixed
  * disable qemu autonetwork for now, causes libvirtd to seqfault
  * fix path to kvm
  * switch off DH_VERBOSE
  * thanks to the Ubuntu maintainers for their work!

 -- Guido Guenther <agx@sigxcpu.org>  Fri, 23 Nov 2007 01:58:56 +0100

libvirt (0.3.3-0ubuntu1) hardy; urgency=low

  * New upstream release.
  * Update maintainer.

 -- Soren Hansen <soren@ubuntu.com>  Wed, 14 Nov 2007 23:09:33 +0100

libvirt (0.3.0-0ubuntu2) gutsy; urgency=low

  * Add lingnutls-dev Build-Dep.

 -- Fabio M. Di Nitto <fabbione@ubuntu.com>  Mon, 16 Jul 2007 12:10:41 +0200

libvirt (0.3.0-0ubuntu1) gutsy; urgency=low

  * Import new upstram release that can actually build on xen-3.1.

 -- Fabio M. Di Nitto <fabbione@ubuntu.com>  Mon, 16 Jul 2007 10:23:04 +0200

libvirt (0.2.2-0ubuntu1) gutsy; urgency=low

  * Depends on libxen3.1-dev.

 -- Chuck Short <zulcss@ubuntu.com>  Fri, 13 Jul 2007 11:04:00 -0400

libvirt (0.2.2-0ubuntu0) gutsy; urgency=low

  * New upstream version.
  * Updated libvirt-bin.install, thanks to Marcelo Boveto Shima.

 -- Chuck Short <zulcss@ubuntu.com>  Sun, 24 Jun 2007 09:54:54 -0400

libvirt (0.1.8-0ubuntu2) feisty; urgency=low

  * Rebuild for python2.5 as the default python version.

 -- Matthias Klose <doko@ubuntu.com>  Fri, 12 Jan 2007 13:21:55 +0000

libvirt (0.1.8-0ubuntu1) feisty; urgency=low

  * Initial release

 -- Andrew Mitchell <ajmitch@ubuntu.com>  Mon, 23 Oct 2006 20:00:28 +1300
<|MERGE_RESOLUTION|>--- conflicted
+++ resolved
@@ -1,4 +1,14 @@
-<<<<<<< HEAD
+libvirt (1.2.9-9) unstable; urgency=medium
+
+  * [4c14b83] qemu: Don't try to parse -help for new QEMU.
+    Closes: #777138, #775773
+    Thanks to Mathieu Malaterre for the debugging
+  * [1addae5] Force capability refresh on upgrades. This makes sure we
+    refresh the capabilities at least once when upgrading from Wheezy.
+    (Closes: #731815)
+
+ -- Guido Günther <agx@sigxcpu.org>  Fri, 06 Feb 2015 15:40:21 +0100
+
 libvirt (1.2.9-8~bpo70+1) wheezy-backports; urgency=medium
 
   * Rebuild for wheezy-backports.
@@ -13,18 +23,6 @@
     * [314c4aa] Use libgcrpt/gnutls versions from wheezy
 
  -- Guido Günther <agx@sigxcpu.org>  Sat, 24 Jan 2015 10:28:04 +0100
-=======
-libvirt (1.2.9-9) unstable; urgency=medium
-
-  * [4c14b83] qemu: Don't try to parse -help for new QEMU.
-    Closes: #777138, #775773
-    Thanks to Mathieu Malaterre for the debugging
-  * [1addae5] Force capability refresh on upgrades. This makes sure we
-    refresh the capabilities at least once when upgrading from Wheezy.
-    (Closes: #731815)
-
- -- Guido Günther <agx@sigxcpu.org>  Fri, 06 Feb 2015 15:40:21 +0100
->>>>>>> 1205a317
 
 libvirt (1.2.9-8) unstable; urgency=medium
 
