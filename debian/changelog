<<<<<<< HEAD
libvirt (0.3.3-5.xen0) unstable; urgency=low

  * rebuild with xen support

 -- Guido Guenther <agx@sigxcpu.org>  Sat, 15 Dec 2007 18:59:11 +0100
=======
libvirt (0.4.0-2) unstable; urgency=low

  * libvirt-bin.init: fix the reload target
  * add configuration examples

 -- Guido Guenther <agx@sigxcpu.org>  Tue, 08 Jan 2008 11:00:24 +0100

libvirt (0.4.0-1) unstable; urgency=low

  * new upstream version
  * enable sasl support
  * leave policykit support disabled since it's not in unstable yet
  * bump shlibs version
  * remove CVS metadata
  * rediff patches
  * libvirtd-bin.init: libvirtd supports reload

 -- Guido Guenther <agx@sigxcpu.org>  Fri, 21 Dec 2007 16:49:13 +0100

libvirt (0.3.3-6) unstable; urgency=low

  * don't include precompiled examples in the doc package (Closes: #456825)
  * remove RHism from manpage (Closes: #455859)
  * bump standards version

 -- Guido Guenther <agx@sigxcpu.org>  Wed, 19 Dec 2007 13:45:58 +0100
>>>>>>> a462bd8d

libvirt (0.3.3-5) unstable; urgency=low

  * make libs match overrides
  * move to team maintenance
  * suggest dnsmasq and bridge-utils for qemu networking
  * remove stale PID files

 -- Guido Guenther <agx@sigxcpu.org>  Thu, 13 Dec 2007 21:34:16 +0100

libvirt (0.3.3-4.xen0) unstable; urgency=low

  * UNRELEASED
  * build with xen support
  * debian/control: we also support xen

 -- Guido Guenther <agx@sigxcpu.org>  Thu, 06 Dec 2007 15:43:03 +0100

libvirt (0.3.3-4) unstable; urgency=low

  * put packages into the proper sections
  * fix messed up Standards-Version (Closes: #453900)

 -- Guido Guenther <agx@sigxcpu.org>  Sun, 02 Dec 2007 14:50:11 +0100

libvirt (0.3.3-3.xen0) unstable; urgency=low

  * build with xen support - depend on our hacked up xen-utils for that

 --  Guido Guenther <agx@sigxcpu.org>  Sat, 01 Dec 2007 16:27:32 +0000

libvirt (0.3.3-3) unstable; urgency=low

  * add initscript to start libvirtd

 -- Guido Guenther <agx@sigxcpu.org>  Wed, 28 Nov 2007 10:30:29 +0100

libvirt (0.3.3-2) unstable; urgency=low

  * debian/copyright:
      * update FSF address
      * update upstream author and copyright information
  * install the virsh manpage
  * use binary:Version instead of Source-Version

 -- Guido Guenther <agx@sigxcpu.org>  Fri, 23 Nov 2007 22:31:26 +0100

libvirt (0.3.3-1) unstable; urgency=low

  * repackage for Debian (Closes: #384300)
  * enable avahi
  * build with qemu/kvm support
  * disable xen support until #402249 is fixed
  * disable qemu autonetwork for now, causes libvirtd to seqfault
  * fix path to kvm
  * switch off DH_VERBOSE
  * thanks to the Ubuntu maintainers for their work!

 -- Guido Guenther <agx@sigxcpu.org>  Fri, 23 Nov 2007 01:58:56 +0100

libvirt (0.3.3-0ubuntu1) hardy; urgency=low

  * New upstream release.
  * Update maintainer.

 -- Soren Hansen <soren@ubuntu.com>  Wed, 14 Nov 2007 23:09:33 +0100

libvirt (0.3.0-0ubuntu2) gutsy; urgency=low

  * Add lingnutls-dev Build-Dep.

 -- Fabio M. Di Nitto <fabbione@ubuntu.com>  Mon, 16 Jul 2007 12:10:41 +0200

libvirt (0.3.0-0ubuntu1) gutsy; urgency=low

  * Import new upstram release that can actually build on xen-3.1.

 -- Fabio M. Di Nitto <fabbione@ubuntu.com>  Mon, 16 Jul 2007 10:23:04 +0200

libvirt (0.2.2-0ubuntu1) gutsy; urgency=low

  * Depends on libxen3.1-dev.

 -- Chuck Short <zulcss@ubuntu.com>  Fri, 13 Jul 2007 11:04:00 -0400

libvirt (0.2.2-0ubuntu0) gutsy; urgency=low

  * New upstream version.
  * Updated libvirt-bin.install, thanks to Marcelo Boveto Shima.

 -- Chuck Short <zulcss@ubuntu.com>  Sun, 24 Jun 2007 09:54:54 -0400

libvirt (0.1.8-0ubuntu2) feisty; urgency=low

  * Rebuild for python2.5 as the default python version.

 -- Matthias Klose <doko@ubuntu.com>  Fri, 12 Jan 2007 13:21:55 +0000

libvirt (0.1.8-0ubuntu1) feisty; urgency=low

  * Initial release

 -- Andrew Mitchell <ajmitch@ubuntu.com>  Mon, 23 Oct 2006 20:00:28 +1300
<|MERGE_RESOLUTION|>--- conflicted
+++ resolved
@@ -1,16 +1,9 @@
-<<<<<<< HEAD
-libvirt (0.3.3-5.xen0) unstable; urgency=low
-
-  * rebuild with xen support
-
- -- Guido Guenther <agx@sigxcpu.org>  Sat, 15 Dec 2007 18:59:11 +0100
-=======
 libvirt (0.4.0-2) unstable; urgency=low
 
   * libvirt-bin.init: fix the reload target
   * add configuration examples
 
- -- Guido Guenther <agx@sigxcpu.org>  Tue, 08 Jan 2008 11:00:24 +0100
+ -- Guido Guenther <agx@sigxcpu.org>  Sat, 15 Dec 2007 18:59:11 +0100
 
 libvirt (0.4.0-1) unstable; urgency=low
 
@@ -31,7 +24,12 @@
   * bump standards version
 
  -- Guido Guenther <agx@sigxcpu.org>  Wed, 19 Dec 2007 13:45:58 +0100
->>>>>>> a462bd8d
+
+libvirt (0.3.3-5.xen0) unstable; urgency=low
+
+  * rebuild with xen support
+
+ -- Guido Guenther <agx@sigxcpu.org>  Tue, 08 Jan 2008 11:00:24 +0100
 
 libvirt (0.3.3-5) unstable; urgency=low
 
