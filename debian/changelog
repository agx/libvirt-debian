--- conflicted
+++ resolved
@@ -1,10 +1,3 @@
-<<<<<<< HEAD
-libvirt (0.8.3-5+squeeze1~bpo50+1) lenny-backports; urgency=low
-
-  * Rebuild for lenny-backports.
-
- -- Guido Günther <agx@sigxcpu.org>  Tue, 10 May 2011 22:32:37 +0200
-=======
 libvirt (0.8.3-5+squeeze2) stable-security; urgency=low
 
   * [ac67c93] CVE-2011-1486: Make error reporting in libvirtd thread safe
@@ -13,7 +6,12 @@
     (Closes: #633630)
 
  -- Guido Günther <agx@sigxcpu.org>  Wed, 13 Jul 2011 20:32:22 +0200
->>>>>>> 789779f3
+
+libvirt (0.8.3-5+squeeze1~bpo50+1) lenny-backports; urgency=low
+
+  * Rebuild for lenny-backports.
+
+ -- Guido Günther <agx@sigxcpu.org>  Tue, 10 May 2011 22:32:37 +0200
 
 libvirt (0.8.3-5+squeeze1) stable-security; urgency=low
 
