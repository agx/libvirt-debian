<<<<<<< HEAD
libvirt (0.8.1-2~bpo50+2) lenny-backports; urgency=low

  * [7bbb4e2] New patch 0009-Don-t-fail-if-D-Bus-isn-t-running.patch. Don't
    fail if D-Bus isn't running
  * [c1fd828] Suggest hal

 -- Guido Günther <agx@sigxcpu.org>  Tue, 12 Oct 2010 17:46:38 +0200

libvirt (0.8.1-2~bpo50+1) lenny-backports; urgency=low

  * Rebuild for lenny-backports.
  * [bbe36a6] Build-dep on libcap-ng-dev
  * [02fafb0] Disable macvtap support since we're lacking the apropriate
    kernel headers
  * [f138943] Use 1.0 source format since bpo doesn't support 3.0 (quilt)

 -- Guido Günther <agx@sigxcpu.org>  Fri, 18 Jun 2010 17:20:01 +0200
=======
libvirt (0.8.3-4) unstable; urgency=low

  * [29e8714] Recommend ebtables used by nwfilter
  * [e9eb650] New patch
    0009-Don-t-fail-lxc-domain-start-when-memory-controller-s.patch - Don't
    fail lxc domain start when memory controller support is missing (Closes:
    #566180)

 -- Guido Günther <agx@sigxcpu.org>  Mon, 01 Nov 2010 14:22:09 +0100

libvirt (0.8.3-3) unstable; urgency=low

  * [178670a] Add $syslog to the list of Required-{Start,Stop} services also
    drop $local_fs since we already have $remote_fs
  * [4db7451] Don't hardcode netcat's -q option. (Closes: #573172) - thanks to
    Marc Deslauriers for the patch
  * [d4c46ee] Disable CHECKSUM rules not supported by Squeeze's iptables
    (Closes: #598330)
  * [dbc2609] Move new NEWS items to the top

 -- Guido Günther <agx@sigxcpu.org>  Wed, 06 Oct 2010 19:47:46 +0200

libvirt (0.8.3-2) unstable; urgency=low

  * [4097bbd] New patch 0007-Fix-block-statistics-with-newer-versions-
    of-Xen.patch. Fix block statistics with newer versions of Xen 
    (Closes: #596004) - thanks to Gerald Turner for the patch
  * [d554da3] Explain disk image probing changes (Closes: #594962)

 -- Guido Günther <agx@sigxcpu.org>  Wed, 29 Sep 2010 14:00:38 +0200

libvirt (0.8.3-1) unstable; urgency=low

  [ Guido Günther ]
  * Mention clear_emulator_capabilities
  * Recommend iptables and gawk

  [ Laurent Léonard ]
  * Imported Upstream version 0.8.3
    - Fixes: CVE-2010-2237, CVE-2010-2238, CVE-2010-2239, CVE-2010-2242
  * Redo patches
  * Update libvirt0 symbols
  * Bump Standards-Version to 3.9.1

  [ Guido Günther ]
  * Install libvirt-qemu library
  * Add libvirt-qemu.so symbols

  [ Laurent Léonard ]
  * Fix debian/NEWS syntax

 -- Laurent Léonard <laurent@open-minds.org>  Fri, 06 Aug 2010 17:18:55 +0200

libvirt (0.8.2-1) unstable; urgency=low

  * Imported Upstream version 0.8.2
  * Drop patches.
  * Update libvirt0 symbols.
  * Bump Standards-Version to 3.9.0.
  * Add virtualbox-ose and libnl-dev build dependencies.

 -- Laurent Léonard <laurent@open-minds.org>  Tue, 06 Jul 2010 12:14:33 +0200
>>>>>>> 76964645

libvirt (0.8.1-2) unstable; urgency=low

  * [41aea79] Drop patchsys-quilt since this package is 3.0 (quilt) now.
    (Closes: #577919)
  * [978e3c9] libvirt-bin.init: export PATH. (Closes: #584333)
  * [e4f0869] virt-xml-validate needs xmllint from libxml2-utils.
    (Closes: #584869)
  * [bba6d72] New patch 0008-Fix-leaks-in-udev-device-add-remove.patch:
    Fix leaks in udev device add/remove. (Closes: #582965) - thanks to
    Nigel Jones for forwarding this

 -- Guido Günther <agx@sigxcpu.org>  Mon, 07 Jun 2010 18:23:47 +0200

libvirt (0.8.1-1) unstable; urgency=low

  * [647cbd6] Imported Upstream version 0.8.1
        * fixes spurious syslog messages (Closes: #565275)
        * sysfs USB class parsing (Closes: #579208)
        * virsh honors $VISUAL (Closes: #574415)
  * [fecd1b9] Update libvirt symbols to 0.8.1
  * [3e58e0b] Drop patches merged upstream:
        * 0007-nwfilter-Don-t-crash-if-driverState-NULL.patch
        * 0008-Ignore-empty-type-statement-in-disk-element.patch
  * [561ab2e] New patch:
        * 0007-patch-qemuMonitorTextGetMigrationStatus-to-intercept.patch:
          make qemuMonitorTextGetMigrationStatus to intercept unknown
          command 'info migrate' (Closes: #574272) - thanks to Andreas Bießmann
  * [aeda8ea] Enanble macvtap support

 -- Guido Günther <agx@sigxcpu.org>  Sun, 09 May 2010 14:25:00 +0200

libvirt (0.8.0-2) unstable; urgency=low

  * [70fbcb6] New patch 0007-nwfilter-Don-t-crash-if-driverState- NULL.patch
    nwfilter: Don't crash if driverState == NULL (Closes: #577728)
  * [d7d1abd] New patch 0008-Ignore-empty-type-statement-in-disk-
    element.patch Ignore empty type statement in disk element
    (Closes: #578347)

 -- Guido Günther <agx@sigxcpu.org>  Mon, 19 Apr 2010 18:11:57 +0200

libvirt (0.8.0-1) unstable; urgency=low

  * Imported Upstream version 0.8.0
  * Drop patches.
  * Update libvirt0 symbols.
  * Switch to new source format 3.0 (quilt).

 -- Laurent Léonard <laurent@open-minds.org>  Tue, 13 Apr 2010 20:50:29 +0200

libvirt (0.7.7-4) unstable; urgency=low

  [ Guido Günther ]
  * [cf4919c] Recommend either qemu-kvm or qemu

  [ Laurent Léonard ]
  * [1b12f02] Change libparted1.8-dev build dependency to libparted0- dev.
    (Closes: #574906)

 -- Guido Günther <agx@sigxcpu.org>  Mon, 22 Mar 2010 20:50:30 +0100

libvirt (0.7.7-3) unstable; urgency=low

  * The "fix all those crashes" release
  * [f74e13a] Explicitly disable hal (Closes: #574177)
  * [21ef92b] New patch 0009-security-Set-permissions-for-kernel- initrd.patch
    security: Set permissions for kernel/initrd (Closes: #574241) - thanks to
    Cole Robinson
  * [b69d3cc] Revert "Enable NUMA support" since it breaks the python
    bindings.
  * [5f2ca4a] New patch 0010-Don-t-crash-without-a-security-driver.patch Don't
    crash without a security driver (Closes: #574359)

 -- Guido Günther <agx@sigxcpu.org>  Wed, 17 Mar 2010 21:05:35 +0100

libvirt (0.7.7-2) unstable; urgency=low

  [ Guido Günther ]
  * [b350683] Enable parallel build
  * [b2a6aab] Enable NUMA support
  * [13274cf] New patch 0007-Work-around-broken-linux-socket.h.patch
    Work around broken linux/socket.h

  [ Laurent Léonard ]
  * [3c12caf] qemu: Fix USB by product with security enabled.

 -- Laurent Léonard <laurent@open-minds.org>  Tue, 16 Mar 2010 00:47:34 +0100

libvirt (0.7.7-1) unstable; urgency=low

  * [f944460] Imported Upstream version 0.7.7
  * [bd457cc] Redo patches.
  * [098d1d3] Update libvirt0 symbols.

 -- Laurent Léonard <laurent@open-minds.org>  Fri, 05 Mar 2010 17:49:17 +0100

libvirt (0.7.6-2) unstable; urgency=low

  * [72790fc] Drop hal dependency We're using udev for device enumeration.
  * [ce225c4][11cc6e9] New patch
    0006-Don-t-drop-caps-when-exec-ing-qemu.patch: Don't drop caps when
    exec'ing qemu. Instead of disabling libcap-ng better exclude this one exec
    so we get the additional security for the rest of the calls. Makes
    interface type="network" work again. (Closes: #565767)

 -- Guido Günther <agx@sigxcpu.org>  Sun, 14 Feb 2010 18:22:30 +0100

libvirt (0.7.6-1~bpo50+1) lenny-backports; urgency=low

  * Rebuild for lenny-backports.

 -- Guido Günther <agx@sigxcpu.org>  Fri, 12 Feb 2010 09:19:47 +0100

libvirt (0.7.6-1) unstable; urgency=low

  * [0229557] Imported Upstream version 0.7.6
  * [6fdc00b] Drop patches.
  * [1b0670b] Update libvirt0 symbols.

 -- Laurent Léonard <laurent@open-minds.org>  Thu, 04 Feb 2010 00:38:08 +0100

libvirt (0.7.5-6) unstable; urgency=low

  [ Laurent Léonard ]
  * [a3b98c9] Don't free an uninitalized pointer in update_driver_name()
    (Closes: #565983) - thanks to Matthias Bolte
  * [719976d] Handle only official releases in debian/watch.
  * [83902d9] Bump Standards-Version to 3.8.4.

  [ Guido Günther ]
  * [959640d] New patch 0011-Fix-parsing-of-info-chardev-line-
    endings.patch Fix parsing of 'info chardev' line endings (Closes:
    #567818) - thanks to Matthew Booth

  [ Laurent Léonard ]
  * [0b2a9dd] Add $remote_fs to Required-Start and Required-Stop in
    libvirt-bin init script.

 -- Laurent Léonard <laurent@open-minds.org>  Mon, 01 Feb 2010 00:03:58 +0100

libvirt (0.7.5-5) unstable; urgency=low

  [ Guido Günther ]
  * [d8e60e8] Add css to docs
  * [f6e41ae] New patch 0008-qemu-Use-log-output-for-pty-assignment-if-
    info-chard.patch qemu: Use log output for pty assignment if 'info
    chardev' is unavailable - thanks to Matthias Bolte

  [ Laurent Léonard ]
  * [0905f82] Fix QEMU driver custom domain status XML extensions. -
    thanks to Daniel P. Berrange

 -- Laurent Léonard <laurent@open-minds.org>  Tue, 19 Jan 2010 23:16:16 +0100

libvirt (0.7.5-4) unstable; urgency=low

  * [18520c0] Same description of supported virt techs in all binary packages
    (Closes: #564909) - thanks to Loïc Minier
  * [49c357c] Implement path lookup for USB by vendor:product (Closes:
    #563502) - thanks to Cole Robinson

 -- Guido Günther <agx@sigxcpu.org>  Wed, 13 Jan 2010 23:57:26 +0100

libvirt (0.7.5-3) unstable; urgency=low

  * [4d41fd7] Also look for dmi information in /sys/class older kernels such
    as 2.6.26 have it there. (Closes: #564020)
  * [1c0e0b5] Explicitly disable ESX support
  * [c3c84f6] Terminate nc on EOF (Closes: #564053) - thanks to Gabor Gombas
    for the patch

 -- Guido Günther <agx@sigxcpu.org>  Fri, 08 Jan 2010 11:07:34 +0100

libvirt (0.7.5-2) unstable; urgency=low

  * Upload to unstable
  * [d6c5ca5] Add debugging symbols for all packages

 -- Guido Günther <agx@sigxcpu.org>  Sun, 03 Jan 2010 20:01:12 +0100

libvirt (0.7.5-1) experimental; urgency=low

  [ Laurent Léonard ]
  * [96f8d94] Imported Upstream version 0.7.5
  * [f8089a1] Redo patches.
  * [294ce3d] Update libvirt0 symbols.
  * [1c97be7] Allow DM upload and add myself as uploader.
  * [5635a32] Clean debian/watch.

  [ Guido Günther ]
  * [45f98ae] Drop 0005-udev_device_get_devpath-might-return-NULL.patch
    applied upstream.

 -- Guido Günther <agx@sigxcpu.org>  Sat, 26 Dec 2009 17:45:47 +0100

libvirt (0.7.4-2) experimental; urgency=low

  * [65d3755] Disable SELinux to work around #559356
  * [19bd427] Run qemu instances as qemu-libvirt instead of root by default
    (Closes: #558197)
  * [0a6c03b] Use kvm as primary group for libvirt-qemu user
  * [e5ae24b] Fix udev backend startup
  * [f610a8e] Use udev instead of hal backend

 -- Guido Günther <agx@sigxcpu.org>  Mon, 07 Dec 2009 21:20:20 +0100

libvirt (0.7.4-1) unstable; urgency=low

  [ Laurent Léonard ]
  * [8f2761b] Imported Upstream version 0.7.4
  * [20b6b3d] Drop patches. 
      * 0005-Fix-SELinux-linking-issues.patch - fixed upstream.
      * 0006-Don-t-let-parent-of-daemon-exit-until-basic-initiali.patch -
        fixed upstream.
      * 0007-Only-remove-masquerade-roles-for-VIR_NETWORK_FORWARD.patch -
        applied upstream. 
      * 0008-Fix-qemu-session.patch - fixed upstream.
  * [e41f8c6] Update libvirt0 symbols.
  * [f184e28] Revert "switch to new source format 3.0 (quilt)" This reverts
    commit 213ca47bbbefe2dc95be58a09db34669e3be5797.
  * [65084d2] Enhance handling of examples.

 -- Guido Günther <agx@sigxcpu.org>  Tue, 01 Dec 2009 18:51:18 +0100

libvirt (0.7.2-4) unstable; urgency=low

  * [213ca47] switch to new source format 3.0 (quilt)
  * [f5a10e9] Depend on hal (Closes: #556730)
  * [7d1422d] Drop build-dep on libpolkit-dbus-dev (Closes: #549500)
  * [95ad85c] Depend on libcap-ng-dev for lxc driver.

 -- Guido Günther <agx@sigxcpu.org>  Wed, 25 Nov 2009 20:39:17 +0100

libvirt (0.7.2-3) unstable; urgency=low

  * [2c0aa82] Fix qemu:///session Backported from upsgtream's
    79218cdd9887b132eb0f29fe2048f89e90beae1 (Closes: #554869)

 -- Guido Günther <agx@sigxcpu.org>  Sat, 07 Nov 2009 12:50:54 +0100

libvirt (0.7.2-2) unstable; urgency=low

  [ Laurent Léonard ]
  * [a9ea205] Change requirement of libvirt-bin in libvirt- suspendonreboot.
  * [a4db804] Update debian/patches/0006-Don-t-let-parent-of-daemon-
    exit-until-basic-initiali.patch. Fix use of an uninitialized variable that
    was causing a bug on i386 systems.
  * [59e1e53] Redo patches.

  [ Guido Günther ]
  * upload to unstable
  * [43f106a] Only remove masquerade roles for VIR_NETWORK_FORWARD_NAT
    (Closes: #549949) - thanks to Rob S. Wolfram for testing

 -- Guido Günther <agx@sigxcpu.org>  Thu, 05 Nov 2009 20:44:21 +0100

libvirt (0.7.2-1) experimental; urgency=low

  [ Laurent Léonard ]
  * [51a4814] Imported Upstream version 0.7.2
  * [12268f6] Update patches.
  * [175d497] Fix SELinux linking issues. Pulled from upstream
    309acaa0230494b8ec08d03375c10238cb2daf55.
  * [5cfdaf8] Update libvirt-doc docs.
  * [dc2059f] Update libvirt-bin manpages.
  * [a62a4a7] Update libvirt-bin examples.
  * [9e38cbc] Update libvirt0 symbols.
  * [412b12f] Make init.d script provide itself.
  * [35451bf] Update debian/rules to support new example files.
  * [43b7dac] Don't let parent of daemon exit until basic initialization is
    done.
  * [5a37e69] Make init.d provide libvirtd for backward compatibility.

 -- Guido Günther <agx@sigxcpu.org>  Mon, 26 Oct 2009 20:14:23 +0100

libvirt (0.7.1-2) unstable; urgency=low

  * [f5299d3] document changes and release 0.7.1-1
  * [f137c00] Allow for older versions of dpkg-dev to ease backports.
  * [74f5832] Use Policykit 1.0 (Closes: #549500)

 -- Guido Günther <agx@sigxcpu.org>  Fri, 09 Oct 2009 20:32:02 +0200

libvirt (0.7.1-1) unstable; urgency=low

  [ Laurent Léonard ]
  * [40fb620] Bump Debhelper version to 7.
  * [e0e89f2] Bump Standards-Version to 3.8.3.
  * [50a862f] Clean debian/rules.
  * [e9c9906] Change build dependency on libreadline5-dev to
    libreadline-dev.
  * [b6cb738] Imported Upstream version 0.7.1
  * [780f6a7] Redo patches.
  * [3d66f37] Update libvirt-bin examples.
  * [c01ed84] Update libvirt0 symbols.

 -- Guido Günther <agx@sigxcpu.org>  Sat, 26 Sep 2009 17:15:02 +0200

libvirt (0.7.0-1) experimental; urgency=low

  [ Laurent Léonard ]
  * [4fb1a38] Imported Upstream version 0.7.0
  * [5578fd3] Drop 0005-Fix-PCI-device-hotplug-unplug-with-newer-
    QEMU.patch. Fixed upstream.
  * [9a8afd0] Redo patches.
  * [937ab63] Update symbols.
  * [b4bd1ea] Update section in doc-base control file.

 -- Guido Günther <agx@sigxcpu.org>  Sun, 09 Aug 2009 13:35:42 +0200

libvirt (0.6.5-3~bpo50+1) lenny-backports; urgency=low

  * Rebuild for lenny-backports.
  * [8ec86d5] remove versioned dependency on dpkg-dev - Lenny isn't
    affected by this problem.

 -- Guido Günther <agx@sigxcpu.org>  Wed, 30 Sep 2009 18:22:14 +0200

libvirt (0.6.5-3) unstable; urgency=low

  * [72a8eb6] Add a versioned dependency on dpkg-dev (Closes: #537316)
  * [ae20998] fix Debian Xen path patch to also cover the testsuite
  * [b2a1c47] New patch 0001-Fix-PCI-device-hotplug-unplug-with-newer-
    QEMU.patch pulled from upstream 326ecb7. Fixes PCI hotplug with
    newer kvm.

 -- Guido Günther <agx@sigxcpu.org>  Wed, 29 Jul 2009 12:17:52 +0200

libvirt (0.6.5-2) unstable; urgency=low

  * [45b9fdf] build-conflict on dpkg-dev (= 1.15.3) (Closes: #536673)

 -- Guido Günther <agx@sigxcpu.org>  Sun, 12 Jul 2009 15:03:08 +0200

libvirt (0.6.5-1) unstable; urgency=low

  [ Guido Günther ]
  * [05e9a39] build-depend on policykit so polkit auth works with virsh
    as well

  [ C.J. Adams-Collier ]
  * [a161c5f] allow to qemu to emulate arm

  [ Guido Günther ]
  * [b1e4c4b] Imported Upstream version 0.6.5
  * [e764583] change private symbols to 0.6.5
  * [f94fb48] drop 0005-allow-to-qemu-to-emulate-arm.patch fixed upstream.
  * [7ad7896] bump standards version
  * [e2c5867] tighten libvirt-bin's dependency on libvirt0 since libvirtd uses
    private symbols

 -- Guido Günther <agx@sigxcpu.org>  Sun, 05 Jul 2009 13:07:53 +0200

libvirt (0.6.4-1) unstable; urgency=low

  * [dd3adb2] Imported Upstream version 0.6.4
  * [2320162] update symbols file
  * [89c9720] remove bashism (Closes: #530122)
  * [30d86c1] drop patches fixed upstream:
        0005-don-t-crash-with-def-NULL.patch
        0006-Fix-QEMU-ARGV-detection-with-kvm-85.patch
        0007-Declare-support-for-QEMU-migration-in-capabilities.patch

 -- Guido Günther <agx@sigxcpu.org>  Thu, 04 Jun 2009 12:50:01 +0200

libvirt (0.6.3-4~bpo50+1) lenny-backports; urgency=low

  * Rebuild for lenny-backports.

 -- Guido Günther <agx@sigxcpu.org>  Sun, 31 May 2009 21:21:17 +0200

libvirt (0.6.3-4) unstable; urgency=low

  * [3607f2f] Install libvirt_lxc that got list somewhere between our
              testbuilds. (Closes: #529578)
  * [070ddd5] install augeas lense
  * [c9b034d] install schema files

 -- Guido Günther <agx@sigxcpu.org>  Wed, 20 May 2009 14:33:18 +0200

libvirt (0.6.3-3) unstable; urgency=low

  * [4087b7d] disable lxc on ia64 to work around FTBFS until we have
              access to a test machine
  * [df5f5a0] pull some kvm/qemu related patches from upstream 
              (Closes: #529324)

 -- Guido Günther <agx@sigxcpu.org>  Tue, 19 May 2009 19:14:57 +0200

libvirt (0.6.3-2~bpo50+1) lenny-backports; urgency=low

  * Rebuild for lenny-backports.

 -- Guido Günther <agx@sigxcpu.org>  Mon, 11 May 2009 19:51:36 +0200

libvirt (0.6.3-2) unstable; urgency=low

  * [35898d3] fix crash when libvirt_lxc is called without arguments
  * [449ca60] enable lxc support (Closes: #526718) - thanks to Daniel
              Pittman for testing this
  * [335a4e6] update description with supported virtualization solutions
  * [92eba47] delay libvirt-bin start until after avahi
  * [8ebd17d] update startup priorities due to changed libvirt-bin
               startup priority. Also add an LSB header. (Closes: #526944)

 -- Guido Günther <agx@sigxcpu.org>  Thu, 07 May 2009 13:28:40 +0200

libvirt (0.6.3-1) unstable; urgency=low

  * [0cb2f83] Imported Upstream version 0.6.3
        * virtual box support
  * [06fe518] 0001-remove-RHism.diff.patch: use invoke-rc.d
  * [ec2fd52] drop patches merged upstream:
        * 0003-allow-libvirt-group-to-access-the-socket.patch  series
        * 0004-fix-Debian-specific-path-to-hvm-loader.patch
  * [6977bde] enable vbox support
  * [93c4423] add symbols file

 -- Guido Günther <agx@sigxcpu.org>  Sun, 03 May 2009 23:33:28 +0200

libvirt (0.6.2-2) unstable; urgency=low

  * [031b9c1] Don't hardcode buffer size for getgrnam_r. Works around
              #520744 and fixes possible problems with implementations having
              _SC_GETGR_R_SIZE_MAX != 1024.
  * [bbe7743] respect log priority for qemu domain logs (Closes: #524145)
  * [a2e4cb0] don't rely on log_end_msg returning 0 this isn't the case
              with splashy. (Closes: #523712)
  * [ddfafda] move debug package into section debug

 -- Guido Günther <agx@sigxcpu.org>  Thu, 16 Apr 2009 15:28:31 +0200

libvirt (0.6.2-1) unstable; urgency=low

  * [99fd06c] Imported Upstream version 0.6.2 (Closes: #521785)
  * [78cd5c8] drop /var/run/libvirt created by init script
  * [2a7cb3b] move startup of libvirtd after hal (Closes: #522310)
  * [b8707ed] bump standards version 0.8.1 (no changes necessary)

 -- Guido Günther <agx@sigxcpu.org>  Thu, 09 Apr 2009 22:48:57 +0200

libvirt (0.6.1-1~bpo50+1) lenny-backports; urgency=low

  * Rebuild for lenny-backports.

 -- Guido Günther <agx@sigxcpu.org>  Sun, 22 Mar 2009 20:08:55 +0100

libvirt (0.6.1-1) unstable; urgency=low

  * [3be7341] Imported Upstream version 0.6.1
  * [38fde15] rediff Debian specific patches
  * [9b59a19] drop patches applied upstream:
        * 0004-Don-t-hardcode-ssh-port.patch
        * 0005-minimal-workaround-for-qemu-startup-race.patch
  * [95d4b7f] drop patches backported from upstream
        * 0009-libvirt_proxy-Fix-use-of-uninitalized-memory.patch
  * [8171d83] build-dep on module-init-tools so configure can figure out
    the path to modprobe

 -- Guido Günther <agx@sigxcpu.org>  Thu, 05 Mar 2009 13:58:41 +0100

libvirt (0.6.0-1) experimental; urgency=low

  * [30be86d] Imported Upstream version 0.6.0
  * [179781c] drop patches
          * fixed upstream:
                0006-Fix-missing-read-only-access-checks-CVE-2008-5086.patch
          * applied upstream:
                0004-Open-qemu-monitor-log-O_APPEND-instead-of-O_TRUNC.patch
                0005-qemu-fix-parallel-serial-mode-tcp-and-unix.patch
                0007-don-t-fail-on-missing-locales.patch
  * [d80a176] adjust remaining patches to new upstream version
  * [208c924] add minimal workaround for qemu startup race
  * [6e8caa0] restart libvirt daemon on upgrades if possible 
    (Closes: #492694, #499008)

 -- Guido Günther <agx@sigxcpu.org>  Thu, 05 Feb 2009 18:40:10 +0100

libvirt (0.5.1-7) unstable; urgency=low

  * [1238706] Recommend dnsmasq-base instead of dnsmasq this keeps us
    out of all the dnsmasq already running troubles. (Closes: #516443) -
    thanks to Bin Zhang for the suggestion and the doc update
  * [5c9dfd7] don't rotate empty logfiles (Closes: #517040)
  * [1c9a023] libvirt_proxy: Fix use of uninitalized memory We currently
    don't build this code (CVE-2009-0036).
  * [4ea1ea9] fix path to hvmloader (Closes: #517059)
  * [879b632] suggest devhelp
  * [f22f1ef] add ${misc:Depends}
  * [c6f579e] README.Debian: fix typo

 -- Guido Günther <agx@sigxcpu.org>  Thu, 26 Feb 2009 14:45:32 +0100

libvirt (0.5.1-6) unstable; urgency=low

  * upload to unstable

 -- Guido Günther <agx@sigxcpu.org>  Mon, 16 Feb 2009 21:27:21 +0100

libvirt (0.5.1-5) experimental; urgency=low

  * [d4a69d1] don't fail on missing locales (Closes: #512721)
  * [cecac4c] don't hardcode ssh port - based on a patch by Adrian
    Bridgett. (Closes: #513605)
  * [4565a65] drop superflous headers and footers from remaining patches

 -- Guido Günther <agx@sigxcpu.org>  Fri, 30 Jan 2009 23:06:29 +0100

libvirt (0.5.1-4) experimental; urgency=low

  * [2fd5224] apply upstream patch for CVE-2008-5086 (Closes: #509106)

 -- Guido Günther <agx@sigxcpu.org>  Thu, 18 Dec 2008 16:12:00 +0100

libvirt (0.5.1-3) experimental; urgency=low

  * [d30438c] create libvirt log directory (Closes: #508129)
  * [417a23c] qemu: fix parallel/serial mode "tcp" and "unix" 
    (Closes: #507608)

 -- Guido Günther <agx@sigxcpu.org>  Thu, 11 Dec 2008 12:38:01 +0100

libvirt (0.5.1-2) experimental; urgency=low

  * [4cd547b] create /var/run/libvirt (Closes: #507578)
  * [fe96870] merge back master
  * [d46313f] drop patches for issues fixed upstream
     - 0007-also-look-for-usr-bin-kvm.patch
     - 0008-Increase-initial-qemu-monitor-read-timeout.patch
     - 0009-Open-qemu-monitor-log-O_APPEND-instead-of-O_TRUNC.patch
     - 0010-raise-error-on-invalid-volume-format.patch

 -- Guido Günther <agx@sigxcpu.org>  Sat, 06 Dec 2008 10:37:12 +0100

libvirt (0.5.1-1) experimental; urgency=low

  * [d76b3a1] Imported Upstream version 0.5.1 (Closes: #507677, #507547)
  * [2e550ae] enable hal for device enumeration
  * [0d9116a] rotate qemu monitor logs (Closes: #507553) - thanks to
    Harald Staub
  * [5f85e66] depend on logrotate
  * [6e955a3] open qemu monitor O_APPEND instead of O_TRUNC for logrotate
  * [7dbea84] drop 0004-xen-prefer-xenstoraged-driver-for-
    listDomains.patch - applied upstream

 -- Guido Günther <agx@sigxcpu.org>  Fri, 05 Dec 2008 09:36:54 +0100

libvirt (0.5.0-1) experimental; urgency=low

  * [717ef21] Imported Upstream version 0.5.0
  * [b7a1fbd] enable OpenVZ support (Closes: #504597) - thanks to Pierre
    Chifflier for the patch
  * [ee3590a] drop patches, fixed upstream:
        * 0004-support-virtio-and-scsi-disks-in-qemudDomainBlockSta.patch
        * 0005-fix-define-vs.-defined-typos.patch
  * [f4f601f] bump shlibs to 0.5.0

 -- Guido Günther <agx@sigxcpu.org>  Fri, 28 Nov 2008 16:40:38 +0100

libvirt (0.4.6-10) unstable; urgency=low

  * [5878698] cherry-pick patch for CVE-2008-5086 from experimental

 -- Guido Günther <agx@sigxcpu.org>  Thu, 18 Dec 2008 16:59:45 +0100

libvirt (0.4.6-9) unstable; urgency=low

  * [d30438c] create libvirt log directory (Closes: #508129)

 -- Guido Günther <agx@sigxcpu.org>  Mon, 08 Dec 2008 10:12:28 +0100

libvirt (0.4.6-8) unstable; urgency=low

  * [e771da9] drop superflous 0011-Fix-segfault-on-missing-volume-
    format.patch - not needed.

 -- Guido Günther <agx@sigxcpu.org>  Fri, 05 Dec 2008 10:17:01 +0100

libvirt (0.4.6-7) unstable; urgency=low

  * [ea12bd9] create /var/run/libvirt fixes /var/run on tmpfs
    (Closes: #507578)
  * [97e5706] also look for /usr/bin/kvm (Closes: #507547) 
  * [311b4c1] increase initial qemu monitor read timeout 
    (Closes: #499720)
  * [fbe4e00] open qemu monitor log O_APPEND instead of O_TRUNC
  * [f8ce017] raise error on invalid volume format
  * [40edcf8] rotate qemu monitor logs (Closes: #507553) - thanks to
    Harald Staub
  * [46ea43a] fix segfault on missing volume format (Closes: #507677) -
    thanks to Daniel Veillard
  * [ee377f3] bump shlibs version to 0.4.6
  * [504d55d] depend on logrotate

 -- Guido Günther <agx@sigxcpu.org>  Thu, 04 Dec 2008 17:50:45 +0100

libvirt (0.4.6-6) unstable; urgency=low

  * [ff8e9ae] README.Debian: clarify xen configuration
  * [c07c68f] prefer xenstoraged driver for listDomains - avoids seeing "ghost
    domains" due to bugs in several versions of the xen HV

 -- Guido Günther <agx@sigxcpu.org>  Thu, 27 Nov 2008 18:06:48 +0100

libvirt (0.4.6-5) unstable; urgency=low

  * [411ada3] add more details about dnsmasq vs. libvirtd (Closes: #504605)
  * [2f8f07d] add default image dir virt-manager assumes they exist and
    they're used in the SELinux policies too. (Closes: #505577)
  * [9eb3a83] fix #define vs. #defined typos - affects non Linux architectures
    and fixes the build with gcc 4.4 (Closes: #505607) - thanks to Martin
    Michlmayr
  * [0e21634] fix uploader

 -- Guido Günther <agx@sigxcpu.org>  Fri, 14 Nov 2008 14:54:48 +0100

libvirt (0.4.6-4) unstable; urgency=low

  * upload to unstable
  * [50b27f5] add libvirt-suspendonreboot script (Closes: #501155) -
    thanks to Andreas Barth

 -- Guido Günther <agx@sigxcpu.org>  Sat, 01 Nov 2008 19:33:36 +0100

libvirt (0.4.6-3) experimental; urgency=low

  * [8fa5a3c] add a versioned recommends on qemu (Closes: #501692)
  * [d1539bc] recommend pkg-config
  * [f08bb18] explain libvirt group (Closes: #501824)

 -- Guido Günther <agx@sigxcpu.org>  Sun, 12 Oct 2008 20:27:25 +0200

libvirt (0.4.6-2) experimental; urgency=low

  * [2039095] tighten libvirt dependency
  * [06dbe8a] qemu/kvm: fix domain block stats for virtio and scsi devices 

 -- Guido Günther <agx@sigxcpu.org>  Thu, 02 Oct 2008 22:03:05 +0200

libvirt (0.4.6-1) experimental; urgency=low

  * [e20d3d4] Imported Upstream version 0.4.6
  * [0c840ab] disable numactl
  * [ca2c5cb] cleanup doc installation (Closes: #492075)
  * [714ab94] drop 0004-for-kvm-determine-maxVCPUs-at-runtime.patch - applied
    upstream 
  * [e7563a8] drop 0005-fix-crash-when-no-emulator-is-defined-for-kvm-
    qemu.patch - fixed upstream

 -- Guido Guenther <agx@sigxcpu.org>  Thu, 25 Sep 2008 12:31:45 +0200

libvirt (0.4.5-2) experimental; urgency=low

  * [17647cd] libvirt-bin.default: add keytab default
  * [0ef01e7] fix runtime vcpu detection (0004-for-kvm-determine-
    maxVCPUs-at-runtime.patch) (Closes: #495950)
  * [b91e1eb] don't crash when no emulator is defined (0005-fix-crash-
    when-no-emulator-is-defined-for-kvm-qemu.patch)

 -- Guido Guenther <agx@sigxcpu.org>  Mon, 22 Sep 2008 20:11:04 +0200

libvirt (0.4.5-1) experimental; urgency=low

  * [ab8b4e6] Imported Upstream version 0.4.5
  * [4aaef27] tighten dependency on libvirt
  * [fa253be] drop 0002-qemu-path.diff.patch - fixed upstream
  * [87fc2db] drop 0005-check-for-the-existence-of-the-migrate-
    command.patch applied upstream
  * [bc311aa] drop 0006-wrong-open-failure-detection.patch applied
    upstream
  * [38e615d] rebase the remaining patches
  * [9a04bb7] bump shlibs version to 0.4.5
  * [9fadd6f] disable LXC
  * [179c869] build-dep on libselinux1-dev for selinux support

 -- Guido Guenther <agx@sigxcpu.org>  Thu, 18 Sep 2008 19:02:55 +0200

libvirt (0.4.4-3) unstable; urgency=low

  * upload to unstable
  * [96c6727] add /var/cache/libvirt needed by qemuDriver for temporary
    storage
  * [794f95c] bump standards version to 3.8.0
  * [05184af] add README.source

 -- Guido Guenther <agx@sigxcpu.org>  Wed, 23 Jul 2008 11:30:31 -0400

libvirt (0.4.4-2) experimental; urgency=low

  * [facb983] README.Debian explain "default" network startup
  * [395a510] add /var/lib/libvirt needed for the dnsmasq lease file
  * [9c588ac] promote bridge-utils & dnsmasq to Recommends: since
    they're needed for the default NAT network
  * [9ed2cd4] recommend iptables - needed for the default NAT network

 -- Guido Guenther <agx@sigxcpu.org>  Wed, 23 Jul 2008 00:23:58 -0400

libvirt (0.4.4-1) experimental; urgency=low

  * [0ff1e68] new upstream version
  * [2098f96] rebase patches for 0.4.4
  * [abbd15e] enable with-storage-disk now that we have parted1.8
  * [3942b25] start libvirtd by default

 -- Guido Guenther <agx@sigxcpu.org>  Fri, 27 Jun 2008 10:06:00 +0200

libvirt (0.4.2-6) unstable; urgency=low

  * reenable open-iscsi support  - thanks to to the open-iscsi
    maintainers for fixing this up
  * build a libvirt0-dbg package
  * register documentation with doc-base  (Closes: #480294) - thanks to
    Tzafrir Cohen for the patch
  * control: fix typo
  * README.Debian: explain debugging

 -- Guido Guenther <agx@sigxcpu.org>  Thu, 15 May 2008 18:04:20 +0200

libvirt (0.4.2-5) unstable; urgency=low

  * no need to depend on python-all-dev we only build an extension for
    the current python version

 -- Guido Guenther <agx@sigxcpu.org>  Tue, 22 Apr 2008 11:26:13 +0200

libvirt (0.4.2-4) unstable; urgency=low

  * only build-dep on qemu on architectures that have it  
    (Closes: #476290)
  * the packages containing the daemon should suggest polkit

 -- Guido Guenther <agx@sigxcpu.org>  Fri, 18 Apr 2008 10:41:38 +0200

libvirt (0.4.2-3) unstable; urgency=low

  * drop the {build-,}dependency on open-iscsi too 
  * suggest policykit

 -- Guido Guenther <agx@sigxcpu.org>  Mon, 14 Apr 2008 15:27:20 +0200

libvirt (0.4.2-2) unstable; urgency=low

  * disable the iscsi storage backend until #423368 is fixed in unstable
  * disable polkit authentication by default so the libvirt stays accessible
    for members of the libvirt group

 -- Guido Guenther <agx@sigxcpu.org>  Mon, 14 Apr 2008 14:20:23 +0200

libvirt (0.4.2-1) unstable; urgency=low

  * drop no-mac.diff - applied upstream
  * no need to explicitly link against libpthread
  * always enable debugging
  * add Homepage URL
  * add Vcs-{Git,Browser} fields
  * symlink devhelp docs
  * enable policy kit

 -- Guido Guenther <agx@sigxcpu.org>  Fri, 11 Apr 2008 17:54:06 +0200

libvirt (0.4.1-1) experimental; urgency=low

  * new upstream version
       * Xen 3.2 fixes
       * storage pool support
  * partition based storage pools are disabled, since this needs parted 1.8
    which is only in experimental
  * update patches for new upstream release
       * boot-dev-error.diff - applied upstream
       * qemu-parse-error.diff - applied upstream
       * qemu-path.diff - adjust to new hypervisor detection code
       * rediff the rest
  * new patches:
       * no-mac.diff: don't set mac address on tun device since it breaks kvm
  * bump shlibs version 

 -- Guido Guenther <agx@sigxcpu.org>  Fri, 07 Mar 2008 10:17:21 +0100

libvirt (0.4.0-6) unstable; urgency=low

  * depend on libxen-dev (Closes:#467598)
  * allow members of the libvirt group to manage virtual machines

 -- Guido Guenther <agx@sigxcpu.org>  Sun, 02 Mar 2008 16:11:49 +0100

libvirt (0.4.0-5) unstable; urgency=low

  * thanks to the xen maintainers Debian now has a working libxen-dev, so
    enable xen support in the default build (Closes: #453826)
  * recommend netcat-openbsd for unix domain socket support (Closes: #453627)
  * README.Debian: document necessary xend options
  * fix spelling of Python 

 -- Guido Guenther <agx@sigxcpu.org>  Wed, 20 Feb 2008 11:14:22 +0100

libvirt (0.4.0-4) unstable; urgency=low

  * don't segfault on broken boot device configuration (Closes: #463686)
  * don't segfault due to missing errorhandling in the XML parsing code

 -- Guido Guenther <agx@sigxcpu.org>  Tue, 05 Feb 2008 13:12:54 +0100

libvirt (0.4.0-3) unstable; urgency=low

  * add and remove the libvirt group for the socket
  * be a bit more verbose on libvirtd reload
  * depend on adduser since we add the libvirt user
  * don't restart libvirtd on upgrades since it kills running qemus
  * enable debugging via DEB_BUILD_OPTS

 -- Guido Guenther <agx@sigxcpu.org>  Sun, 03 Feb 2008 14:21:46 +0100

libvirt (0.4.0-2) unstable; urgency=low

  * libvirt-bin.init: fix the reload target
  * add configuration examples

 -- Guido Guenther <agx@sigxcpu.org>  Sat, 15 Dec 2007 18:59:11 +0100

libvirt (0.4.0-1) unstable; urgency=low

  * new upstream version
  * enable sasl support
  * leave policykit support disabled since it's not in unstable yet
  * bump shlibs version
  * remove CVS metadata
  * rediff patches
  * libvirtd-bin.init: libvirtd supports reload

 -- Guido Guenther <agx@sigxcpu.org>  Fri, 21 Dec 2007 16:49:13 +0100

libvirt (0.3.3-6) unstable; urgency=low

  * don't include precompiled examples in the doc package (Closes: #456825)
  * remove RHism from manpage (Closes: #455859)
  * bump standards version

 -- Guido Guenther <agx@sigxcpu.org>  Wed, 19 Dec 2007 13:45:58 +0100

libvirt (0.3.3-5.xen0) unstable; urgency=low

  * rebuild with xen support

 -- Guido Guenther <agx@sigxcpu.org>  Tue, 08 Jan 2008 11:00:24 +0100

libvirt (0.3.3-5) unstable; urgency=low

  * make libs match overrides
  * move to team maintenance
  * suggest dnsmasq and bridge-utils for qemu networking
  * remove stale PID files

 -- Guido Guenther <agx@sigxcpu.org>  Thu, 13 Dec 2007 21:34:16 +0100

libvirt (0.3.3-4.xen0) unstable; urgency=low

  * UNRELEASED
  * build with xen support
  * debian/control: we also support xen

 -- Guido Guenther <agx@sigxcpu.org>  Thu, 06 Dec 2007 15:43:03 +0100

libvirt (0.3.3-4) unstable; urgency=low

  * put packages into the proper sections
  * fix messed up Standards-Version (Closes: #453900)

 -- Guido Guenther <agx@sigxcpu.org>  Sun, 02 Dec 2007 14:50:11 +0100

libvirt (0.3.3-3.xen0) unstable; urgency=low

  * build with xen support - depend on our hacked up xen-utils for that

 --  Guido Guenther <agx@sigxcpu.org>  Sat, 01 Dec 2007 16:27:32 +0000

libvirt (0.3.3-3) unstable; urgency=low

  * add initscript to start libvirtd

 -- Guido Guenther <agx@sigxcpu.org>  Wed, 28 Nov 2007 10:30:29 +0100

libvirt (0.3.3-2) unstable; urgency=low

  * debian/copyright:
      * update FSF address
      * update upstream author and copyright information
  * install the virsh manpage
  * use binary:Version instead of Source-Version

 -- Guido Guenther <agx@sigxcpu.org>  Fri, 23 Nov 2007 22:31:26 +0100

libvirt (0.3.3-1) unstable; urgency=low

  * repackage for Debian (Closes: #384300)
  * enable avahi
  * build with qemu/kvm support
  * disable xen support until #402249 is fixed
  * disable qemu autonetwork for now, causes libvirtd to seqfault
  * fix path to kvm
  * switch off DH_VERBOSE
  * thanks to the Ubuntu maintainers for their work!

 -- Guido Guenther <agx@sigxcpu.org>  Fri, 23 Nov 2007 01:58:56 +0100

libvirt (0.3.3-0ubuntu1) hardy; urgency=low

  * New upstream release.
  * Update maintainer.

 -- Soren Hansen <soren@ubuntu.com>  Wed, 14 Nov 2007 23:09:33 +0100

libvirt (0.3.0-0ubuntu2) gutsy; urgency=low

  * Add lingnutls-dev Build-Dep.

 -- Fabio M. Di Nitto <fabbione@ubuntu.com>  Mon, 16 Jul 2007 12:10:41 +0200

libvirt (0.3.0-0ubuntu1) gutsy; urgency=low

  * Import new upstram release that can actually build on xen-3.1.

 -- Fabio M. Di Nitto <fabbione@ubuntu.com>  Mon, 16 Jul 2007 10:23:04 +0200

libvirt (0.2.2-0ubuntu1) gutsy; urgency=low

  * Depends on libxen3.1-dev.

 -- Chuck Short <zulcss@ubuntu.com>  Fri, 13 Jul 2007 11:04:00 -0400

libvirt (0.2.2-0ubuntu0) gutsy; urgency=low

  * New upstream version.
  * Updated libvirt-bin.install, thanks to Marcelo Boveto Shima.

 -- Chuck Short <zulcss@ubuntu.com>  Sun, 24 Jun 2007 09:54:54 -0400

libvirt (0.1.8-0ubuntu2) feisty; urgency=low

  * Rebuild for python2.5 as the default python version.

 -- Matthias Klose <doko@ubuntu.com>  Fri, 12 Jan 2007 13:21:55 +0000

libvirt (0.1.8-0ubuntu1) feisty; urgency=low

  * Initial release

 -- Andrew Mitchell <ajmitch@ubuntu.com>  Mon, 23 Oct 2006 20:00:28 +1300
<|MERGE_RESOLUTION|>--- conflicted
+++ resolved
@@ -1,22 +1,3 @@
-<<<<<<< HEAD
-libvirt (0.8.1-2~bpo50+2) lenny-backports; urgency=low
-
-  * [7bbb4e2] New patch 0009-Don-t-fail-if-D-Bus-isn-t-running.patch. Don't
-    fail if D-Bus isn't running
-  * [c1fd828] Suggest hal
-
- -- Guido Günther <agx@sigxcpu.org>  Tue, 12 Oct 2010 17:46:38 +0200
-
-libvirt (0.8.1-2~bpo50+1) lenny-backports; urgency=low
-
-  * Rebuild for lenny-backports.
-  * [bbe36a6] Build-dep on libcap-ng-dev
-  * [02fafb0] Disable macvtap support since we're lacking the apropriate
-    kernel headers
-  * [f138943] Use 1.0 source format since bpo doesn't support 3.0 (quilt)
-
- -- Guido Günther <agx@sigxcpu.org>  Fri, 18 Jun 2010 17:20:01 +0200
-=======
 libvirt (0.8.3-4) unstable; urgency=low
 
   * [29e8714] Recommend ebtables used by nwfilter
@@ -79,7 +60,24 @@
   * Add virtualbox-ose and libnl-dev build dependencies.
 
  -- Laurent Léonard <laurent@open-minds.org>  Tue, 06 Jul 2010 12:14:33 +0200
->>>>>>> 76964645
+
+libvirt (0.8.1-2~bpo50+2) lenny-backports; urgency=low
+
+  * [7bbb4e2] New patch 0009-Don-t-fail-if-D-Bus-isn-t-running.patch. Don't
+    fail if D-Bus isn't running
+  * [c1fd828] Suggest hal
+
+ -- Guido Günther <agx@sigxcpu.org>  Tue, 12 Oct 2010 17:46:38 +0200
+
+libvirt (0.8.1-2~bpo50+1) lenny-backports; urgency=low
+
+  * Rebuild for lenny-backports.
+  * [bbe36a6] Build-dep on libcap-ng-dev
+  * [02fafb0] Disable macvtap support since we're lacking the apropriate
+    kernel headers
+  * [f138943] Use 1.0 source format since bpo doesn't support 3.0 (quilt)
+
+ -- Guido Günther <agx@sigxcpu.org>  Fri, 18 Jun 2010 17:20:01 +0200
 
 libvirt (0.8.1-2) unstable; urgency=low
 
