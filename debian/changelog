<<<<<<< HEAD
libvirt (0.9.10-2) unstable; urgency=low

  * Upload to unstable

 -- Guido Günther <agx@sigxcpu.org>  Wed, 22 Feb 2012 13:42:23 +0100
=======
libvirt (0.9.11~rc1-1) experimental; urgency=low

  * [b8ad28b] Build-dependency on virtualbox-ose no longer needed.
    Thanks to Jean-Baptiste Rouault (Closes: #663589)
  * [049b63b] New upstream version 0.9.11~rc1
  * [deacbc5] Update symbols file
  * [697838f] Update Debianize-libvirt-guests.patch
    with new config option PARALLEL_SHUTDOWN
  * [ba62183] Bump standards version (no changes)
  * [bece9d3] Install missing manpages

 -- Guido Günther <agx@sigxcpu.org>  Mon, 26 Mar 2012 21:35:21 +0200
>>>>>>> b4675bd8

libvirt (0.9.10-1) experimental; urgency=low

  * [63a7e8c] New upstream version 0.9.10

 -- Guido Günther <agx@sigxcpu.org>  Wed, 15 Feb 2012 09:05:27 +0100

libvirt (0.9.10~rc1-1) experimental; urgency=low

  * Upload to experimental
  * [8f97b0f] New upstream version 0.9.10~rc1
  * [7636706] Update symbols
  * [8d776a5] Drop xen-Don-t-crash-when-we-fail-to-init-caps.patch applied
    upstream.

 -- Guido Günther <agx@sigxcpu.org>  Tue, 07 Feb 2012 19:47:45 +0100

libvirt (0.9.9-3) unstable; urgency=low

  * Upload to unstable
  * [367b47b] Enable netcf support (Closes: #567606)

 -- Guido Günther <agx@sigxcpu.org>  Sun, 05 Feb 2012 14:10:07 +0100

libvirt (0.9.9-2) experimental; urgency=low

  * [97182f9] Don't fail if we can't setup avahi. We'd need to make this a
    hard dependency otherwise.
  * [bf94bbd] xen: Don't crash when we fail to init caps (Closes: #656075)
  * [56f2dbc] Cleanup /var/log/libvirt on purge (Closes: #656460)

 -- Guido Günther <agx@sigxcpu.org>  Fri, 03 Feb 2012 17:45:12 +0100

libvirt (0.9.9-1) experimental; urgency=low

  * [dd5f96f] New upstream version 0.9.9
  * [623022f] Rebase patches
  * [77eb5a4] Update symbols file

 -- Guido Günther <agx@sigxcpu.org>  Tue, 10 Jan 2012 13:40:41 +0100

libvirt (0.9.8-2) unstable; urgency=low

  * Upload to unstable. Works with qemu-kvm and qemu 1.0.
    (Closes: #652454)

 -- Guido Günther <agx@sigxcpu.org>  Sat, 17 Dec 2011 14:01:20 +0100

libvirt (0.9.8-1) experimental; urgency=low

  * [8a35c97] New upstream version 0.9.8
  * [52e19b5] Drop remote_driver-don-t-fail-if-keepalive-check-fails.patch
    applied upstream.

 -- Guido Günther <agx@sigxcpu.org>  Thu, 08 Dec 2011 23:31:31 +0100

libvirt (0.9.8~rc2-2) experimental; urgency=low

  * [e50aac4] remote_driver: don't fail if keepalive check fails. This fixes
    remote connections to older libvirt versions.

 -- Guido Günther <agx@sigxcpu.org>  Mon, 05 Dec 2011 18:00:06 +0100

libvirt (0.9.8~rc2-1) experimental; urgency=low

  * [9b1abb2] New upstream version 0.9.8~rc2

 -- Guido Günther <agx@sigxcpu.org>  Sun, 04 Dec 2011 13:58:31 +0100

libvirt (0.9.8~rc1-1) experimental; urgency=low

  * [99476ba] New upstream version 0.9.8~rc1
  * [3bdcf07] Make radvd a linux-any build-dep (Closes: #649635)
  * [7546785] Drop patch storage-forbid-rebuilding-existing-disk-storage-pool
    applied upstream.
  * [0c2afdb] Rediff remaining patches
  * [3d121b2] Update symbols file

 -- Guido Günther <agx@sigxcpu.org>  Sat, 03 Dec 2011 14:49:49 +0100

libvirt (0.9.7-2) unstable; urgency=low

  * [b0bdb13] Enable numa support. (Closes: #648323)
    Thanks to Ralf Spenneberg for testing
  * [5b55828] Disk storage: forbid rebuilding existing disk storage pools
    wiping all it's data.
  * [d77511c] Build depend on radvd (Closes: #648551)

 -- Guido Günther <agx@sigxcpu.org>  Sat, 12 Nov 2011 23:16:21 +0100

libvirt (0.9.7-1) experimental; urgency=low

  * [c06e393] debian/watch: match releases and release candidates
  * [2d08768] New upstream version 0.9.7
  * [a260f43] Add empty hooks dir (Closes: #623996)
  * [0b10e48] Install logrotate files again. This got broken by moving to
    separate build-dir. Based on a patch from Serge Hallyn. (Closes: #647953)

 -- Guido Günther <agx@sigxcpu.org>  Thu, 10 Nov 2011 19:11:02 +0100

libvirt (0.9.7~rc2-1) experimental; urgency=low

  * [2d51700] New upstream version 0.9.7~rc2
  * [bae02ad] Drop patches, now fixed upstream.
      - Fix-storage-pool-source-comparison-to-avoid-comparin.patch
      - Skip-socket-test-if-we-exceed-UNIX_PATH_MAX.patch

 -- Guido Günther <agx@sigxcpu.org>  Thu, 03 Nov 2011 18:59:03 +0100

libvirt (0.9.7~rc1-2) experimental; urgency=low

  * [c0292f7] Skip socket test if we exceed UNIX_PATH_MAX.
  * [764a29c] Fix storage pool source comparison to avoid comparing with self
    Thanks to Daniel P. Berrange

 -- Guido Günther <agx@sigxcpu.org>  Wed, 02 Nov 2011 19:07:51 +0100

libvirt (0.9.7~rc1-1) experimental; urgency=low

  * [6dba3c4] New upstream version 0.9.7~rc1
  * [456c4b7] Update symbols file
  * [a5b6513] debian/watch: allow for '-' in the version number so we also
    catch the release candidates.
  * [a5d0318] Drop Autodetect-if-the-remote-nc-command-supports-the-q-o.patch
    fixed upstream.
  * [fb8aed9] Update remaining patches
  * [1f841c0] Move Debian specific patches to debian/patches/debian

 -- Guido Günther <agx@sigxcpu.org>  Wed, 02 Nov 2011 10:04:40 +0100

libvirt (0.9.6-2) unstable; urgency=low

  * [6e5ad9d] Install libvirtd manpage. Thanks to Serge E. Hallyn
    (Closes: #644457, #606069)
  * [480ef36] Remove now superfluous build-dep on QEMU
  * [86140cf] python-libvirt: Recommend libvirt-bin (Closes: #646440)
  * [a76d37f] Build-depend and Recommend: parted since it's needed for disk
    storage pool creation (found by libvirt-tck)
  * [2e7bee9] Remove workaround for m68k ICE fixed in gcc-4.6 upstream and
    Debian's gcc-4.4. Thanks to Thorsten Glaser

 -- Guido Günther <agx@sigxcpu.org>  Sun, 30 Oct 2011 17:14:21 +0100

libvirt (0.9.6-1) unstable; urgency=low

  * [828e4e3] New upstream version 0.9.6
  * [59404f4] Use versioned X-Python-Version
  * [0b43f12] Update symbols file
  * [744aaeb] Drop Readd-LFS-support.patch - fixed upstream
  * [f759960] Rediff remaining patches

 -- Guido Günther <agx@sigxcpu.org>  Mon, 26 Sep 2011 23:28:03 +0200

libvirt (0.9.4-2) unstable; urgency=low

  [ Philipp Hahn ]
  * [c9a080d] Build python-libvirt for all python versions (Closes: #628828)

 -- Guido Günther <agx@sigxcpu.org>  Tue, 23 Aug 2011 21:17:55 +0200

libvirt (0.9.4-1) experimental; urgency=low

  * [a92d03e] New upstream version 0.9.4
  * [76f0333] Run tests verbosely to ease error diagnostics
  * [f4e7d0b] Work around ICE on m68k.
    Thanks to Thorsten Glaser
  * [ac6e760] Add directories chown'ed in the postinst.
    Thanks to Houmehr Aghabozorgi for the report (Closes: #636965)
  * [194722a] Simplify netcat probe and adjust testcase output to reduce
    number of failing testcases.
  * [05e5a06] Use libyajl QEMU JSON support
  * [e7934f7] Use libpcap for ip address learning support
  * [6661730] Readd LFS support
  * [17d831b] Don't require gawk for a simple print expression
    (Closes: #636712)

 -- Guido Günther <agx@sigxcpu.org>  Tue, 09 Aug 2011 16:41:24 +0200

libvirt (0.9.4~rc1-1) experimental; urgency=low

  * [0e60a81] New upstream version 0.9.4~rc1
  * [db6dbcc] Suggest radvd needed for IPv6
  * [a9b77e5] Drop Catch-dnsmasq-start-failures.patch applied upstream
  * [b18ac26] Rediff remaining patches
  * [8ee8750] Update symbols

 -- Guido Günther <agx@sigxcpu.org>  Tue, 26 Jul 2011 13:12:57 +0200

libvirt (0.9.3-5) unstable; urgency=low

  * [44874f6] Add directories chown'ed in the postinst.  Thanks to Houmehr
    Aghabozorgi for the report (Closes: #636965)

 -- Guido Günther <agx@sigxcpu.org>  Thu, 11 Aug 2011 08:19:38 +0200

libvirt (0.9.3-4) unstable; urgency=low

  * [db6dbcc] Suggest radvd needed for IPv6
  * [32ac1cf] Work around ICE on m68k. Thanks to Thorsten Glaser.

 -- Guido Günther <agx@sigxcpu.org>  Wed, 27 Jul 2011 21:26:02 +0200

libvirt (0.9.3-3) unstable; urgency=low

  * [6db6929] Catch dnsmasq start failures
  * [0254bfb] Add empty log directories to make logrotate happy
    (Closes: #635239)

 -- Guido Günther <agx@sigxcpu.org>  Sun, 24 Jul 2011 10:51:58 +0200

libvirt (0.9.3-2) unstable; urgency=low

  * Upload to unstable
  * [331afb8] Move build rules to make sure DEB_BUILD_ARCH_OS is properly
    defined.
    Thanks to Serge E. Hallyn
  * [4f3fe1d] Adjust directory permissions to what upstream uses to avoid
    potential information leakage.
    (Closes: #632332)
  * [ab7ad05] Add sanlock dir
  * [bc05a9d] Logrotate logs from HVs other than qemu too
    (Closes: #625746)

 -- Guido Günther <agx@sigxcpu.org>  Sat, 23 Jul 2011 15:28:10 +0200

libvirt (0.9.3-1) experimental; urgency=low

  * [320f8b6] New upstream version 0.9.3 (Closes: #633840)
  * [fff5144] Update symbols
  * [787d91c] Depend on dnsmasq-base, netcat-openbsd and openssh-client for
    "make check"
  * [1fa64b0] Remove article from libvirt-bin description to make lintian
    happy.
  * [3689fc5] Drop patches applied upstream:
    - Skip-nodeinfo-test-on-non-intel-architectures.patch
    - Split-out-dlopen-detection.patch
    - nodeinfo-remove-superfluous-braces.patch
  * [31b17c8] Drop Update-generated-autoconf-files.patch. No need to
    regenerate autoconf for 0.9.3
  * [65871eb] Adjust nc autodetect patch to new socket code
  * [7b0c6df] Disable failing virnetsockettest until investigated further
  * [248bc3f] Rediff remaining patches

 -- Guido Günther <agx@sigxcpu.org>  Sun, 10 Jul 2011 19:43:05 +0200

libvirt (0.9.2-6) unstable; urgency=low

  * [b385504] Disable the testsuite on all architectures except i386 and amd64
    so the current version can move into testing.

 -- Guido Günther <agx@sigxcpu.org>  Mon, 04 Jul 2011 09:14:56 +0200

libvirt (0.9.2-5) unstable; urgency=low

  * [e523120] New patch Disable-gnulib-s-test-nonplocking-pipe.sh.patch.
    Disable gnulib's test-nonplocking-pipe.sh.

 -- Guido Günther <agx@sigxcpu.org>  Sun, 26 Jun 2011 15:57:24 +0200

libvirt (0.9.2-4) unstable; urgency=low

  * [398a4dd] New patch Split-out-dlopen-detection.patch.  Explicitly pass
    -ldl since the lock manager needs it.
  * [3be22be] New patch Update-generated-autoconf-files.patch. Update
    generated autoconf files

 -- Guido Günther <agx@sigxcpu.org>  Mon, 13 Jun 2011 19:09:17 +0200

libvirt (0.9.2-3) unstable; urgency=low

  * [008e65d] New patch Skip-nodeinfo-test-on-non-intel-architectures.patch:
    Skip nodeinfo test on non intel architectures since the testfiles assume a
    /proc/cpuinfo specific to this architecture.

 -- Guido Günther <agx@sigxcpu.org>  Sun, 12 Jun 2011 22:00:05 +0200

libvirt (0.9.2-2) unstable; urgency=low

  * [17570fc] Enable OpenVZ on Linux only (Closes: #630099)
  * [31a35bc] New patch nodeinfo-remove-superfluous-braces.patch
    nodeinfo: remove superfluous braces to fix compilation on non intel
    architectures

 -- Guido Günther <agx@sigxcpu.org>  Sat, 11 Jun 2011 18:40:14 +0200

libvirt (0.9.2-1) unstable; urgency=low

  * [c6187ec] New upstream version 0.9.2
  * [368375a] Update netcat detection to new code
  * [e3319ee] Drop security-plug-regression-introduced-in-disk-probe-lo.patch
    applied upstream
  * [a1428a7] Refresh patches
  * [77590ee] Update symbols
  * [0626972] Depend on iproute
  * [a1b211d] Version dependency on iptables and drop
    Disable-CHECKSUM-rule.patch (Closes: #627595)

 -- Guido Günther <agx@sigxcpu.org>  Wed, 08 Jun 2011 16:58:19 +0200

libvirt (0.9.1-2) unstable; urgency=high

  * [4fbc990] New patch security-plug-regression-introduced-in-disk-probe-lo.
    patch (Closes: #629128)
    - Fixes: CVE-2011-2178

 -- Laurent Léonard <laurent@open-minds.org>  Sat, 04 Jun 2011 01:53:43 +0200

libvirt (0.9.1-1) unstable; urgency=low

  * [1546b8c] New upstream version 0.9.1
  * [2418ebf] Rediff patches
  * [d4e2b71] Drop Make-sure-DNSMASQ_STATE_DIR-exists.patch: applied upstream
  * [0fef693] libvirt0: Update symbols
  * [b4ff149] Bump standards version to 3.9.2

 -- Guido Günther <agx@sigxcpu.org>  Tue, 10 May 2011 22:45:11 +0200

libvirt (0.9.0-2) unstable; urgency=low

  * [3a8e07f] New patch Make-sure-DNSMASQ_STATE_DIR-exists.patch
    (Closes: #623536)

 -- Guido Günther <agx@sigxcpu.org>  Mon, 09 May 2011 17:14:02 +0200

libvirt (0.9.0-1) unstable; urgency=low

  * [a91c8f6] New upstream version 0.9.0
  * [1608a8c] Drop patch Make-macros-work-as-rvalues.patch, fixed upstream
  * [85c3f78] Fix test failure caused by our libvirtd.conf changes
  * [0defeee] Fix crashes due to missing initialization of the error system
  * [0a63618] Disable daemon start test for now
  * [1c29d34] Enable testsuite
  * [cf3a26f] Build for Python 2.6 only

 -- Guido Günther <agx@sigxcpu.org>  Sat, 16 Apr 2011 15:26:34 +0200

libvirt (0.9.0~rc2-2) experimental; urgency=low

  * [7da1fd9] New patch Make-macros-work-as-rvalues.patch fixes kFreeBSD build
  * [08c4915] Add support for kFreeBSD (Closes: #612238)

 -- Guido Günther <agx@sigxcpu.org>  Thu, 31 Mar 2011 23:01:58 +0200

libvirt (0.9.0~rc2-1) experimental; urgency=low

  * [77fc1c5] New upstream version 0.9.0~rc2
  * [30ceba5] Drop superflous build-dep on dpkg-dev.
    The affected versions are neither in Lenny, Squeeze nor Sid.
  * [5845bed] Switch to dh_python2 (Closes: #616874)

 -- Guido Günther <agx@sigxcpu.org>  Wed, 30 Mar 2011 14:14:03 +0200

libvirt (0.9.0~rc1-1) experimental; urgency=low

  * [02daf0b] New upstream version 0.9.0~rc1
  * [b4a05a1] Update patches. Drop patches applied upstream:
        Do-not-add-drive-boot-on-param-when-a-kernel-is-spec.patch
        Don-t-pass-empty-arguments-to-dnsmasq.patch
        Make-sure-the-rundir-is-accessible-by-the-user.patch
        upstream/Add-missing-checks-for-read-only-connections.patch
  * [7ff8e58] Update symbols for 0.9.0~rc1

 -- Guido Günther <agx@sigxcpu.org>  Tue, 29 Mar 2011 10:04:54 +0200

libvirt (0.8.8-3) unstable; urgency=low

  * [28df435] Don't create the rundir in the init script. The daemon does this
    now.
  * [7302aff] New patch Make-sure-the-rundir-is-accessible-by-the-user.patch.
    Make sure the rundir is accessible by the user (Closes: #614210)
  * [6dde59d] Recommend dmidecode used by the qemu driver
  * [235f893]  Add missing checks for read only connections.
    As pointed on CVE-2011-1146, some API forgot to check the read-only
    status of the connection for entry point which modify the state
    of the system or may lead to a remote execution using user data.
    The entry points concerned are:
      - virConnectDomainXMLToNative
      - virNodeDeviceDettach
      - virNodeDeviceReAttach
      - virNodeDeviceReset
      - virDomainRevertToSnapshot
      - virDomainSnapshotDelete
     src/libvirt.c: fix the above set of entry points to error on read-only
     connections (Closes: #617773)

 -- Guido Günther <agx@sigxcpu.org>  Mon, 14 Mar 2011 20:06:57 +0100

libvirt (0.8.8-2) unstable; urgency=low

  * [f5fa0d3] initscript: depend on $local_fs (Closes: #616162)
  * [f503698] README.Debian: Mention netcat.openbsd. Thanks to Luca Capello
    for the patch.
  * [9d1ceb0] New patch:
        Do-not-add-drive-boot-on-param-when-a-kernel-is-spec.patch.
    Do not add drive 'boot=on' param when a kernel is specified
    Thanks to Jim Fehlig and Wolfgang Frisch (Closes: #615013)

 -- Guido Günther <agx@sigxcpu.org>  Mon, 07 Mar 2011 21:43:32 +0100

libvirt (0.8.8-1) unstable; urgency=low

  [ Guido Günther ]
  * [6a174b7] Remove symbol versions that didn't introduce new public symbols
    and mark those as missing.

  [ Laurent Léonard ]
  * [d9e4cad] Imported Upstream version 0.8.8
  * [d5ae8aa] Drop patches
    - build-let-xgettext-see-strings-in-libvirt-guests.patch - fixed upstream
    - libvirt-guests-remove-bashisms.patch - fixed upstream
  * [d5990df] Update libvirt0 symbols

 -- Laurent Léonard <laurent@open-minds.org>  Tue, 22 Feb 2011 01:58:55 +0100

libvirt (0.8.7-3) unstable; urgency=low

  * [e6c5184] New patch Don-t-pass-empty-arguments-to-dnsmasq.patch: Don't
    pass empty arguments to dnsmasq
    Thanks to Simon McVittie for the detailed description (Closes: #613944)
  * [8887de6] Add gbp.conf

 -- Guido Günther <agx@sigxcpu.org>  Fri, 18 Feb 2011 15:49:44 +0100

libvirt (0.8.7-2) unstable; urgency=low

  [ Laurent Léonard ]
  * [aa3b6a0] Add gettext-base dependency for libvirt-bin.  Since
    libvirt-guests now needs it.
  * [bb7dbde] Add non dependency booting support for libvirt-guests

  [ Guido Günther ]
  * Upload to unstable
  * [f2fdde0] libvirt-bin.init: add cgconfig to Should-Start.
    This ensures we reliably process cgroups before starting libvirtd
    (Closes: #610738)
  * [261f679] libvirt-bin.init: Add hal and avahi to Should-Stop
    to make Should-Start and Should-Stop symmetric.

 -- Guido Günther <agx@sigxcpu.org>  Sat, 12 Feb 2011 15:10:48 +0100

libvirt (0.8.7-1) experimental; urgency=low

  [ Guido Günther ]
  * [f561b2e] New patch 0010-nwfilter-resolve-deadlock-between-VM-
    operations-and-.patch nwfilter: resolve deadlock between VM
    operations and filter update (Closes: #602715)

  [ Laurent Léonard ]
  * [6f95d48] Fix exit status codes in libvirt init script to comply
    with LSB
  * [7d7aed4] New patch 0010-Debianize-libvirt-guests.patch
  * [a7f4bed] Install libvirt-guests
  * [6408c57] Remove libvirt-suspendonreboot
  * [3466195] Imported Upstream version 0.8.7
  * [18bb43a] Update libvirt0 symbols
  * [d8e02ad] Fix typo in --with-init-script build option
  * [676a47e] New patch 0008-libvirt-guests-remove-bashisms.patch
  * [3a03ea6] New patch 0009-build-let-xgettext-see-strings-in-libvirt-
    guests.patch
  * [ee3d2e0] Update patch 0010-Debianize-libvirt-guests.patch
  * [904de70] Update libvirt-guests init script location

 -- Laurent Léonard <laurent@open-minds.org>  Tue, 18 Jan 2011 18:43:56 +0100

libvirt (0.8.6-1) experimental; urgency=low

  * [3b7b682] Imported Upstream version 0.8.6
  * [5b081c3] Drop patch
    - 0008-Move-MAX_VIRT_CPUS-so-all-xen-code-can-see-it.patch - fixed upstream
  * [38589e6] Update libvirt0 symbols

 -- Laurent Léonard <laurent@open-minds.org>  Tue, 30 Nov 2010 23:31:59 +0100

libvirt (0.8.5-1) experimental; urgency=low

  [ Laurent Léonard ]
  * [6e46f0e] Fix wrong regular expression in debian/watch
  * [802e658] Imported Upstream version 0.8.5
  * [c8e4517] Update patch 0002-qemu-disable-network.diff.patch
  * [5549d65] Drop patch
    - 0009-Don-t-fail-lxc-domain-start-when-memory-controller-s.patch - fixed
      upstream
  * [1af66c1] Update libvirt0 symbols

  [ Guido Günther ]
  * [fc234c4] New patch 0008-Move-MAX_VIRT_CPUS-so-all-xen-code-can-see-
    it.patch. Move MAX_VIRT_CPUS so all xen code can see it

 -- Laurent Léonard <laurent@open-minds.org>  Mon, 15 Nov 2010 14:09:53 +0100

libvirt (0.8.4-1) experimental; urgency=low

  [ Laurent Léonard ]
  * [49a581b] Imported Upstream version 0.8.4
  * [e1dc0c7] Redo patches
  * [cce7327] Update libvirt0 symbols

  [ Guido Günther ]
  * [bd91614] Drop 0007-Fix-block-statistics-with-newer-versions-of-
    Xen.patch fixed upstream.

 -- Guido Günther <agx@sigxcpu.org>  Wed, 29 Sep 2010 15:29:48 +0200

libvirt (0.8.3-6~1.gbpca2348) UNRELEASED; urgency=low

  ** SNAPSHOT build @ca2348476605efc4d067933f136ffdae3cf44283 **

  [ Laurent Léonard ]
  * [6e46f0e] Fix wrong regular expression in debian/watch
  * [6f95d48] Fix exit status codes in libvirt init script to comply with LSB

 -- Guido Günther <agx@sigxcpu.org>  Sat, 15 Jan 2011 13:55:42 +0100

libvirt (0.8.3-5) unstable; urgency=low

  [ Laurent Léonard ]
  * [6e46f0e] Fix wrong regular expression in debian/watch

  [ Guido Günther ]
  * [f561b2e] New patch 0010-nwfilter-resolve-deadlock-between-VM-
    operations-and-.patch nwfilter: resolve deadlock between VM operations and
    filter update (Closes: #602715)
  * [91a1b8d] New patch 0011-OpenVZ-take-veid-from-vmdef-name-when-
    defining-new-d.patch: Fixes OpenVZ domain creation (Closes: #592817) -
    thanks to Eric Litak.
  * [3d3f395] New patch 0012-OpenVZ-Fix-some-overwritten-error-codes.patch:
    Improve error reporting.

 -- Guido Günther <agx@sigxcpu.org>  Wed, 01 Dec 2010 15:12:48 +0100

libvirt (0.8.3-4) unstable; urgency=low

  * [29e8714] Recommend ebtables used by nwfilter
  * [e9eb650] New patch
    0009-Don-t-fail-lxc-domain-start-when-memory-controller-s.patch - Don't
    fail lxc domain start when memory controller support is missing (Closes:
    #566180)

 -- Guido Günther <agx@sigxcpu.org>  Mon, 01 Nov 2010 14:22:09 +0100

libvirt (0.8.3-3) unstable; urgency=low

  * [178670a] Add $syslog to the list of Required-{Start,Stop} services also
    drop $local_fs since we already have $remote_fs
  * [4db7451] Don't hardcode netcat's -q option. (Closes: #573172) - thanks to
    Marc Deslauriers for the patch
  * [d4c46ee] Disable CHECKSUM rules not supported by Squeeze's iptables
    (Closes: #598330)
  * [dbc2609] Move new NEWS items to the top

 -- Guido Günther <agx@sigxcpu.org>  Wed, 06 Oct 2010 19:47:46 +0200

libvirt (0.8.3-2) unstable; urgency=low

  * [4097bbd] New patch 0007-Fix-block-statistics-with-newer-versions-
    of-Xen.patch. Fix block statistics with newer versions of Xen 
    (Closes: #596004) - thanks to Gerald Turner for the patch
  * [d554da3] Explain disk image probing changes (Closes: #594962)

 -- Guido Günther <agx@sigxcpu.org>  Wed, 29 Sep 2010 14:00:38 +0200

libvirt (0.8.3-1) unstable; urgency=low

  [ Guido Günther ]
  * Mention clear_emulator_capabilities
  * Recommend iptables and gawk

  [ Laurent Léonard ]
  * Imported Upstream version 0.8.3
    - Fixes: CVE-2010-2237, CVE-2010-2238, CVE-2010-2239, CVE-2010-2242
  * Redo patches
  * Update libvirt0 symbols
  * Bump Standards-Version to 3.9.1

  [ Guido Günther ]
  * Install libvirt-qemu library
  * Add libvirt-qemu.so symbols

  [ Laurent Léonard ]
  * Fix debian/NEWS syntax

 -- Laurent Léonard <laurent@open-minds.org>  Fri, 06 Aug 2010 17:18:55 +0200

libvirt (0.8.2-1) unstable; urgency=low

  * Imported Upstream version 0.8.2
  * Drop patches.
  * Update libvirt0 symbols.
  * Bump Standards-Version to 3.9.0.
  * Add virtualbox-ose and libnl-dev build dependencies.

 -- Laurent Léonard <laurent@open-minds.org>  Tue, 06 Jul 2010 12:14:33 +0200

libvirt (0.8.1-2) unstable; urgency=low

  * [41aea79] Drop patchsys-quilt since this package is 3.0 (quilt) now.
    (Closes: #577919)
  * [978e3c9] libvirt-bin.init: export PATH. (Closes: #584333)
  * [e4f0869] virt-xml-validate needs xmllint from libxml2-utils.
    (Closes: #584869)
  * [bba6d72] New patch 0008-Fix-leaks-in-udev-device-add-remove.patch:
    Fix leaks in udev device add/remove. (Closes: #582965) - thanks to
    Nigel Jones for forwarding this

 -- Guido Günther <agx@sigxcpu.org>  Mon, 07 Jun 2010 18:23:47 +0200

libvirt (0.8.1-1) unstable; urgency=low

  * [647cbd6] Imported Upstream version 0.8.1
        * fixes spurious syslog messages (Closes: #565275)
        * sysfs USB class parsing (Closes: #579208)
        * virsh honors $VISUAL (Closes: #574415)
  * [fecd1b9] Update libvirt symbols to 0.8.1
  * [3e58e0b] Drop patches merged upstream:
        * 0007-nwfilter-Don-t-crash-if-driverState-NULL.patch
        * 0008-Ignore-empty-type-statement-in-disk-element.patch
  * [561ab2e] New patch:
        * 0007-patch-qemuMonitorTextGetMigrationStatus-to-intercept.patch:
          make qemuMonitorTextGetMigrationStatus to intercept unknown
          command 'info migrate' (Closes: #574272) - thanks to Andreas Bießmann
  * [aeda8ea] Enanble macvtap support

 -- Guido Günther <agx@sigxcpu.org>  Sun, 09 May 2010 14:25:00 +0200

libvirt (0.8.0-2) unstable; urgency=low

  * [70fbcb6] New patch 0007-nwfilter-Don-t-crash-if-driverState- NULL.patch
    nwfilter: Don't crash if driverState == NULL (Closes: #577728)
  * [d7d1abd] New patch 0008-Ignore-empty-type-statement-in-disk-
    element.patch Ignore empty type statement in disk element
    (Closes: #578347)

 -- Guido Günther <agx@sigxcpu.org>  Mon, 19 Apr 2010 18:11:57 +0200

libvirt (0.8.0-1) unstable; urgency=low

  * Imported Upstream version 0.8.0
  * Drop patches.
  * Update libvirt0 symbols.
  * Switch to new source format 3.0 (quilt).

 -- Laurent Léonard <laurent@open-minds.org>  Tue, 13 Apr 2010 20:50:29 +0200

libvirt (0.7.7-4) unstable; urgency=low

  [ Guido Günther ]
  * [cf4919c] Recommend either qemu-kvm or qemu

  [ Laurent Léonard ]
  * [1b12f02] Change libparted1.8-dev build dependency to libparted0- dev.
    (Closes: #574906)

 -- Guido Günther <agx@sigxcpu.org>  Mon, 22 Mar 2010 20:50:30 +0100

libvirt (0.7.7-3) unstable; urgency=low

  * The "fix all those crashes" release
  * [f74e13a] Explicitly disable hal (Closes: #574177)
  * [21ef92b] New patch 0009-security-Set-permissions-for-kernel- initrd.patch
    security: Set permissions for kernel/initrd (Closes: #574241) - thanks to
    Cole Robinson
  * [b69d3cc] Revert "Enable NUMA support" since it breaks the python
    bindings.
  * [5f2ca4a] New patch 0010-Don-t-crash-without-a-security-driver.patch Don't
    crash without a security driver (Closes: #574359)

 -- Guido Günther <agx@sigxcpu.org>  Wed, 17 Mar 2010 21:05:35 +0100

libvirt (0.7.7-2) unstable; urgency=low

  [ Guido Günther ]
  * [b350683] Enable parallel build
  * [b2a6aab] Enable NUMA support
  * [13274cf] New patch 0007-Work-around-broken-linux-socket.h.patch
    Work around broken linux/socket.h

  [ Laurent Léonard ]
  * [3c12caf] qemu: Fix USB by product with security enabled.

 -- Laurent Léonard <laurent@open-minds.org>  Tue, 16 Mar 2010 00:47:34 +0100

libvirt (0.7.7-1) unstable; urgency=low

  * [f944460] Imported Upstream version 0.7.7
  * [bd457cc] Redo patches.
  * [098d1d3] Update libvirt0 symbols.

 -- Laurent Léonard <laurent@open-minds.org>  Fri, 05 Mar 2010 17:49:17 +0100

libvirt (0.7.6-2) unstable; urgency=low

  * [72790fc] Drop hal dependency We're using udev for device enumeration.
  * [ce225c4][11cc6e9] New patch
    0006-Don-t-drop-caps-when-exec-ing-qemu.patch: Don't drop caps when
    exec'ing qemu. Instead of disabling libcap-ng better exclude this one exec
    so we get the additional security for the rest of the calls. Makes
    interface type="network" work again. (Closes: #565767)

 -- Guido Günther <agx@sigxcpu.org>  Sun, 14 Feb 2010 18:22:30 +0100

libvirt (0.7.6-1) unstable; urgency=low

  * [0229557] Imported Upstream version 0.7.6
  * [6fdc00b] Drop patches.
  * [1b0670b] Update libvirt0 symbols.

 -- Laurent Léonard <laurent@open-minds.org>  Thu, 04 Feb 2010 00:38:08 +0100

libvirt (0.7.5-6) unstable; urgency=low

  [ Laurent Léonard ]
  * [a3b98c9] Don't free an uninitalized pointer in update_driver_name()
    (Closes: #565983) - thanks to Matthias Bolte
  * [719976d] Handle only official releases in debian/watch.
  * [83902d9] Bump Standards-Version to 3.8.4.

  [ Guido Günther ]
  * [959640d] New patch 0011-Fix-parsing-of-info-chardev-line-
    endings.patch Fix parsing of 'info chardev' line endings (Closes:
    #567818) - thanks to Matthew Booth

  [ Laurent Léonard ]
  * [0b2a9dd] Add $remote_fs to Required-Start and Required-Stop in
    libvirt-bin init script.

 -- Laurent Léonard <laurent@open-minds.org>  Mon, 01 Feb 2010 00:03:58 +0100

libvirt (0.7.5-5) unstable; urgency=low

  [ Guido Günther ]
  * [d8e60e8] Add css to docs
  * [f6e41ae] New patch 0008-qemu-Use-log-output-for-pty-assignment-if-
    info-chard.patch qemu: Use log output for pty assignment if 'info
    chardev' is unavailable - thanks to Matthias Bolte

  [ Laurent Léonard ]
  * [0905f82] Fix QEMU driver custom domain status XML extensions. -
    thanks to Daniel P. Berrange

 -- Laurent Léonard <laurent@open-minds.org>  Tue, 19 Jan 2010 23:16:16 +0100

libvirt (0.7.5-4) unstable; urgency=low

  * [18520c0] Same description of supported virt techs in all binary packages
    (Closes: #564909) - thanks to Loïc Minier
  * [49c357c] Implement path lookup for USB by vendor:product (Closes:
    #563502) - thanks to Cole Robinson

 -- Guido Günther <agx@sigxcpu.org>  Wed, 13 Jan 2010 23:57:26 +0100

libvirt (0.7.5-3) unstable; urgency=low

  * [4d41fd7] Also look for dmi information in /sys/class older kernels such
    as 2.6.26 have it there. (Closes: #564020)
  * [1c0e0b5] Explicitly disable ESX support
  * [c3c84f6] Terminate nc on EOF (Closes: #564053) - thanks to Gabor Gombas
    for the patch

 -- Guido Günther <agx@sigxcpu.org>  Fri, 08 Jan 2010 11:07:34 +0100

libvirt (0.7.5-2) unstable; urgency=low

  * Upload to unstable
  * [d6c5ca5] Add debugging symbols for all packages

 -- Guido Günther <agx@sigxcpu.org>  Sun, 03 Jan 2010 20:01:12 +0100

libvirt (0.7.5-1) experimental; urgency=low

  [ Laurent Léonard ]
  * [96f8d94] Imported Upstream version 0.7.5
  * [f8089a1] Redo patches.
  * [294ce3d] Update libvirt0 symbols.
  * [1c97be7] Allow DM upload and add myself as uploader.
  * [5635a32] Clean debian/watch.

  [ Guido Günther ]
  * [45f98ae] Drop 0005-udev_device_get_devpath-might-return-NULL.patch
    applied upstream.

 -- Guido Günther <agx@sigxcpu.org>  Sat, 26 Dec 2009 17:45:47 +0100

libvirt (0.7.4-2) experimental; urgency=low

  * [65d3755] Disable SELinux to work around #559356
  * [19bd427] Run qemu instances as qemu-libvirt instead of root by default
    (Closes: #558197)
  * [0a6c03b] Use kvm as primary group for libvirt-qemu user
  * [e5ae24b] Fix udev backend startup
  * [f610a8e] Use udev instead of hal backend

 -- Guido Günther <agx@sigxcpu.org>  Mon, 07 Dec 2009 21:20:20 +0100

libvirt (0.7.4-1) unstable; urgency=low

  [ Laurent Léonard ]
  * [8f2761b] Imported Upstream version 0.7.4
  * [20b6b3d] Drop patches. 
      * 0005-Fix-SELinux-linking-issues.patch - fixed upstream.
      * 0006-Don-t-let-parent-of-daemon-exit-until-basic-initiali.patch -
        fixed upstream.
      * 0007-Only-remove-masquerade-roles-for-VIR_NETWORK_FORWARD.patch -
        applied upstream. 
      * 0008-Fix-qemu-session.patch - fixed upstream.
  * [e41f8c6] Update libvirt0 symbols.
  * [f184e28] Revert "switch to new source format 3.0 (quilt)" This reverts
    commit 213ca47bbbefe2dc95be58a09db34669e3be5797.
  * [65084d2] Enhance handling of examples.

 -- Guido Günther <agx@sigxcpu.org>  Tue, 01 Dec 2009 18:51:18 +0100

libvirt (0.7.2-4) unstable; urgency=low

  * [213ca47] switch to new source format 3.0 (quilt)
  * [f5a10e9] Depend on hal (Closes: #556730)
  * [7d1422d] Drop build-dep on libpolkit-dbus-dev (Closes: #549500)
  * [95ad85c] Depend on libcap-ng-dev for lxc driver.

 -- Guido Günther <agx@sigxcpu.org>  Wed, 25 Nov 2009 20:39:17 +0100

libvirt (0.7.2-3) unstable; urgency=low

  * [2c0aa82] Fix qemu:///session Backported from upsgtream's
    79218cdd9887b132eb0f29fe2048f89e90beae1 (Closes: #554869)

 -- Guido Günther <agx@sigxcpu.org>  Sat, 07 Nov 2009 12:50:54 +0100

libvirt (0.7.2-2) unstable; urgency=low

  [ Laurent Léonard ]
  * [a9ea205] Change requirement of libvirt-bin in libvirt- suspendonreboot.
  * [a4db804] Update debian/patches/0006-Don-t-let-parent-of-daemon-
    exit-until-basic-initiali.patch. Fix use of an uninitialized variable that
    was causing a bug on i386 systems.
  * [59e1e53] Redo patches.

  [ Guido Günther ]
  * upload to unstable
  * [43f106a] Only remove masquerade roles for VIR_NETWORK_FORWARD_NAT
    (Closes: #549949) - thanks to Rob S. Wolfram for testing

 -- Guido Günther <agx@sigxcpu.org>  Thu, 05 Nov 2009 20:44:21 +0100

libvirt (0.7.2-1) experimental; urgency=low

  [ Laurent Léonard ]
  * [51a4814] Imported Upstream version 0.7.2
  * [12268f6] Update patches.
  * [175d497] Fix SELinux linking issues. Pulled from upstream
    309acaa0230494b8ec08d03375c10238cb2daf55.
  * [5cfdaf8] Update libvirt-doc docs.
  * [dc2059f] Update libvirt-bin manpages.
  * [a62a4a7] Update libvirt-bin examples.
  * [9e38cbc] Update libvirt0 symbols.
  * [412b12f] Make init.d script provide itself.
  * [35451bf] Update debian/rules to support new example files.
  * [43b7dac] Don't let parent of daemon exit until basic initialization is
    done.
  * [5a37e69] Make init.d provide libvirtd for backward compatibility.

 -- Guido Günther <agx@sigxcpu.org>  Mon, 26 Oct 2009 20:14:23 +0100

libvirt (0.7.1-2) unstable; urgency=low

  * [f5299d3] document changes and release 0.7.1-1
  * [f137c00] Allow for older versions of dpkg-dev to ease backports.
  * [74f5832] Use Policykit 1.0 (Closes: #549500)

 -- Guido Günther <agx@sigxcpu.org>  Fri, 09 Oct 2009 20:32:02 +0200

libvirt (0.7.1-1) unstable; urgency=low

  [ Laurent Léonard ]
  * [40fb620] Bump Debhelper version to 7.
  * [e0e89f2] Bump Standards-Version to 3.8.3.
  * [50a862f] Clean debian/rules.
  * [e9c9906] Change build dependency on libreadline5-dev to
    libreadline-dev.
  * [b6cb738] Imported Upstream version 0.7.1
  * [780f6a7] Redo patches.
  * [3d66f37] Update libvirt-bin examples.
  * [c01ed84] Update libvirt0 symbols.

 -- Guido Günther <agx@sigxcpu.org>  Sat, 26 Sep 2009 17:15:02 +0200

libvirt (0.7.0-1) experimental; urgency=low

  [ Laurent Léonard ]
  * [4fb1a38] Imported Upstream version 0.7.0
  * [5578fd3] Drop 0005-Fix-PCI-device-hotplug-unplug-with-newer-
    QEMU.patch. Fixed upstream.
  * [9a8afd0] Redo patches.
  * [937ab63] Update symbols.
  * [b4bd1ea] Update section in doc-base control file.

 -- Guido Günther <agx@sigxcpu.org>  Sun, 09 Aug 2009 13:35:42 +0200

libvirt (0.6.5-3) unstable; urgency=low

  * [72a8eb6] Add a versioned dependency on dpkg-dev (Closes: #537316)
  * [ae20998] fix Debian Xen path patch to also cover the testsuite
  * [b2a1c47] New patch 0001-Fix-PCI-device-hotplug-unplug-with-newer-
    QEMU.patch pulled from upstream 326ecb7. Fixes PCI hotplug with
    newer kvm.

 -- Guido Günther <agx@sigxcpu.org>  Wed, 29 Jul 2009 12:17:52 +0200

libvirt (0.6.5-2) unstable; urgency=low

  * [45b9fdf] build-conflict on dpkg-dev (= 1.15.3) (Closes: #536673)

 -- Guido Günther <agx@sigxcpu.org>  Sun, 12 Jul 2009 15:03:08 +0200

libvirt (0.6.5-1) unstable; urgency=low

  [ Guido Günther ]
  * [05e9a39] build-depend on policykit so polkit auth works with virsh
    as well

  [ C.J. Adams-Collier ]
  * [a161c5f] allow to qemu to emulate arm

  [ Guido Günther ]
  * [b1e4c4b] Imported Upstream version 0.6.5
  * [e764583] change private symbols to 0.6.5
  * [f94fb48] drop 0005-allow-to-qemu-to-emulate-arm.patch fixed upstream.
  * [7ad7896] bump standards version
  * [e2c5867] tighten libvirt-bin's dependency on libvirt0 since libvirtd uses
    private symbols

 -- Guido Günther <agx@sigxcpu.org>  Sun, 05 Jul 2009 13:07:53 +0200

libvirt (0.6.4-1) unstable; urgency=low

  * [dd3adb2] Imported Upstream version 0.6.4
  * [2320162] update symbols file
  * [89c9720] remove bashism (Closes: #530122)
  * [30d86c1] drop patches fixed upstream:
        0005-don-t-crash-with-def-NULL.patch
        0006-Fix-QEMU-ARGV-detection-with-kvm-85.patch
        0007-Declare-support-for-QEMU-migration-in-capabilities.patch

 -- Guido Günther <agx@sigxcpu.org>  Thu, 04 Jun 2009 12:50:01 +0200

libvirt (0.6.3-4) unstable; urgency=low

  * [3607f2f] Install libvirt_lxc that got list somewhere between our
              testbuilds. (Closes: #529578)
  * [070ddd5] install augeas lense
  * [c9b034d] install schema files

 -- Guido Günther <agx@sigxcpu.org>  Wed, 20 May 2009 14:33:18 +0200

libvirt (0.6.3-3) unstable; urgency=low

  * [4087b7d] disable lxc on ia64 to work around FTBFS until we have
              access to a test machine
  * [df5f5a0] pull some kvm/qemu related patches from upstream 
              (Closes: #529324)

 -- Guido Günther <agx@sigxcpu.org>  Tue, 19 May 2009 19:14:57 +0200

libvirt (0.6.3-2) unstable; urgency=low

  * [35898d3] fix crash when libvirt_lxc is called without arguments
  * [449ca60] enable lxc support (Closes: #526718) - thanks to Daniel
              Pittman for testing this
  * [335a4e6] update description with supported virtualization solutions
  * [92eba47] delay libvirt-bin start until after avahi
  * [8ebd17d] update startup priorities due to changed libvirt-bin
               startup priority. Also add an LSB header. (Closes: #526944)

 -- Guido Günther <agx@sigxcpu.org>  Thu, 07 May 2009 13:28:40 +0200

libvirt (0.6.3-1) unstable; urgency=low

  * [0cb2f83] Imported Upstream version 0.6.3
        * virtual box support
  * [06fe518] 0001-remove-RHism.diff.patch: use invoke-rc.d
  * [ec2fd52] drop patches merged upstream:
        * 0003-allow-libvirt-group-to-access-the-socket.patch  series
        * 0004-fix-Debian-specific-path-to-hvm-loader.patch
  * [6977bde] enable vbox support
  * [93c4423] add symbols file

 -- Guido Günther <agx@sigxcpu.org>  Sun, 03 May 2009 23:33:28 +0200

libvirt (0.6.2-2) unstable; urgency=low

  * [031b9c1] Don't hardcode buffer size for getgrnam_r. Works around
              #520744 and fixes possible problems with implementations having
              _SC_GETGR_R_SIZE_MAX != 1024.
  * [bbe7743] respect log priority for qemu domain logs (Closes: #524145)
  * [a2e4cb0] don't rely on log_end_msg returning 0 this isn't the case
              with splashy. (Closes: #523712)
  * [ddfafda] move debug package into section debug

 -- Guido Günther <agx@sigxcpu.org>  Thu, 16 Apr 2009 15:28:31 +0200

libvirt (0.6.2-1) unstable; urgency=low

  * [99fd06c] Imported Upstream version 0.6.2 (Closes: #521785)
  * [78cd5c8] drop /var/run/libvirt created by init script
  * [2a7cb3b] move startup of libvirtd after hal (Closes: #522310)
  * [b8707ed] bump standards version 0.8.1 (no changes necessary)

 -- Guido Günther <agx@sigxcpu.org>  Thu, 09 Apr 2009 22:48:57 +0200

libvirt (0.6.1-1) unstable; urgency=low

  * [3be7341] Imported Upstream version 0.6.1
  * [38fde15] rediff Debian specific patches
  * [9b59a19] drop patches applied upstream:
        * 0004-Don-t-hardcode-ssh-port.patch
        * 0005-minimal-workaround-for-qemu-startup-race.patch
  * [95d4b7f] drop patches backported from upstream
        * 0009-libvirt_proxy-Fix-use-of-uninitalized-memory.patch
  * [8171d83] build-dep on module-init-tools so configure can figure out
    the path to modprobe

 -- Guido Günther <agx@sigxcpu.org>  Thu, 05 Mar 2009 13:58:41 +0100

libvirt (0.6.0-1) experimental; urgency=low

  * [30be86d] Imported Upstream version 0.6.0
  * [179781c] drop patches
          * fixed upstream:
                0006-Fix-missing-read-only-access-checks-CVE-2008-5086.patch
          * applied upstream:
                0004-Open-qemu-monitor-log-O_APPEND-instead-of-O_TRUNC.patch
                0005-qemu-fix-parallel-serial-mode-tcp-and-unix.patch
                0007-don-t-fail-on-missing-locales.patch
  * [d80a176] adjust remaining patches to new upstream version
  * [208c924] add minimal workaround for qemu startup race
  * [6e8caa0] restart libvirt daemon on upgrades if possible 
    (Closes: #492694, #499008)

 -- Guido Günther <agx@sigxcpu.org>  Thu, 05 Feb 2009 18:40:10 +0100

libvirt (0.5.1-7) unstable; urgency=low

  * [1238706] Recommend dnsmasq-base instead of dnsmasq this keeps us
    out of all the dnsmasq already running troubles. (Closes: #516443) -
    thanks to Bin Zhang for the suggestion and the doc update
  * [5c9dfd7] don't rotate empty logfiles (Closes: #517040)
  * [1c9a023] libvirt_proxy: Fix use of uninitalized memory We currently
    don't build this code (CVE-2009-0036).
  * [4ea1ea9] fix path to hvmloader (Closes: #517059)
  * [879b632] suggest devhelp
  * [f22f1ef] add ${misc:Depends}
  * [c6f579e] README.Debian: fix typo

 -- Guido Günther <agx@sigxcpu.org>  Thu, 26 Feb 2009 14:45:32 +0100

libvirt (0.5.1-6) unstable; urgency=low

  * upload to unstable

 -- Guido Günther <agx@sigxcpu.org>  Mon, 16 Feb 2009 21:27:21 +0100

libvirt (0.5.1-5) experimental; urgency=low

  * [d4a69d1] don't fail on missing locales (Closes: #512721)
  * [cecac4c] don't hardcode ssh port - based on a patch by Adrian
    Bridgett. (Closes: #513605)
  * [4565a65] drop superflous headers and footers from remaining patches

 -- Guido Günther <agx@sigxcpu.org>  Fri, 30 Jan 2009 23:06:29 +0100

libvirt (0.5.1-4) experimental; urgency=low

  * [2fd5224] apply upstream patch for CVE-2008-5086 (Closes: #509106)

 -- Guido Günther <agx@sigxcpu.org>  Thu, 18 Dec 2008 16:12:00 +0100

libvirt (0.5.1-3) experimental; urgency=low

  * [d30438c] create libvirt log directory (Closes: #508129)
  * [417a23c] qemu: fix parallel/serial mode "tcp" and "unix" 
    (Closes: #507608)

 -- Guido Günther <agx@sigxcpu.org>  Thu, 11 Dec 2008 12:38:01 +0100

libvirt (0.5.1-2) experimental; urgency=low

  * [4cd547b] create /var/run/libvirt (Closes: #507578)
  * [fe96870] merge back master
  * [d46313f] drop patches for issues fixed upstream
     - 0007-also-look-for-usr-bin-kvm.patch
     - 0008-Increase-initial-qemu-monitor-read-timeout.patch
     - 0009-Open-qemu-monitor-log-O_APPEND-instead-of-O_TRUNC.patch
     - 0010-raise-error-on-invalid-volume-format.patch

 -- Guido Günther <agx@sigxcpu.org>  Sat, 06 Dec 2008 10:37:12 +0100

libvirt (0.5.1-1) experimental; urgency=low

  * [d76b3a1] Imported Upstream version 0.5.1 (Closes: #507677, #507547)
  * [2e550ae] enable hal for device enumeration
  * [0d9116a] rotate qemu monitor logs (Closes: #507553) - thanks to
    Harald Staub
  * [5f85e66] depend on logrotate
  * [6e955a3] open qemu monitor O_APPEND instead of O_TRUNC for logrotate
  * [7dbea84] drop 0004-xen-prefer-xenstoraged-driver-for-
    listDomains.patch - applied upstream

 -- Guido Günther <agx@sigxcpu.org>  Fri, 05 Dec 2008 09:36:54 +0100

libvirt (0.5.0-1) experimental; urgency=low

  * [717ef21] Imported Upstream version 0.5.0
  * [b7a1fbd] enable OpenVZ support (Closes: #504597) - thanks to Pierre
    Chifflier for the patch
  * [ee3590a] drop patches, fixed upstream:
        * 0004-support-virtio-and-scsi-disks-in-qemudDomainBlockSta.patch
        * 0005-fix-define-vs.-defined-typos.patch
  * [f4f601f] bump shlibs to 0.5.0

 -- Guido Günther <agx@sigxcpu.org>  Fri, 28 Nov 2008 16:40:38 +0100

libvirt (0.4.6-10) unstable; urgency=low

  * [5878698] cherry-pick patch for CVE-2008-5086 from experimental

 -- Guido Günther <agx@sigxcpu.org>  Thu, 18 Dec 2008 16:59:45 +0100

libvirt (0.4.6-9) unstable; urgency=low

  * [d30438c] create libvirt log directory (Closes: #508129)

 -- Guido Günther <agx@sigxcpu.org>  Mon, 08 Dec 2008 10:12:28 +0100

libvirt (0.4.6-8) unstable; urgency=low

  * [e771da9] drop superflous 0011-Fix-segfault-on-missing-volume-
    format.patch - not needed.

 -- Guido Günther <agx@sigxcpu.org>  Fri, 05 Dec 2008 10:17:01 +0100

libvirt (0.4.6-7) unstable; urgency=low

  * [ea12bd9] create /var/run/libvirt fixes /var/run on tmpfs
    (Closes: #507578)
  * [97e5706] also look for /usr/bin/kvm (Closes: #507547) 
  * [311b4c1] increase initial qemu monitor read timeout 
    (Closes: #499720)
  * [fbe4e00] open qemu monitor log O_APPEND instead of O_TRUNC
  * [f8ce017] raise error on invalid volume format
  * [40edcf8] rotate qemu monitor logs (Closes: #507553) - thanks to
    Harald Staub
  * [46ea43a] fix segfault on missing volume format (Closes: #507677) -
    thanks to Daniel Veillard
  * [ee377f3] bump shlibs version to 0.4.6
  * [504d55d] depend on logrotate

 -- Guido Günther <agx@sigxcpu.org>  Thu, 04 Dec 2008 17:50:45 +0100

libvirt (0.4.6-6) unstable; urgency=low

  * [ff8e9ae] README.Debian: clarify xen configuration
  * [c07c68f] prefer xenstoraged driver for listDomains - avoids seeing "ghost
    domains" due to bugs in several versions of the xen HV

 -- Guido Günther <agx@sigxcpu.org>  Thu, 27 Nov 2008 18:06:48 +0100

libvirt (0.4.6-5) unstable; urgency=low

  * [411ada3] add more details about dnsmasq vs. libvirtd (Closes: #504605)
  * [2f8f07d] add default image dir virt-manager assumes they exist and
    they're used in the SELinux policies too. (Closes: #505577)
  * [9eb3a83] fix #define vs. #defined typos - affects non Linux architectures
    and fixes the build with gcc 4.4 (Closes: #505607) - thanks to Martin
    Michlmayr
  * [0e21634] fix uploader

 -- Guido Günther <agx@sigxcpu.org>  Fri, 14 Nov 2008 14:54:48 +0100

libvirt (0.4.6-4) unstable; urgency=low

  * upload to unstable
  * [50b27f5] add libvirt-suspendonreboot script (Closes: #501155) -
    thanks to Andreas Barth

 -- Guido Günther <agx@sigxcpu.org>  Sat, 01 Nov 2008 19:33:36 +0100

libvirt (0.4.6-3) experimental; urgency=low

  * [8fa5a3c] add a versioned recommends on qemu (Closes: #501692)
  * [d1539bc] recommend pkg-config
  * [f08bb18] explain libvirt group (Closes: #501824)

 -- Guido Günther <agx@sigxcpu.org>  Sun, 12 Oct 2008 20:27:25 +0200

libvirt (0.4.6-2) experimental; urgency=low

  * [2039095] tighten libvirt dependency
  * [06dbe8a] qemu/kvm: fix domain block stats for virtio and scsi devices 

 -- Guido Günther <agx@sigxcpu.org>  Thu, 02 Oct 2008 22:03:05 +0200

libvirt (0.4.6-1) experimental; urgency=low

  * [e20d3d4] Imported Upstream version 0.4.6
  * [0c840ab] disable numactl
  * [ca2c5cb] cleanup doc installation (Closes: #492075)
  * [714ab94] drop 0004-for-kvm-determine-maxVCPUs-at-runtime.patch - applied
    upstream 
  * [e7563a8] drop 0005-fix-crash-when-no-emulator-is-defined-for-kvm-
    qemu.patch - fixed upstream

 -- Guido Guenther <agx@sigxcpu.org>  Thu, 25 Sep 2008 12:31:45 +0200

libvirt (0.4.5-2) experimental; urgency=low

  * [17647cd] libvirt-bin.default: add keytab default
  * [0ef01e7] fix runtime vcpu detection (0004-for-kvm-determine-
    maxVCPUs-at-runtime.patch) (Closes: #495950)
  * [b91e1eb] don't crash when no emulator is defined (0005-fix-crash-
    when-no-emulator-is-defined-for-kvm-qemu.patch)

 -- Guido Guenther <agx@sigxcpu.org>  Mon, 22 Sep 2008 20:11:04 +0200

libvirt (0.4.5-1) experimental; urgency=low

  * [ab8b4e6] Imported Upstream version 0.4.5
  * [4aaef27] tighten dependency on libvirt
  * [fa253be] drop 0002-qemu-path.diff.patch - fixed upstream
  * [87fc2db] drop 0005-check-for-the-existence-of-the-migrate-
    command.patch applied upstream
  * [bc311aa] drop 0006-wrong-open-failure-detection.patch applied
    upstream
  * [38e615d] rebase the remaining patches
  * [9a04bb7] bump shlibs version to 0.4.5
  * [9fadd6f] disable LXC
  * [179c869] build-dep on libselinux1-dev for selinux support

 -- Guido Guenther <agx@sigxcpu.org>  Thu, 18 Sep 2008 19:02:55 +0200

libvirt (0.4.4-3) unstable; urgency=low

  * upload to unstable
  * [96c6727] add /var/cache/libvirt needed by qemuDriver for temporary
    storage
  * [794f95c] bump standards version to 3.8.0
  * [05184af] add README.source

 -- Guido Guenther <agx@sigxcpu.org>  Wed, 23 Jul 2008 11:30:31 -0400

libvirt (0.4.4-2) experimental; urgency=low

  * [facb983] README.Debian explain "default" network startup
  * [395a510] add /var/lib/libvirt needed for the dnsmasq lease file
  * [9c588ac] promote bridge-utils & dnsmasq to Recommends: since
    they're needed for the default NAT network
  * [9ed2cd4] recommend iptables - needed for the default NAT network

 -- Guido Guenther <agx@sigxcpu.org>  Wed, 23 Jul 2008 00:23:58 -0400

libvirt (0.4.4-1) experimental; urgency=low

  * [0ff1e68] new upstream version
  * [2098f96] rebase patches for 0.4.4
  * [abbd15e] enable with-storage-disk now that we have parted1.8
  * [3942b25] start libvirtd by default

 -- Guido Guenther <agx@sigxcpu.org>  Fri, 27 Jun 2008 10:06:00 +0200

libvirt (0.4.2-6) unstable; urgency=low

  * reenable open-iscsi support  - thanks to to the open-iscsi
    maintainers for fixing this up
  * build a libvirt0-dbg package
  * register documentation with doc-base  (Closes: #480294) - thanks to
    Tzafrir Cohen for the patch
  * control: fix typo
  * README.Debian: explain debugging

 -- Guido Guenther <agx@sigxcpu.org>  Thu, 15 May 2008 18:04:20 +0200

libvirt (0.4.2-5) unstable; urgency=low

  * no need to depend on python-all-dev we only build an extension for
    the current python version

 -- Guido Guenther <agx@sigxcpu.org>  Tue, 22 Apr 2008 11:26:13 +0200

libvirt (0.4.2-4) unstable; urgency=low

  * only build-dep on qemu on architectures that have it  
    (Closes: #476290)
  * the packages containing the daemon should suggest polkit

 -- Guido Guenther <agx@sigxcpu.org>  Fri, 18 Apr 2008 10:41:38 +0200

libvirt (0.4.2-3) unstable; urgency=low

  * drop the {build-,}dependency on open-iscsi too 
  * suggest policykit

 -- Guido Guenther <agx@sigxcpu.org>  Mon, 14 Apr 2008 15:27:20 +0200

libvirt (0.4.2-2) unstable; urgency=low

  * disable the iscsi storage backend until #423368 is fixed in unstable
  * disable polkit authentication by default so the libvirt stays accessible
    for members of the libvirt group

 -- Guido Guenther <agx@sigxcpu.org>  Mon, 14 Apr 2008 14:20:23 +0200

libvirt (0.4.2-1) unstable; urgency=low

  * drop no-mac.diff - applied upstream
  * no need to explicitly link against libpthread
  * always enable debugging
  * add Homepage URL
  * add Vcs-{Git,Browser} fields
  * symlink devhelp docs
  * enable policy kit

 -- Guido Guenther <agx@sigxcpu.org>  Fri, 11 Apr 2008 17:54:06 +0200

libvirt (0.4.1-1) experimental; urgency=low

  * new upstream version
       * Xen 3.2 fixes
       * storage pool support
  * partition based storage pools are disabled, since this needs parted 1.8
    which is only in experimental
  * update patches for new upstream release
       * boot-dev-error.diff - applied upstream
       * qemu-parse-error.diff - applied upstream
       * qemu-path.diff - adjust to new hypervisor detection code
       * rediff the rest
  * new patches:
       * no-mac.diff: don't set mac address on tun device since it breaks kvm
  * bump shlibs version 

 -- Guido Guenther <agx@sigxcpu.org>  Fri, 07 Mar 2008 10:17:21 +0100

libvirt (0.4.0-6) unstable; urgency=low

  * depend on libxen-dev (Closes:#467598)
  * allow members of the libvirt group to manage virtual machines

 -- Guido Guenther <agx@sigxcpu.org>  Sun, 02 Mar 2008 16:11:49 +0100

libvirt (0.4.0-5) unstable; urgency=low

  * thanks to the xen maintainers Debian now has a working libxen-dev, so
    enable xen support in the default build (Closes: #453826)
  * recommend netcat-openbsd for unix domain socket support (Closes: #453627)
  * README.Debian: document necessary xend options
  * fix spelling of Python 

 -- Guido Guenther <agx@sigxcpu.org>  Wed, 20 Feb 2008 11:14:22 +0100

libvirt (0.4.0-4) unstable; urgency=low

  * don't segfault on broken boot device configuration (Closes: #463686)
  * don't segfault due to missing errorhandling in the XML parsing code

 -- Guido Guenther <agx@sigxcpu.org>  Tue, 05 Feb 2008 13:12:54 +0100

libvirt (0.4.0-3) unstable; urgency=low

  * add and remove the libvirt group for the socket
  * be a bit more verbose on libvirtd reload
  * depend on adduser since we add the libvirt user
  * don't restart libvirtd on upgrades since it kills running qemus
  * enable debugging via DEB_BUILD_OPTS

 -- Guido Guenther <agx@sigxcpu.org>  Sun, 03 Feb 2008 14:21:46 +0100

libvirt (0.4.0-2) unstable; urgency=low

  * libvirt-bin.init: fix the reload target
  * add configuration examples

 -- Guido Guenther <agx@sigxcpu.org>  Sat, 15 Dec 2007 18:59:11 +0100

libvirt (0.4.0-1) unstable; urgency=low

  * new upstream version
  * enable sasl support
  * leave policykit support disabled since it's not in unstable yet
  * bump shlibs version
  * remove CVS metadata
  * rediff patches
  * libvirtd-bin.init: libvirtd supports reload

 -- Guido Guenther <agx@sigxcpu.org>  Fri, 21 Dec 2007 16:49:13 +0100

libvirt (0.3.3-6) unstable; urgency=low

  * don't include precompiled examples in the doc package (Closes: #456825)
  * remove RHism from manpage (Closes: #455859)
  * bump standards version

 -- Guido Guenther <agx@sigxcpu.org>  Wed, 19 Dec 2007 13:45:58 +0100

libvirt (0.3.3-5.xen0) unstable; urgency=low

  * rebuild with xen support

 -- Guido Guenther <agx@sigxcpu.org>  Tue, 08 Jan 2008 11:00:24 +0100

libvirt (0.3.3-5) unstable; urgency=low

  * make libs match overrides
  * move to team maintenance
  * suggest dnsmasq and bridge-utils for qemu networking
  * remove stale PID files

 -- Guido Guenther <agx@sigxcpu.org>  Thu, 13 Dec 2007 21:34:16 +0100

libvirt (0.3.3-4.xen0) unstable; urgency=low

  * UNRELEASED
  * build with xen support
  * debian/control: we also support xen

 -- Guido Guenther <agx@sigxcpu.org>  Thu, 06 Dec 2007 15:43:03 +0100

libvirt (0.3.3-4) unstable; urgency=low

  * put packages into the proper sections
  * fix messed up Standards-Version (Closes: #453900)

 -- Guido Guenther <agx@sigxcpu.org>  Sun, 02 Dec 2007 14:50:11 +0100

libvirt (0.3.3-3.xen0) unstable; urgency=low

  * build with xen support - depend on our hacked up xen-utils for that

 --  Guido Guenther <agx@sigxcpu.org>  Sat, 01 Dec 2007 16:27:32 +0000

libvirt (0.3.3-3) unstable; urgency=low

  * add initscript to start libvirtd

 -- Guido Guenther <agx@sigxcpu.org>  Wed, 28 Nov 2007 10:30:29 +0100

libvirt (0.3.3-2) unstable; urgency=low

  * debian/copyright:
      * update FSF address
      * update upstream author and copyright information
  * install the virsh manpage
  * use binary:Version instead of Source-Version

 -- Guido Guenther <agx@sigxcpu.org>  Fri, 23 Nov 2007 22:31:26 +0100

libvirt (0.3.3-1) unstable; urgency=low

  * repackage for Debian (Closes: #384300)
  * enable avahi
  * build with qemu/kvm support
  * disable xen support until #402249 is fixed
  * disable qemu autonetwork for now, causes libvirtd to seqfault
  * fix path to kvm
  * switch off DH_VERBOSE
  * thanks to the Ubuntu maintainers for their work!

 -- Guido Guenther <agx@sigxcpu.org>  Fri, 23 Nov 2007 01:58:56 +0100

libvirt (0.3.3-0ubuntu1) hardy; urgency=low

  * New upstream release.
  * Update maintainer.

 -- Soren Hansen <soren@ubuntu.com>  Wed, 14 Nov 2007 23:09:33 +0100

libvirt (0.3.0-0ubuntu2) gutsy; urgency=low

  * Add lingnutls-dev Build-Dep.

 -- Fabio M. Di Nitto <fabbione@ubuntu.com>  Mon, 16 Jul 2007 12:10:41 +0200

libvirt (0.3.0-0ubuntu1) gutsy; urgency=low

  * Import new upstram release that can actually build on xen-3.1.

 -- Fabio M. Di Nitto <fabbione@ubuntu.com>  Mon, 16 Jul 2007 10:23:04 +0200

libvirt (0.2.2-0ubuntu1) gutsy; urgency=low

  * Depends on libxen3.1-dev.

 -- Chuck Short <zulcss@ubuntu.com>  Fri, 13 Jul 2007 11:04:00 -0400

libvirt (0.2.2-0ubuntu0) gutsy; urgency=low

  * New upstream version.
  * Updated libvirt-bin.install, thanks to Marcelo Boveto Shima.

 -- Chuck Short <zulcss@ubuntu.com>  Sun, 24 Jun 2007 09:54:54 -0400

libvirt (0.1.8-0ubuntu2) feisty; urgency=low

  * Rebuild for python2.5 as the default python version.

 -- Matthias Klose <doko@ubuntu.com>  Fri, 12 Jan 2007 13:21:55 +0000

libvirt (0.1.8-0ubuntu1) feisty; urgency=low

  * Initial release

 -- Andrew Mitchell <ajmitch@ubuntu.com>  Mon, 23 Oct 2006 20:00:28 +1300
<|MERGE_RESOLUTION|>--- conflicted
+++ resolved
@@ -1,10 +1,3 @@
-<<<<<<< HEAD
-libvirt (0.9.10-2) unstable; urgency=low
-
-  * Upload to unstable
-
- -- Guido Günther <agx@sigxcpu.org>  Wed, 22 Feb 2012 13:42:23 +0100
-=======
 libvirt (0.9.11~rc1-1) experimental; urgency=low
 
   * [b8ad28b] Build-dependency on virtualbox-ose no longer needed.
@@ -17,7 +10,12 @@
   * [bece9d3] Install missing manpages
 
  -- Guido Günther <agx@sigxcpu.org>  Mon, 26 Mar 2012 21:35:21 +0200
->>>>>>> b4675bd8
+
+libvirt (0.9.10-2) unstable; urgency=low
+
+  * Upload to unstable
+
+ -- Guido Günther <agx@sigxcpu.org>  Wed, 22 Feb 2012 13:42:23 +0100
 
 libvirt (0.9.10-1) experimental; urgency=low
 
