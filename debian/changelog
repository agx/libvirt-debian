<<<<<<< HEAD
libvirt (0.5.1-2) experimental; urgency=low

  * [4cd547b] create /var/run/libvirt (Closes: #507578)
  * [fe96870] merge back master
  * [d46313f] drop patches for issues fixed upstream
     - 0007-also-look-for-usr-bin-kvm.patch
     - 0008-Increase-initial-qemu-monitor-read-timeout.patch
     - 0009-Open-qemu-monitor-log-O_APPEND-instead-of-O_TRUNC.patch
     - 0010-raise-error-on-invalid-volume-format.patch

 -- Guido Günther <agx@sigxcpu.org>  Sat, 06 Dec 2008 10:37:12 +0100

libvirt (0.5.1-1) experimental; urgency=low

  * [d76b3a1] Imported Upstream version 0.5.1 (Closes: #507677, #507547)
  * [2e550ae] enable hal for device enumeration
  * [0d9116a] rotate qemu monitor logs (Closes: #507553) - thanks to
    Harald Staub
  * [5f85e66] depend on logrotate
  * [6e955a3] open qemu monitor O_APPEND instead of O_TRUNC for logrotate
  * [7dbea84] drop 0004-xen-prefer-xenstoraged-driver-for-
    listDomains.patch - applied upstream

 -- Guido Günther <agx@sigxcpu.org>  Fri, 05 Dec 2008 09:36:54 +0100

libvirt (0.5.0-1) experimental; urgency=low

  * [717ef21] Imported Upstream version 0.5.0
  * [b7a1fbd] enable OpenVZ support (Closes: #504597) - thanks to Pierre
    Chifflier for the patch
  * [ee3590a] drop patches, fixed upstream:
        * 0004-support-virtio-and-scsi-disks-in-qemudDomainBlockSta.patch
        * 0005-fix-define-vs.-defined-typos.patch
  * [f4f601f] bump shlibs to 0.5.0

 -- Guido Günther <agx@sigxcpu.org>  Fri, 28 Nov 2008 16:40:38 +0100
=======
libvirt (0.4.6-9) unstable; urgency=low

  * [d30438c] create libvirt log directory (Closes: #508129)

 -- Guido Günther <agx@sigxcpu.org>  Mon, 08 Dec 2008 10:12:28 +0100
>>>>>>> e0cb9fe6

libvirt (0.4.6-8) unstable; urgency=low

  * [e771da9] drop superflous 0011-Fix-segfault-on-missing-volume-
    format.patch - not needed.

 -- Guido Günther <agx@sigxcpu.org>  Fri, 05 Dec 2008 10:17:01 +0100

libvirt (0.4.6-7) unstable; urgency=low

  * [ea12bd9] create /var/run/libvirt fixes /var/run on tmpfs
    (Closes: #507578)
  * [97e5706] also look for /usr/bin/kvm (Closes: #507547) 
  * [311b4c1] increase initial qemu monitor read timeout 
    (Closes: #499720)
  * [fbe4e00] open qemu monitor log O_APPEND instead of O_TRUNC
  * [f8ce017] raise error on invalid volume format
  * [40edcf8] rotate qemu monitor logs (Closes: #507553) - thanks to
    Harald Staub
  * [46ea43a] fix segfault on missing volume format (Closes: #507677) -
    thanks to Daniel Veillard
  * [ee377f3] bump shlibs version to 0.4.6
  * [504d55d] depend on logrotate

 -- Guido Günther <agx@sigxcpu.org>  Thu, 04 Dec 2008 17:50:45 +0100

libvirt (0.4.6-6) unstable; urgency=low

  * [ff8e9ae] README.Debian: clarify xen configuration
  * [c07c68f] prefer xenstoraged driver for listDomains - avoids seeing "ghost
    domains" due to bugs in several versions of the xen HV

 -- Guido Günther <agx@sigxcpu.org>  Thu, 27 Nov 2008 18:06:48 +0100

libvirt (0.4.6-5) unstable; urgency=low

  * [411ada3] add more details about dnsmasq vs. libvirtd (Closes: #504605)
  * [2f8f07d] add default image dir virt-manager assumes they exist and
    they're used in the SELinux policies too. (Closes: #505577)
  * [9eb3a83] fix #define vs. #defined typos - affects non Linux architectures
    and fixes the build with gcc 4.4 (Closes: #505607) - thanks to Martin
    Michlmayr
  * [0e21634] fix uploader

 -- Guido Günther <agx@sigxcpu.org>  Fri, 14 Nov 2008 14:54:48 +0100

libvirt (0.4.6-4) unstable; urgency=low

  * upload to unstable
  * [50b27f5] add libvirt-suspendonreboot script (Closes: #501155) -
    thanks to Andreas Barth

 -- Guido Günther <agx@sigxcpu.org>  Sat, 01 Nov 2008 19:33:36 +0100

libvirt (0.4.6-3) experimental; urgency=low

  * [8fa5a3c] add a versioned recommends on qemu (Closes: #501692)
  * [d1539bc] recommend pkg-config
  * [f08bb18] explain libvirt group (Closes: #501824)

 -- Guido Günther <agx@sigxcpu.org>  Sun, 12 Oct 2008 20:27:25 +0200

libvirt (0.4.6-2) experimental; urgency=low

  * [2039095] tighten libvirt dependency
  * [06dbe8a] qemu/kvm: fix domain block stats for virtio and scsi devices 

 -- Guido Günther <agx@sigxcpu.org>  Thu, 02 Oct 2008 22:03:05 +0200

libvirt (0.4.6-1) experimental; urgency=low

  * [e20d3d4] Imported Upstream version 0.4.6
  * [0c840ab] disable numactl
  * [ca2c5cb] cleanup doc installation (Closes: #492075)
  * [714ab94] drop 0004-for-kvm-determine-maxVCPUs-at-runtime.patch - applied
    upstream 
  * [e7563a8] drop 0005-fix-crash-when-no-emulator-is-defined-for-kvm-
    qemu.patch - fixed upstream

 -- Guido Guenther <agx@sigxcpu.org>  Thu, 25 Sep 2008 12:31:45 +0200

libvirt (0.4.5-2) experimental; urgency=low

  * [17647cd] libvirt-bin.default: add keytab default
  * [0ef01e7] fix runtime vcpu detection (0004-for-kvm-determine-
    maxVCPUs-at-runtime.patch) (Closes: #495950)
  * [b91e1eb] don't crash when no emulator is defined (0005-fix-crash-
    when-no-emulator-is-defined-for-kvm-qemu.patch)

 -- Guido Guenther <agx@sigxcpu.org>  Mon, 22 Sep 2008 20:11:04 +0200

libvirt (0.4.5-1) experimental; urgency=low

  * [ab8b4e6] Imported Upstream version 0.4.5
  * [4aaef27] tighten dependency on libvirt
  * [fa253be] drop 0002-qemu-path.diff.patch - fixed upstream
  * [87fc2db] drop 0005-check-for-the-existence-of-the-migrate-
    command.patch applied upstream
  * [bc311aa] drop 0006-wrong-open-failure-detection.patch applied
    upstream
  * [38e615d] rebase the remaining patches
  * [9a04bb7] bump shlibs version to 0.4.5
  * [9fadd6f] disable LXC
  * [179c869] build-dep on libselinux1-dev for selinux support

 -- Guido Guenther <agx@sigxcpu.org>  Thu, 18 Sep 2008 19:02:55 +0200

libvirt (0.4.4-3) unstable; urgency=low

  * upload to unstable
  * [96c6727] add /var/cache/libvirt needed by qemuDriver for temporary
    storage
  * [794f95c] bump standards version to 3.8.0
  * [05184af] add README.source

 -- Guido Guenther <agx@sigxcpu.org>  Wed, 23 Jul 2008 11:30:31 -0400

libvirt (0.4.4-2) experimental; urgency=low

  * [facb983] README.Debian explain "default" network startup
  * [395a510] add /var/lib/libvirt needed for the dnsmasq lease file
  * [9c588ac] promote bridge-utils & dnsmasq to Recommends: since
    they're needed for the default NAT network
  * [9ed2cd4] recommend iptables - needed for the default NAT network

 -- Guido Guenther <agx@sigxcpu.org>  Wed, 23 Jul 2008 00:23:58 -0400

libvirt (0.4.4-1) experimental; urgency=low

  * [0ff1e68] new upstream version
  * [2098f96] rebase patches for 0.4.4
  * [abbd15e] enable with-storage-disk now that we have parted1.8
  * [3942b25] start libvirtd by default

 -- Guido Guenther <agx@sigxcpu.org>  Fri, 27 Jun 2008 10:06:00 +0200

libvirt (0.4.2-6) unstable; urgency=low

  * reenable open-iscsi support  - thanks to to the open-iscsi
    maintainers for fixing this up
  * build a libvirt0-dbg package
  * register documentation with doc-base  (Closes: #480294) - thanks to
    Tzafrir Cohen for the patch
  * control: fix typo
  * README.Debian: explain debugging

 -- Guido Guenther <agx@sigxcpu.org>  Thu, 15 May 2008 18:04:20 +0200

libvirt (0.4.2-5) unstable; urgency=low

  * no need to depend on python-all-dev we only build an extension for
    the current python version

 -- Guido Guenther <agx@sigxcpu.org>  Tue, 22 Apr 2008 11:26:13 +0200

libvirt (0.4.2-4) unstable; urgency=low

  * only build-dep on qemu on architectures that have it  
    (Closes: #476290)
  * the packages containing the daemon should suggest polkit

 -- Guido Guenther <agx@sigxcpu.org>  Fri, 18 Apr 2008 10:41:38 +0200

libvirt (0.4.2-3) unstable; urgency=low

  * drop the {build-,}dependency on open-iscsi too 
  * suggest policykit

 -- Guido Guenther <agx@sigxcpu.org>  Mon, 14 Apr 2008 15:27:20 +0200

libvirt (0.4.2-2) unstable; urgency=low

  * disable the iscsi storage backend until #423368 is fixed in unstable
  * disable polkit authentication by default so the libvirt stays accessible
    for members of the libvirt group

 -- Guido Guenther <agx@sigxcpu.org>  Mon, 14 Apr 2008 14:20:23 +0200

libvirt (0.4.2-1) unstable; urgency=low

  * drop no-mac.diff - applied upstream
  * no need to explicitly link against libpthread
  * always enable debugging
  * add Homepage URL
  * add Vcs-{Git,Browser} fields
  * symlink devhelp docs
  * enable policy kit

 -- Guido Guenther <agx@sigxcpu.org>  Fri, 11 Apr 2008 17:54:06 +0200

libvirt (0.4.1-1) experimental; urgency=low

  * new upstream version
       * Xen 3.2 fixes
       * storage pool support
  * partition based storage pools are disabled, since this needs parted 1.8
    which is only in experimental
  * update patches for new upstream release
       * boot-dev-error.diff - applied upstream
       * qemu-parse-error.diff - applied upstream
       * qemu-path.diff - adjust to new hypervisor detection code
       * rediff the rest
  * new patches:
       * no-mac.diff: don't set mac address on tun device since it breaks kvm
  * bump shlibs version 

 -- Guido Guenther <agx@sigxcpu.org>  Fri, 07 Mar 2008 10:17:21 +0100

libvirt (0.4.0-6) unstable; urgency=low

  * depend on libxen-dev (Closes:#467598)
  * allow members of the libvirt group to manage virtual machines

 -- Guido Guenther <agx@sigxcpu.org>  Sun, 02 Mar 2008 16:11:49 +0100

libvirt (0.4.0-5) unstable; urgency=low

  * thanks to the xen maintainers Debian now has a working libxen-dev, so
    enable xen support in the default build (Closes: #453826)
  * recommend netcat-openbsd for unix domain socket support (Closes: #453627)
  * README.Debian: document necessary xend options
  * fix spelling of Python 

 -- Guido Guenther <agx@sigxcpu.org>  Wed, 20 Feb 2008 11:14:22 +0100

libvirt (0.4.0-4) unstable; urgency=low

  * don't segfault on broken boot device configuration (Closes: #463686)
  * don't segfault due to missing errorhandling in the XML parsing code

 -- Guido Guenther <agx@sigxcpu.org>  Tue, 05 Feb 2008 13:12:54 +0100

libvirt (0.4.0-3) unstable; urgency=low

  * add and remove the libvirt group for the socket
  * be a bit more verbose on libvirtd reload
  * depend on adduser since we add the libvirt user
  * don't restart libvirtd on upgrades since it kills running qemus
  * enable debugging via DEB_BUILD_OPTS

 -- Guido Guenther <agx@sigxcpu.org>  Sun, 03 Feb 2008 14:21:46 +0100

libvirt (0.4.0-2) unstable; urgency=low

  * libvirt-bin.init: fix the reload target
  * add configuration examples

 -- Guido Guenther <agx@sigxcpu.org>  Sat, 15 Dec 2007 18:59:11 +0100

libvirt (0.4.0-1) unstable; urgency=low

  * new upstream version
  * enable sasl support
  * leave policykit support disabled since it's not in unstable yet
  * bump shlibs version
  * remove CVS metadata
  * rediff patches
  * libvirtd-bin.init: libvirtd supports reload

 -- Guido Guenther <agx@sigxcpu.org>  Fri, 21 Dec 2007 16:49:13 +0100

libvirt (0.3.3-6) unstable; urgency=low

  * don't include precompiled examples in the doc package (Closes: #456825)
  * remove RHism from manpage (Closes: #455859)
  * bump standards version

 -- Guido Guenther <agx@sigxcpu.org>  Wed, 19 Dec 2007 13:45:58 +0100

libvirt (0.3.3-5.xen0) unstable; urgency=low

  * rebuild with xen support

 -- Guido Guenther <agx@sigxcpu.org>  Tue, 08 Jan 2008 11:00:24 +0100

libvirt (0.3.3-5) unstable; urgency=low

  * make libs match overrides
  * move to team maintenance
  * suggest dnsmasq and bridge-utils for qemu networking
  * remove stale PID files

 -- Guido Guenther <agx@sigxcpu.org>  Thu, 13 Dec 2007 21:34:16 +0100

libvirt (0.3.3-4.xen0) unstable; urgency=low

  * UNRELEASED
  * build with xen support
  * debian/control: we also support xen

 -- Guido Guenther <agx@sigxcpu.org>  Thu, 06 Dec 2007 15:43:03 +0100

libvirt (0.3.3-4) unstable; urgency=low

  * put packages into the proper sections
  * fix messed up Standards-Version (Closes: #453900)

 -- Guido Guenther <agx@sigxcpu.org>  Sun, 02 Dec 2007 14:50:11 +0100

libvirt (0.3.3-3.xen0) unstable; urgency=low

  * build with xen support - depend on our hacked up xen-utils for that

 --  Guido Guenther <agx@sigxcpu.org>  Sat, 01 Dec 2007 16:27:32 +0000

libvirt (0.3.3-3) unstable; urgency=low

  * add initscript to start libvirtd

 -- Guido Guenther <agx@sigxcpu.org>  Wed, 28 Nov 2007 10:30:29 +0100

libvirt (0.3.3-2) unstable; urgency=low

  * debian/copyright:
      * update FSF address
      * update upstream author and copyright information
  * install the virsh manpage
  * use binary:Version instead of Source-Version

 -- Guido Guenther <agx@sigxcpu.org>  Fri, 23 Nov 2007 22:31:26 +0100

libvirt (0.3.3-1) unstable; urgency=low

  * repackage for Debian (Closes: #384300)
  * enable avahi
  * build with qemu/kvm support
  * disable xen support until #402249 is fixed
  * disable qemu autonetwork for now, causes libvirtd to seqfault
  * fix path to kvm
  * switch off DH_VERBOSE
  * thanks to the Ubuntu maintainers for their work!

 -- Guido Guenther <agx@sigxcpu.org>  Fri, 23 Nov 2007 01:58:56 +0100

libvirt (0.3.3-0ubuntu1) hardy; urgency=low

  * New upstream release.
  * Update maintainer.

 -- Soren Hansen <soren@ubuntu.com>  Wed, 14 Nov 2007 23:09:33 +0100

libvirt (0.3.0-0ubuntu2) gutsy; urgency=low

  * Add lingnutls-dev Build-Dep.

 -- Fabio M. Di Nitto <fabbione@ubuntu.com>  Mon, 16 Jul 2007 12:10:41 +0200

libvirt (0.3.0-0ubuntu1) gutsy; urgency=low

  * Import new upstram release that can actually build on xen-3.1.

 -- Fabio M. Di Nitto <fabbione@ubuntu.com>  Mon, 16 Jul 2007 10:23:04 +0200

libvirt (0.2.2-0ubuntu1) gutsy; urgency=low

  * Depends on libxen3.1-dev.

 -- Chuck Short <zulcss@ubuntu.com>  Fri, 13 Jul 2007 11:04:00 -0400

libvirt (0.2.2-0ubuntu0) gutsy; urgency=low

  * New upstream version.
  * Updated libvirt-bin.install, thanks to Marcelo Boveto Shima.

 -- Chuck Short <zulcss@ubuntu.com>  Sun, 24 Jun 2007 09:54:54 -0400

libvirt (0.1.8-0ubuntu2) feisty; urgency=low

  * Rebuild for python2.5 as the default python version.

 -- Matthias Klose <doko@ubuntu.com>  Fri, 12 Jan 2007 13:21:55 +0000

libvirt (0.1.8-0ubuntu1) feisty; urgency=low

  * Initial release

 -- Andrew Mitchell <ajmitch@ubuntu.com>  Mon, 23 Oct 2006 20:00:28 +1300
<|MERGE_RESOLUTION|>--- conflicted
+++ resolved
@@ -1,4 +1,3 @@
-<<<<<<< HEAD
 libvirt (0.5.1-2) experimental; urgency=low
 
   * [4cd547b] create /var/run/libvirt (Closes: #507578)
@@ -35,13 +34,12 @@
   * [f4f601f] bump shlibs to 0.5.0
 
  -- Guido Günther <agx@sigxcpu.org>  Fri, 28 Nov 2008 16:40:38 +0100
-=======
+
 libvirt (0.4.6-9) unstable; urgency=low
 
   * [d30438c] create libvirt log directory (Closes: #508129)
 
  -- Guido Günther <agx@sigxcpu.org>  Mon, 08 Dec 2008 10:12:28 +0100
->>>>>>> e0cb9fe6
 
 libvirt (0.4.6-8) unstable; urgency=low
 
