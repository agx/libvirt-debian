--- conflicted
+++ resolved
@@ -1,16 +1,3 @@
-<<<<<<< HEAD
-libvirt (0.8.3-4~bpo50+1) lenny-backports; urgency=low
-
-  * Rebuild for lenny-backports.
-  * [f23ec0c] Drop 0009-Don-t-fail-if-D-Bus-isn-t-running.patch - applied
-    upstream.
-  * [6e61dbd] Update dependencies for lenny backports
-  * [0349e22] Revert "Use 1.0 source format" since 3.0 (quilt) is now
-    supported by bpo.
-  * Thanks to Jhon Masschelein for testing.
-
- -- Guido Günther <agx@sigxcpu.org>  Tue, 23 Nov 2010 09:24:42 +0100
-=======
 libvirt (0.8.3-5+squeeze1) stable-security; urgency=low
 
   * [0ee351f] [CVE-2011-1146] Add missing checks for read only connections.
@@ -53,7 +40,18 @@
     Improve error reporting.
 
  -- Guido Günther <agx@sigxcpu.org>  Wed, 01 Dec 2010 15:12:48 +0100
->>>>>>> b14089cf
+
+libvirt (0.8.3-4~bpo50+1) lenny-backports; urgency=low
+
+  * Rebuild for lenny-backports.
+  * [f23ec0c] Drop 0009-Don-t-fail-if-D-Bus-isn-t-running.patch - applied
+    upstream.
+  * [6e61dbd] Update dependencies for lenny backports
+  * [0349e22] Revert "Use 1.0 source format" since 3.0 (quilt) is now
+    supported by bpo.
+  * Thanks to Jhon Masschelein for testing.
+
+ -- Guido Günther <agx@sigxcpu.org>  Tue, 23 Nov 2010 09:24:42 +0100
 
 libvirt (0.8.3-4) unstable; urgency=low
 
