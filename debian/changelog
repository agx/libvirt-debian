--- conflicted
+++ resolved
@@ -1,11 +1,3 @@
-<<<<<<< HEAD
-libvirt (0.9.6-1~bpo60+1) squeeze-backports; urgency=low
-
-  * Rebuild for squeeze-backports.
-  * [82758c4] Use dh_pycentral on Squeeze since there's no dh_python2 yet.
-
- -- Guido Günther <agx@sigxcpu.org>  Tue, 04 Oct 2011 14:57:07 +0200
-=======
 libvirt (0.9.8-2) unstable; urgency=low
 
   * Upload to unstable. Works with qemu-kvm and qemu 1.0.
@@ -107,7 +99,13 @@
     Debian's gcc-4.4. Thanks to Thorsten Glaser
 
  -- Guido Günther <agx@sigxcpu.org>  Sun, 30 Oct 2011 17:14:21 +0100
->>>>>>> 19849f1e
+
+libvirt (0.9.6-1~bpo60+1) squeeze-backports; urgency=low
+
+  * Rebuild for squeeze-backports.
+  * [82758c4] Use dh_pycentral on Squeeze since there's no dh_python2 yet.
+
+ -- Guido Günther <agx@sigxcpu.org>  Tue, 04 Oct 2011 14:57:07 +0200
 
 libvirt (0.9.6-1) unstable; urgency=low
 
