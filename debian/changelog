--- conflicted
+++ resolved
@@ -1,4 +1,27 @@
-<<<<<<< HEAD
+libvirt (0.9.12-6) unstable; urgency=low
+
+  * [78a3a68] Revert "rpc: Discard non-blocking calls only when necessary"
+    Thanks to Jiri Denemark for the patch and Philipp Hahn for debugging
+  * [5b4dc1a] qemu: Fix off-by-one error while unescaping monitor strings.
+    Thanks to Peter Krempa for the patch and Philipp Hahn for debugging this
+    (Closes: #699281)
+  * [372f53d] rpc: Fix crash on error paths of message dispatching.
+    This fixes CVE-2013-0170
+    Thanks to Peter Krempa (Closes: #699224)
+  * [2a2a60e] Make python-libvirt depend on the exact same libvirt0 version
+    (Closes: #697852, #699128)
+
+ -- Guido Günther <agx@sigxcpu.org>  Tue, 29 Jan 2013 21:02:05 +0100
+
+libvirt (0.9.12-5) unstable; urgency=high
+
+  * Setting urgency to high since it's a security only fix
+  * [c0f4995] New patch security-Fix-libvirtd-crash-possibility.patch.
+    Fix libvirtd crash possibility (CVE-2012-4423)
+    Thanks to Martin Kletzander (Closes: #687598)
+
+ -- Guido Günther <agx@sigxcpu.org>  Fri, 14 Sep 2012 22:35:08 +0200
+
 libvirt (0.9.12-4~bpo60+1) squeeze-backports; urgency=low
 
   * Rebuild for squeeze-backports.
@@ -15,31 +38,6 @@
     * [8a2008d] Disable netcf not available in Squeeze
 
  -- Guido Günther <agx@sigxcpu.org>  Fri, 24 Aug 2012 12:30:27 +0200
-=======
-libvirt (0.9.12-6) unstable; urgency=low
-
-  * [78a3a68] Revert "rpc: Discard non-blocking calls only when necessary"
-    Thanks to Jiri Denemark for the patch and Philipp Hahn for debugging
-  * [5b4dc1a] qemu: Fix off-by-one error while unescaping monitor strings.
-    Thanks to Peter Krempa for the patch and Philipp Hahn for debugging this
-    (Closes: #699281)
-  * [372f53d] rpc: Fix crash on error paths of message dispatching.
-    This fixes CVE-2013-0170
-    Thanks to Peter Krempa (Closes: #699224)
-  * [2a2a60e] Make python-libvirt depend on the exact same libvirt0 version
-    (Closes: #697852, #699128)
-
- -- Guido Günther <agx@sigxcpu.org>  Tue, 29 Jan 2013 21:02:05 +0100
-
-libvirt (0.9.12-5) unstable; urgency=high
-
-  * Setting urgency to high since it's a security only fix
-  * [c0f4995] New patch security-Fix-libvirtd-crash-possibility.patch.
-    Fix libvirtd crash possibility (CVE-2012-4423)
-    Thanks to Martin Kletzander (Closes: #687598)
-
- -- Guido Günther <agx@sigxcpu.org>  Fri, 14 Sep 2012 22:35:08 +0200
->>>>>>> 030f7327
 
 libvirt (0.9.12-4) unstable; urgency=low
 
