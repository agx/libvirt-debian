--- conflicted
+++ resolved
@@ -1,12 +1,3 @@
-<<<<<<< HEAD
-libvirt (0.9.0-1~bpo60+1) squeeze-backports; urgency=low
-
-  * Rebuild for squeeze-backports.
-  * [82758c4] Use dh_pycentral on Squeeze
-    since there's no dh_python2 yet.
-
- -- Guido Günther <agx@sigxcpu.org>  Mon, 09 May 2011 18:41:55 +0200
-=======
 libvirt (0.9.2-7) unstable; urgency=low
 
   * [9c99f46] CVE-2011-2511: Fix integer overflow in VirDomainGetVcpus. Patch
@@ -92,7 +83,14 @@
     (Closes: #623536)
 
  -- Guido Günther <agx@sigxcpu.org>  Mon, 09 May 2011 17:14:02 +0200
->>>>>>> c1aadb5c
+
+libvirt (0.9.0-1~bpo60+1) squeeze-backports; urgency=low
+
+  * Rebuild for squeeze-backports.
+  * [82758c4] Use dh_pycentral on Squeeze
+    since there's no dh_python2 yet.
+
+ -- Guido Günther <agx@sigxcpu.org>  Mon, 09 May 2011 18:41:55 +0200
 
 libvirt (0.9.0-1) unstable; urgency=low
 
