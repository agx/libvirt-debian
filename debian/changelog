<<<<<<< HEAD
libvirt (0.8.4-1) experimental; urgency=low

  [ Laurent Léonard ]
  * [49a581b] Imported Upstream version 0.8.4
  * [e1dc0c7] Redo patches
  * [cce7327] Update libvirt0 symbols

  [ Guido Günther ]
  * [bd91614] Drop 0007-Fix-block-statistics-with-newer-versions-of-
    Xen.patch fixed upstream.

 -- Guido Günther <agx@sigxcpu.org>  Wed, 29 Sep 2010 15:29:48 +0200
=======
libvirt (0.8.3-4) unstable; urgency=low

  * [29e8714] Recommend ebtables used by nwfilter
  * [e9eb650] New patch
    0009-Don-t-fail-lxc-domain-start-when-memory-controller-s.patch - Don't
    fail lxc domain start when memory controller support is missing (Closes:
    #566180)

 -- Guido Günther <agx@sigxcpu.org>  Mon, 01 Nov 2010 14:22:09 +0100

libvirt (0.8.3-3) unstable; urgency=low

  * [178670a] Add $syslog to the list of Required-{Start,Stop} services also
    drop $local_fs since we already have $remote_fs
  * [4db7451] Don't hardcode netcat's -q option. (Closes: #573172) - thanks to
    Marc Deslauriers for the patch
  * [d4c46ee] Disable CHECKSUM rules not supported by Squeeze's iptables
    (Closes: #598330)
  * [dbc2609] Move new NEWS items to the top

 -- Guido Günther <agx@sigxcpu.org>  Wed, 06 Oct 2010 19:47:46 +0200
>>>>>>> 6e46f0eb

libvirt (0.8.3-2) unstable; urgency=low

  * [4097bbd] New patch 0007-Fix-block-statistics-with-newer-versions-
    of-Xen.patch. Fix block statistics with newer versions of Xen 
    (Closes: #596004) - thanks to Gerald Turner for the patch
  * [d554da3] Explain disk image probing changes (Closes: #594962)

 -- Guido Günther <agx@sigxcpu.org>  Wed, 29 Sep 2010 14:00:38 +0200

libvirt (0.8.3-1) unstable; urgency=low

  [ Guido Günther ]
  * Mention clear_emulator_capabilities
  * Recommend iptables and gawk

  [ Laurent Léonard ]
  * Imported Upstream version 0.8.3
    - Fixes: CVE-2010-2237, CVE-2010-2238, CVE-2010-2239, CVE-2010-2242
  * Redo patches
  * Update libvirt0 symbols
  * Bump Standards-Version to 3.9.1

  [ Guido Günther ]
  * Install libvirt-qemu library
  * Add libvirt-qemu.so symbols

  [ Laurent Léonard ]
  * Fix debian/NEWS syntax

 -- Laurent Léonard <laurent@open-minds.org>  Fri, 06 Aug 2010 17:18:55 +0200

libvirt (0.8.2-1) unstable; urgency=low

  * Imported Upstream version 0.8.2
  * Drop patches.
  * Update libvirt0 symbols.
  * Bump Standards-Version to 3.9.0.
  * Add virtualbox-ose and libnl-dev build dependencies.

 -- Laurent Léonard <laurent@open-minds.org>  Tue, 06 Jul 2010 12:14:33 +0200

libvirt (0.8.1-2) unstable; urgency=low

  * [41aea79] Drop patchsys-quilt since this package is 3.0 (quilt) now.
    (Closes: #577919)
  * [978e3c9] libvirt-bin.init: export PATH. (Closes: #584333)
  * [e4f0869] virt-xml-validate needs xmllint from libxml2-utils.
    (Closes: #584869)
  * [bba6d72] New patch 0008-Fix-leaks-in-udev-device-add-remove.patch:
    Fix leaks in udev device add/remove. (Closes: #582965) - thanks to
    Nigel Jones for forwarding this

 -- Guido Günther <agx@sigxcpu.org>  Mon, 07 Jun 2010 18:23:47 +0200

libvirt (0.8.1-1) unstable; urgency=low

  * [647cbd6] Imported Upstream version 0.8.1
        * fixes spurious syslog messages (Closes: #565275)
        * sysfs USB class parsing (Closes: #579208)
        * virsh honors $VISUAL (Closes: #574415)
  * [fecd1b9] Update libvirt symbols to 0.8.1
  * [3e58e0b] Drop patches merged upstream:
        * 0007-nwfilter-Don-t-crash-if-driverState-NULL.patch
        * 0008-Ignore-empty-type-statement-in-disk-element.patch
  * [561ab2e] New patch:
        * 0007-patch-qemuMonitorTextGetMigrationStatus-to-intercept.patch:
          make qemuMonitorTextGetMigrationStatus to intercept unknown
          command 'info migrate' (Closes: #574272) - thanks to Andreas Bießmann
  * [aeda8ea] Enanble macvtap support

 -- Guido Günther <agx@sigxcpu.org>  Sun, 09 May 2010 14:25:00 +0200

libvirt (0.8.0-2) unstable; urgency=low

  * [70fbcb6] New patch 0007-nwfilter-Don-t-crash-if-driverState- NULL.patch
    nwfilter: Don't crash if driverState == NULL (Closes: #577728)
  * [d7d1abd] New patch 0008-Ignore-empty-type-statement-in-disk-
    element.patch Ignore empty type statement in disk element
    (Closes: #578347)

 -- Guido Günther <agx@sigxcpu.org>  Mon, 19 Apr 2010 18:11:57 +0200

libvirt (0.8.0-1) unstable; urgency=low

  * Imported Upstream version 0.8.0
  * Drop patches.
  * Update libvirt0 symbols.
  * Switch to new source format 3.0 (quilt).

 -- Laurent Léonard <laurent@open-minds.org>  Tue, 13 Apr 2010 20:50:29 +0200

libvirt (0.7.7-4) unstable; urgency=low

  [ Guido Günther ]
  * [cf4919c] Recommend either qemu-kvm or qemu

  [ Laurent Léonard ]
  * [1b12f02] Change libparted1.8-dev build dependency to libparted0- dev.
    (Closes: #574906)

 -- Guido Günther <agx@sigxcpu.org>  Mon, 22 Mar 2010 20:50:30 +0100

libvirt (0.7.7-3) unstable; urgency=low

  * The "fix all those crashes" release
  * [f74e13a] Explicitly disable hal (Closes: #574177)
  * [21ef92b] New patch 0009-security-Set-permissions-for-kernel- initrd.patch
    security: Set permissions for kernel/initrd (Closes: #574241) - thanks to
    Cole Robinson
  * [b69d3cc] Revert "Enable NUMA support" since it breaks the python
    bindings.
  * [5f2ca4a] New patch 0010-Don-t-crash-without-a-security-driver.patch Don't
    crash without a security driver (Closes: #574359)

 -- Guido Günther <agx@sigxcpu.org>  Wed, 17 Mar 2010 21:05:35 +0100

libvirt (0.7.7-2) unstable; urgency=low

  [ Guido Günther ]
  * [b350683] Enable parallel build
  * [b2a6aab] Enable NUMA support
  * [13274cf] New patch 0007-Work-around-broken-linux-socket.h.patch
    Work around broken linux/socket.h

  [ Laurent Léonard ]
  * [3c12caf] qemu: Fix USB by product with security enabled.

 -- Laurent Léonard <laurent@open-minds.org>  Tue, 16 Mar 2010 00:47:34 +0100

libvirt (0.7.7-1) unstable; urgency=low

  * [f944460] Imported Upstream version 0.7.7
  * [bd457cc] Redo patches.
  * [098d1d3] Update libvirt0 symbols.

 -- Laurent Léonard <laurent@open-minds.org>  Fri, 05 Mar 2010 17:49:17 +0100

libvirt (0.7.6-2) unstable; urgency=low

  * [72790fc] Drop hal dependency We're using udev for device enumeration.
  * [ce225c4][11cc6e9] New patch
    0006-Don-t-drop-caps-when-exec-ing-qemu.patch: Don't drop caps when
    exec'ing qemu. Instead of disabling libcap-ng better exclude this one exec
    so we get the additional security for the rest of the calls. Makes
    interface type="network" work again. (Closes: #565767)

 -- Guido Günther <agx@sigxcpu.org>  Sun, 14 Feb 2010 18:22:30 +0100

libvirt (0.7.6-1) unstable; urgency=low

  * [0229557] Imported Upstream version 0.7.6
  * [6fdc00b] Drop patches.
  * [1b0670b] Update libvirt0 symbols.

 -- Laurent Léonard <laurent@open-minds.org>  Thu, 04 Feb 2010 00:38:08 +0100

libvirt (0.7.5-6) unstable; urgency=low

  [ Laurent Léonard ]
  * [a3b98c9] Don't free an uninitalized pointer in update_driver_name()
    (Closes: #565983) - thanks to Matthias Bolte
  * [719976d] Handle only official releases in debian/watch.
  * [83902d9] Bump Standards-Version to 3.8.4.

  [ Guido Günther ]
  * [959640d] New patch 0011-Fix-parsing-of-info-chardev-line-
    endings.patch Fix parsing of 'info chardev' line endings (Closes:
    #567818) - thanks to Matthew Booth

  [ Laurent Léonard ]
  * [0b2a9dd] Add $remote_fs to Required-Start and Required-Stop in
    libvirt-bin init script.

 -- Laurent Léonard <laurent@open-minds.org>  Mon, 01 Feb 2010 00:03:58 +0100

libvirt (0.7.5-5) unstable; urgency=low

  [ Guido Günther ]
  * [d8e60e8] Add css to docs
  * [f6e41ae] New patch 0008-qemu-Use-log-output-for-pty-assignment-if-
    info-chard.patch qemu: Use log output for pty assignment if 'info
    chardev' is unavailable - thanks to Matthias Bolte

  [ Laurent Léonard ]
  * [0905f82] Fix QEMU driver custom domain status XML extensions. -
    thanks to Daniel P. Berrange

 -- Laurent Léonard <laurent@open-minds.org>  Tue, 19 Jan 2010 23:16:16 +0100

libvirt (0.7.5-4) unstable; urgency=low

  * [18520c0] Same description of supported virt techs in all binary packages
    (Closes: #564909) - thanks to Loïc Minier
  * [49c357c] Implement path lookup for USB by vendor:product (Closes:
    #563502) - thanks to Cole Robinson

 -- Guido Günther <agx@sigxcpu.org>  Wed, 13 Jan 2010 23:57:26 +0100

libvirt (0.7.5-3) unstable; urgency=low

  * [4d41fd7] Also look for dmi information in /sys/class older kernels such
    as 2.6.26 have it there. (Closes: #564020)
  * [1c0e0b5] Explicitly disable ESX support
  * [c3c84f6] Terminate nc on EOF (Closes: #564053) - thanks to Gabor Gombas
    for the patch

 -- Guido Günther <agx@sigxcpu.org>  Fri, 08 Jan 2010 11:07:34 +0100

libvirt (0.7.5-2) unstable; urgency=low

  * Upload to unstable
  * [d6c5ca5] Add debugging symbols for all packages

 -- Guido Günther <agx@sigxcpu.org>  Sun, 03 Jan 2010 20:01:12 +0100

libvirt (0.7.5-1) experimental; urgency=low

  [ Laurent Léonard ]
  * [96f8d94] Imported Upstream version 0.7.5
  * [f8089a1] Redo patches.
  * [294ce3d] Update libvirt0 symbols.
  * [1c97be7] Allow DM upload and add myself as uploader.
  * [5635a32] Clean debian/watch.

  [ Guido Günther ]
  * [45f98ae] Drop 0005-udev_device_get_devpath-might-return-NULL.patch
    applied upstream.

 -- Guido Günther <agx@sigxcpu.org>  Sat, 26 Dec 2009 17:45:47 +0100

libvirt (0.7.4-2) experimental; urgency=low

  * [65d3755] Disable SELinux to work around #559356
  * [19bd427] Run qemu instances as qemu-libvirt instead of root by default
    (Closes: #558197)
  * [0a6c03b] Use kvm as primary group for libvirt-qemu user
  * [e5ae24b] Fix udev backend startup
  * [f610a8e] Use udev instead of hal backend

 -- Guido Günther <agx@sigxcpu.org>  Mon, 07 Dec 2009 21:20:20 +0100

libvirt (0.7.4-1) unstable; urgency=low

  [ Laurent Léonard ]
  * [8f2761b] Imported Upstream version 0.7.4
  * [20b6b3d] Drop patches. 
      * 0005-Fix-SELinux-linking-issues.patch - fixed upstream.
      * 0006-Don-t-let-parent-of-daemon-exit-until-basic-initiali.patch -
        fixed upstream.
      * 0007-Only-remove-masquerade-roles-for-VIR_NETWORK_FORWARD.patch -
        applied upstream. 
      * 0008-Fix-qemu-session.patch - fixed upstream.
  * [e41f8c6] Update libvirt0 symbols.
  * [f184e28] Revert "switch to new source format 3.0 (quilt)" This reverts
    commit 213ca47bbbefe2dc95be58a09db34669e3be5797.
  * [65084d2] Enhance handling of examples.

 -- Guido Günther <agx@sigxcpu.org>  Tue, 01 Dec 2009 18:51:18 +0100

libvirt (0.7.2-4) unstable; urgency=low

  * [213ca47] switch to new source format 3.0 (quilt)
  * [f5a10e9] Depend on hal (Closes: #556730)
  * [7d1422d] Drop build-dep on libpolkit-dbus-dev (Closes: #549500)
  * [95ad85c] Depend on libcap-ng-dev for lxc driver.

 -- Guido Günther <agx@sigxcpu.org>  Wed, 25 Nov 2009 20:39:17 +0100

libvirt (0.7.2-3) unstable; urgency=low

  * [2c0aa82] Fix qemu:///session Backported from upsgtream's
    79218cdd9887b132eb0f29fe2048f89e90beae1 (Closes: #554869)

 -- Guido Günther <agx@sigxcpu.org>  Sat, 07 Nov 2009 12:50:54 +0100

libvirt (0.7.2-2) unstable; urgency=low

  [ Laurent Léonard ]
  * [a9ea205] Change requirement of libvirt-bin in libvirt- suspendonreboot.
  * [a4db804] Update debian/patches/0006-Don-t-let-parent-of-daemon-
    exit-until-basic-initiali.patch. Fix use of an uninitialized variable that
    was causing a bug on i386 systems.
  * [59e1e53] Redo patches.

  [ Guido Günther ]
  * upload to unstable
  * [43f106a] Only remove masquerade roles for VIR_NETWORK_FORWARD_NAT
    (Closes: #549949) - thanks to Rob S. Wolfram for testing

 -- Guido Günther <agx@sigxcpu.org>  Thu, 05 Nov 2009 20:44:21 +0100

libvirt (0.7.2-1) experimental; urgency=low

  [ Laurent Léonard ]
  * [51a4814] Imported Upstream version 0.7.2
  * [12268f6] Update patches.
  * [175d497] Fix SELinux linking issues. Pulled from upstream
    309acaa0230494b8ec08d03375c10238cb2daf55.
  * [5cfdaf8] Update libvirt-doc docs.
  * [dc2059f] Update libvirt-bin manpages.
  * [a62a4a7] Update libvirt-bin examples.
  * [9e38cbc] Update libvirt0 symbols.
  * [412b12f] Make init.d script provide itself.
  * [35451bf] Update debian/rules to support new example files.
  * [43b7dac] Don't let parent of daemon exit until basic initialization is
    done.
  * [5a37e69] Make init.d provide libvirtd for backward compatibility.

 -- Guido Günther <agx@sigxcpu.org>  Mon, 26 Oct 2009 20:14:23 +0100

libvirt (0.7.1-2) unstable; urgency=low

  * [f5299d3] document changes and release 0.7.1-1
  * [f137c00] Allow for older versions of dpkg-dev to ease backports.
  * [74f5832] Use Policykit 1.0 (Closes: #549500)

 -- Guido Günther <agx@sigxcpu.org>  Fri, 09 Oct 2009 20:32:02 +0200

libvirt (0.7.1-1) unstable; urgency=low

  [ Laurent Léonard ]
  * [40fb620] Bump Debhelper version to 7.
  * [e0e89f2] Bump Standards-Version to 3.8.3.
  * [50a862f] Clean debian/rules.
  * [e9c9906] Change build dependency on libreadline5-dev to
    libreadline-dev.
  * [b6cb738] Imported Upstream version 0.7.1
  * [780f6a7] Redo patches.
  * [3d66f37] Update libvirt-bin examples.
  * [c01ed84] Update libvirt0 symbols.

 -- Guido Günther <agx@sigxcpu.org>  Sat, 26 Sep 2009 17:15:02 +0200

libvirt (0.7.0-1) experimental; urgency=low

  [ Laurent Léonard ]
  * [4fb1a38] Imported Upstream version 0.7.0
  * [5578fd3] Drop 0005-Fix-PCI-device-hotplug-unplug-with-newer-
    QEMU.patch. Fixed upstream.
  * [9a8afd0] Redo patches.
  * [937ab63] Update symbols.
  * [b4bd1ea] Update section in doc-base control file.

 -- Guido Günther <agx@sigxcpu.org>  Sun, 09 Aug 2009 13:35:42 +0200

libvirt (0.6.5-3) unstable; urgency=low

  * [72a8eb6] Add a versioned dependency on dpkg-dev (Closes: #537316)
  * [ae20998] fix Debian Xen path patch to also cover the testsuite
  * [b2a1c47] New patch 0001-Fix-PCI-device-hotplug-unplug-with-newer-
    QEMU.patch pulled from upstream 326ecb7. Fixes PCI hotplug with
    newer kvm.

 -- Guido Günther <agx@sigxcpu.org>  Wed, 29 Jul 2009 12:17:52 +0200

libvirt (0.6.5-2) unstable; urgency=low

  * [45b9fdf] build-conflict on dpkg-dev (= 1.15.3) (Closes: #536673)

 -- Guido Günther <agx@sigxcpu.org>  Sun, 12 Jul 2009 15:03:08 +0200

libvirt (0.6.5-1) unstable; urgency=low

  [ Guido Günther ]
  * [05e9a39] build-depend on policykit so polkit auth works with virsh
    as well

  [ C.J. Adams-Collier ]
  * [a161c5f] allow to qemu to emulate arm

  [ Guido Günther ]
  * [b1e4c4b] Imported Upstream version 0.6.5
  * [e764583] change private symbols to 0.6.5
  * [f94fb48] drop 0005-allow-to-qemu-to-emulate-arm.patch fixed upstream.
  * [7ad7896] bump standards version
  * [e2c5867] tighten libvirt-bin's dependency on libvirt0 since libvirtd uses
    private symbols

 -- Guido Günther <agx@sigxcpu.org>  Sun, 05 Jul 2009 13:07:53 +0200

libvirt (0.6.4-1) unstable; urgency=low

  * [dd3adb2] Imported Upstream version 0.6.4
  * [2320162] update symbols file
  * [89c9720] remove bashism (Closes: #530122)
  * [30d86c1] drop patches fixed upstream:
        0005-don-t-crash-with-def-NULL.patch
        0006-Fix-QEMU-ARGV-detection-with-kvm-85.patch
        0007-Declare-support-for-QEMU-migration-in-capabilities.patch

 -- Guido Günther <agx@sigxcpu.org>  Thu, 04 Jun 2009 12:50:01 +0200

libvirt (0.6.3-4) unstable; urgency=low

  * [3607f2f] Install libvirt_lxc that got list somewhere between our
              testbuilds. (Closes: #529578)
  * [070ddd5] install augeas lense
  * [c9b034d] install schema files

 -- Guido Günther <agx@sigxcpu.org>  Wed, 20 May 2009 14:33:18 +0200

libvirt (0.6.3-3) unstable; urgency=low

  * [4087b7d] disable lxc on ia64 to work around FTBFS until we have
              access to a test machine
  * [df5f5a0] pull some kvm/qemu related patches from upstream 
              (Closes: #529324)

 -- Guido Günther <agx@sigxcpu.org>  Tue, 19 May 2009 19:14:57 +0200

libvirt (0.6.3-2) unstable; urgency=low

  * [35898d3] fix crash when libvirt_lxc is called without arguments
  * [449ca60] enable lxc support (Closes: #526718) - thanks to Daniel
              Pittman for testing this
  * [335a4e6] update description with supported virtualization solutions
  * [92eba47] delay libvirt-bin start until after avahi
  * [8ebd17d] update startup priorities due to changed libvirt-bin
               startup priority. Also add an LSB header. (Closes: #526944)

 -- Guido Günther <agx@sigxcpu.org>  Thu, 07 May 2009 13:28:40 +0200

libvirt (0.6.3-1) unstable; urgency=low

  * [0cb2f83] Imported Upstream version 0.6.3
        * virtual box support
  * [06fe518] 0001-remove-RHism.diff.patch: use invoke-rc.d
  * [ec2fd52] drop patches merged upstream:
        * 0003-allow-libvirt-group-to-access-the-socket.patch  series
        * 0004-fix-Debian-specific-path-to-hvm-loader.patch
  * [6977bde] enable vbox support
  * [93c4423] add symbols file

 -- Guido Günther <agx@sigxcpu.org>  Sun, 03 May 2009 23:33:28 +0200

libvirt (0.6.2-2) unstable; urgency=low

  * [031b9c1] Don't hardcode buffer size for getgrnam_r. Works around
              #520744 and fixes possible problems with implementations having
              _SC_GETGR_R_SIZE_MAX != 1024.
  * [bbe7743] respect log priority for qemu domain logs (Closes: #524145)
  * [a2e4cb0] don't rely on log_end_msg returning 0 this isn't the case
              with splashy. (Closes: #523712)
  * [ddfafda] move debug package into section debug

 -- Guido Günther <agx@sigxcpu.org>  Thu, 16 Apr 2009 15:28:31 +0200

libvirt (0.6.2-1) unstable; urgency=low

  * [99fd06c] Imported Upstream version 0.6.2 (Closes: #521785)
  * [78cd5c8] drop /var/run/libvirt created by init script
  * [2a7cb3b] move startup of libvirtd after hal (Closes: #522310)
  * [b8707ed] bump standards version 0.8.1 (no changes necessary)

 -- Guido Günther <agx@sigxcpu.org>  Thu, 09 Apr 2009 22:48:57 +0200

libvirt (0.6.1-1) unstable; urgency=low

  * [3be7341] Imported Upstream version 0.6.1
  * [38fde15] rediff Debian specific patches
  * [9b59a19] drop patches applied upstream:
        * 0004-Don-t-hardcode-ssh-port.patch
        * 0005-minimal-workaround-for-qemu-startup-race.patch
  * [95d4b7f] drop patches backported from upstream
        * 0009-libvirt_proxy-Fix-use-of-uninitalized-memory.patch
  * [8171d83] build-dep on module-init-tools so configure can figure out
    the path to modprobe

 -- Guido Günther <agx@sigxcpu.org>  Thu, 05 Mar 2009 13:58:41 +0100

libvirt (0.6.0-1) experimental; urgency=low

  * [30be86d] Imported Upstream version 0.6.0
  * [179781c] drop patches
          * fixed upstream:
                0006-Fix-missing-read-only-access-checks-CVE-2008-5086.patch
          * applied upstream:
                0004-Open-qemu-monitor-log-O_APPEND-instead-of-O_TRUNC.patch
                0005-qemu-fix-parallel-serial-mode-tcp-and-unix.patch
                0007-don-t-fail-on-missing-locales.patch
  * [d80a176] adjust remaining patches to new upstream version
  * [208c924] add minimal workaround for qemu startup race
  * [6e8caa0] restart libvirt daemon on upgrades if possible 
    (Closes: #492694, #499008)

 -- Guido Günther <agx@sigxcpu.org>  Thu, 05 Feb 2009 18:40:10 +0100

libvirt (0.5.1-7) unstable; urgency=low

  * [1238706] Recommend dnsmasq-base instead of dnsmasq this keeps us
    out of all the dnsmasq already running troubles. (Closes: #516443) -
    thanks to Bin Zhang for the suggestion and the doc update
  * [5c9dfd7] don't rotate empty logfiles (Closes: #517040)
  * [1c9a023] libvirt_proxy: Fix use of uninitalized memory We currently
    don't build this code (CVE-2009-0036).
  * [4ea1ea9] fix path to hvmloader (Closes: #517059)
  * [879b632] suggest devhelp
  * [f22f1ef] add ${misc:Depends}
  * [c6f579e] README.Debian: fix typo

 -- Guido Günther <agx@sigxcpu.org>  Thu, 26 Feb 2009 14:45:32 +0100

libvirt (0.5.1-6) unstable; urgency=low

  * upload to unstable

 -- Guido Günther <agx@sigxcpu.org>  Mon, 16 Feb 2009 21:27:21 +0100

libvirt (0.5.1-5) experimental; urgency=low

  * [d4a69d1] don't fail on missing locales (Closes: #512721)
  * [cecac4c] don't hardcode ssh port - based on a patch by Adrian
    Bridgett. (Closes: #513605)
  * [4565a65] drop superflous headers and footers from remaining patches

 -- Guido Günther <agx@sigxcpu.org>  Fri, 30 Jan 2009 23:06:29 +0100

libvirt (0.5.1-4) experimental; urgency=low

  * [2fd5224] apply upstream patch for CVE-2008-5086 (Closes: #509106)

 -- Guido Günther <agx@sigxcpu.org>  Thu, 18 Dec 2008 16:12:00 +0100

libvirt (0.5.1-3) experimental; urgency=low

  * [d30438c] create libvirt log directory (Closes: #508129)
  * [417a23c] qemu: fix parallel/serial mode "tcp" and "unix" 
    (Closes: #507608)

 -- Guido Günther <agx@sigxcpu.org>  Thu, 11 Dec 2008 12:38:01 +0100

libvirt (0.5.1-2) experimental; urgency=low

  * [4cd547b] create /var/run/libvirt (Closes: #507578)
  * [fe96870] merge back master
  * [d46313f] drop patches for issues fixed upstream
     - 0007-also-look-for-usr-bin-kvm.patch
     - 0008-Increase-initial-qemu-monitor-read-timeout.patch
     - 0009-Open-qemu-monitor-log-O_APPEND-instead-of-O_TRUNC.patch
     - 0010-raise-error-on-invalid-volume-format.patch

 -- Guido Günther <agx@sigxcpu.org>  Sat, 06 Dec 2008 10:37:12 +0100

libvirt (0.5.1-1) experimental; urgency=low

  * [d76b3a1] Imported Upstream version 0.5.1 (Closes: #507677, #507547)
  * [2e550ae] enable hal for device enumeration
  * [0d9116a] rotate qemu monitor logs (Closes: #507553) - thanks to
    Harald Staub
  * [5f85e66] depend on logrotate
  * [6e955a3] open qemu monitor O_APPEND instead of O_TRUNC for logrotate
  * [7dbea84] drop 0004-xen-prefer-xenstoraged-driver-for-
    listDomains.patch - applied upstream

 -- Guido Günther <agx@sigxcpu.org>  Fri, 05 Dec 2008 09:36:54 +0100

libvirt (0.5.0-1) experimental; urgency=low

  * [717ef21] Imported Upstream version 0.5.0
  * [b7a1fbd] enable OpenVZ support (Closes: #504597) - thanks to Pierre
    Chifflier for the patch
  * [ee3590a] drop patches, fixed upstream:
        * 0004-support-virtio-and-scsi-disks-in-qemudDomainBlockSta.patch
        * 0005-fix-define-vs.-defined-typos.patch
  * [f4f601f] bump shlibs to 0.5.0

 -- Guido Günther <agx@sigxcpu.org>  Fri, 28 Nov 2008 16:40:38 +0100

libvirt (0.4.6-10) unstable; urgency=low

  * [5878698] cherry-pick patch for CVE-2008-5086 from experimental

 -- Guido Günther <agx@sigxcpu.org>  Thu, 18 Dec 2008 16:59:45 +0100

libvirt (0.4.6-9) unstable; urgency=low

  * [d30438c] create libvirt log directory (Closes: #508129)

 -- Guido Günther <agx@sigxcpu.org>  Mon, 08 Dec 2008 10:12:28 +0100

libvirt (0.4.6-8) unstable; urgency=low

  * [e771da9] drop superflous 0011-Fix-segfault-on-missing-volume-
    format.patch - not needed.

 -- Guido Günther <agx@sigxcpu.org>  Fri, 05 Dec 2008 10:17:01 +0100

libvirt (0.4.6-7) unstable; urgency=low

  * [ea12bd9] create /var/run/libvirt fixes /var/run on tmpfs
    (Closes: #507578)
  * [97e5706] also look for /usr/bin/kvm (Closes: #507547) 
  * [311b4c1] increase initial qemu monitor read timeout 
    (Closes: #499720)
  * [fbe4e00] open qemu monitor log O_APPEND instead of O_TRUNC
  * [f8ce017] raise error on invalid volume format
  * [40edcf8] rotate qemu monitor logs (Closes: #507553) - thanks to
    Harald Staub
  * [46ea43a] fix segfault on missing volume format (Closes: #507677) -
    thanks to Daniel Veillard
  * [ee377f3] bump shlibs version to 0.4.6
  * [504d55d] depend on logrotate

 -- Guido Günther <agx@sigxcpu.org>  Thu, 04 Dec 2008 17:50:45 +0100

libvirt (0.4.6-6) unstable; urgency=low

  * [ff8e9ae] README.Debian: clarify xen configuration
  * [c07c68f] prefer xenstoraged driver for listDomains - avoids seeing "ghost
    domains" due to bugs in several versions of the xen HV

 -- Guido Günther <agx@sigxcpu.org>  Thu, 27 Nov 2008 18:06:48 +0100

libvirt (0.4.6-5) unstable; urgency=low

  * [411ada3] add more details about dnsmasq vs. libvirtd (Closes: #504605)
  * [2f8f07d] add default image dir virt-manager assumes they exist and
    they're used in the SELinux policies too. (Closes: #505577)
  * [9eb3a83] fix #define vs. #defined typos - affects non Linux architectures
    and fixes the build with gcc 4.4 (Closes: #505607) - thanks to Martin
    Michlmayr
  * [0e21634] fix uploader

 -- Guido Günther <agx@sigxcpu.org>  Fri, 14 Nov 2008 14:54:48 +0100

libvirt (0.4.6-4) unstable; urgency=low

  * upload to unstable
  * [50b27f5] add libvirt-suspendonreboot script (Closes: #501155) -
    thanks to Andreas Barth

 -- Guido Günther <agx@sigxcpu.org>  Sat, 01 Nov 2008 19:33:36 +0100

libvirt (0.4.6-3) experimental; urgency=low

  * [8fa5a3c] add a versioned recommends on qemu (Closes: #501692)
  * [d1539bc] recommend pkg-config
  * [f08bb18] explain libvirt group (Closes: #501824)

 -- Guido Günther <agx@sigxcpu.org>  Sun, 12 Oct 2008 20:27:25 +0200

libvirt (0.4.6-2) experimental; urgency=low

  * [2039095] tighten libvirt dependency
  * [06dbe8a] qemu/kvm: fix domain block stats for virtio and scsi devices 

 -- Guido Günther <agx@sigxcpu.org>  Thu, 02 Oct 2008 22:03:05 +0200

libvirt (0.4.6-1) experimental; urgency=low

  * [e20d3d4] Imported Upstream version 0.4.6
  * [0c840ab] disable numactl
  * [ca2c5cb] cleanup doc installation (Closes: #492075)
  * [714ab94] drop 0004-for-kvm-determine-maxVCPUs-at-runtime.patch - applied
    upstream 
  * [e7563a8] drop 0005-fix-crash-when-no-emulator-is-defined-for-kvm-
    qemu.patch - fixed upstream

 -- Guido Guenther <agx@sigxcpu.org>  Thu, 25 Sep 2008 12:31:45 +0200

libvirt (0.4.5-2) experimental; urgency=low

  * [17647cd] libvirt-bin.default: add keytab default
  * [0ef01e7] fix runtime vcpu detection (0004-for-kvm-determine-
    maxVCPUs-at-runtime.patch) (Closes: #495950)
  * [b91e1eb] don't crash when no emulator is defined (0005-fix-crash-
    when-no-emulator-is-defined-for-kvm-qemu.patch)

 -- Guido Guenther <agx@sigxcpu.org>  Mon, 22 Sep 2008 20:11:04 +0200

libvirt (0.4.5-1) experimental; urgency=low

  * [ab8b4e6] Imported Upstream version 0.4.5
  * [4aaef27] tighten dependency on libvirt
  * [fa253be] drop 0002-qemu-path.diff.patch - fixed upstream
  * [87fc2db] drop 0005-check-for-the-existence-of-the-migrate-
    command.patch applied upstream
  * [bc311aa] drop 0006-wrong-open-failure-detection.patch applied
    upstream
  * [38e615d] rebase the remaining patches
  * [9a04bb7] bump shlibs version to 0.4.5
  * [9fadd6f] disable LXC
  * [179c869] build-dep on libselinux1-dev for selinux support

 -- Guido Guenther <agx@sigxcpu.org>  Thu, 18 Sep 2008 19:02:55 +0200

libvirt (0.4.4-3) unstable; urgency=low

  * upload to unstable
  * [96c6727] add /var/cache/libvirt needed by qemuDriver for temporary
    storage
  * [794f95c] bump standards version to 3.8.0
  * [05184af] add README.source

 -- Guido Guenther <agx@sigxcpu.org>  Wed, 23 Jul 2008 11:30:31 -0400

libvirt (0.4.4-2) experimental; urgency=low

  * [facb983] README.Debian explain "default" network startup
  * [395a510] add /var/lib/libvirt needed for the dnsmasq lease file
  * [9c588ac] promote bridge-utils & dnsmasq to Recommends: since
    they're needed for the default NAT network
  * [9ed2cd4] recommend iptables - needed for the default NAT network

 -- Guido Guenther <agx@sigxcpu.org>  Wed, 23 Jul 2008 00:23:58 -0400

libvirt (0.4.4-1) experimental; urgency=low

  * [0ff1e68] new upstream version
  * [2098f96] rebase patches for 0.4.4
  * [abbd15e] enable with-storage-disk now that we have parted1.8
  * [3942b25] start libvirtd by default

 -- Guido Guenther <agx@sigxcpu.org>  Fri, 27 Jun 2008 10:06:00 +0200

libvirt (0.4.2-6) unstable; urgency=low

  * reenable open-iscsi support  - thanks to to the open-iscsi
    maintainers for fixing this up
  * build a libvirt0-dbg package
  * register documentation with doc-base  (Closes: #480294) - thanks to
    Tzafrir Cohen for the patch
  * control: fix typo
  * README.Debian: explain debugging

 -- Guido Guenther <agx@sigxcpu.org>  Thu, 15 May 2008 18:04:20 +0200

libvirt (0.4.2-5) unstable; urgency=low

  * no need to depend on python-all-dev we only build an extension for
    the current python version

 -- Guido Guenther <agx@sigxcpu.org>  Tue, 22 Apr 2008 11:26:13 +0200

libvirt (0.4.2-4) unstable; urgency=low

  * only build-dep on qemu on architectures that have it  
    (Closes: #476290)
  * the packages containing the daemon should suggest polkit

 -- Guido Guenther <agx@sigxcpu.org>  Fri, 18 Apr 2008 10:41:38 +0200

libvirt (0.4.2-3) unstable; urgency=low

  * drop the {build-,}dependency on open-iscsi too 
  * suggest policykit

 -- Guido Guenther <agx@sigxcpu.org>  Mon, 14 Apr 2008 15:27:20 +0200

libvirt (0.4.2-2) unstable; urgency=low

  * disable the iscsi storage backend until #423368 is fixed in unstable
  * disable polkit authentication by default so the libvirt stays accessible
    for members of the libvirt group

 -- Guido Guenther <agx@sigxcpu.org>  Mon, 14 Apr 2008 14:20:23 +0200

libvirt (0.4.2-1) unstable; urgency=low

  * drop no-mac.diff - applied upstream
  * no need to explicitly link against libpthread
  * always enable debugging
  * add Homepage URL
  * add Vcs-{Git,Browser} fields
  * symlink devhelp docs
  * enable policy kit

 -- Guido Guenther <agx@sigxcpu.org>  Fri, 11 Apr 2008 17:54:06 +0200

libvirt (0.4.1-1) experimental; urgency=low

  * new upstream version
       * Xen 3.2 fixes
       * storage pool support
  * partition based storage pools are disabled, since this needs parted 1.8
    which is only in experimental
  * update patches for new upstream release
       * boot-dev-error.diff - applied upstream
       * qemu-parse-error.diff - applied upstream
       * qemu-path.diff - adjust to new hypervisor detection code
       * rediff the rest
  * new patches:
       * no-mac.diff: don't set mac address on tun device since it breaks kvm
  * bump shlibs version 

 -- Guido Guenther <agx@sigxcpu.org>  Fri, 07 Mar 2008 10:17:21 +0100

libvirt (0.4.0-6) unstable; urgency=low

  * depend on libxen-dev (Closes:#467598)
  * allow members of the libvirt group to manage virtual machines

 -- Guido Guenther <agx@sigxcpu.org>  Sun, 02 Mar 2008 16:11:49 +0100

libvirt (0.4.0-5) unstable; urgency=low

  * thanks to the xen maintainers Debian now has a working libxen-dev, so
    enable xen support in the default build (Closes: #453826)
  * recommend netcat-openbsd for unix domain socket support (Closes: #453627)
  * README.Debian: document necessary xend options
  * fix spelling of Python 

 -- Guido Guenther <agx@sigxcpu.org>  Wed, 20 Feb 2008 11:14:22 +0100

libvirt (0.4.0-4) unstable; urgency=low

  * don't segfault on broken boot device configuration (Closes: #463686)
  * don't segfault due to missing errorhandling in the XML parsing code

 -- Guido Guenther <agx@sigxcpu.org>  Tue, 05 Feb 2008 13:12:54 +0100

libvirt (0.4.0-3) unstable; urgency=low

  * add and remove the libvirt group for the socket
  * be a bit more verbose on libvirtd reload
  * depend on adduser since we add the libvirt user
  * don't restart libvirtd on upgrades since it kills running qemus
  * enable debugging via DEB_BUILD_OPTS

 -- Guido Guenther <agx@sigxcpu.org>  Sun, 03 Feb 2008 14:21:46 +0100

libvirt (0.4.0-2) unstable; urgency=low

  * libvirt-bin.init: fix the reload target
  * add configuration examples

 -- Guido Guenther <agx@sigxcpu.org>  Sat, 15 Dec 2007 18:59:11 +0100

libvirt (0.4.0-1) unstable; urgency=low

  * new upstream version
  * enable sasl support
  * leave policykit support disabled since it's not in unstable yet
  * bump shlibs version
  * remove CVS metadata
  * rediff patches
  * libvirtd-bin.init: libvirtd supports reload

 -- Guido Guenther <agx@sigxcpu.org>  Fri, 21 Dec 2007 16:49:13 +0100

libvirt (0.3.3-6) unstable; urgency=low

  * don't include precompiled examples in the doc package (Closes: #456825)
  * remove RHism from manpage (Closes: #455859)
  * bump standards version

 -- Guido Guenther <agx@sigxcpu.org>  Wed, 19 Dec 2007 13:45:58 +0100

libvirt (0.3.3-5.xen0) unstable; urgency=low

  * rebuild with xen support

 -- Guido Guenther <agx@sigxcpu.org>  Tue, 08 Jan 2008 11:00:24 +0100

libvirt (0.3.3-5) unstable; urgency=low

  * make libs match overrides
  * move to team maintenance
  * suggest dnsmasq and bridge-utils for qemu networking
  * remove stale PID files

 -- Guido Guenther <agx@sigxcpu.org>  Thu, 13 Dec 2007 21:34:16 +0100

libvirt (0.3.3-4.xen0) unstable; urgency=low

  * UNRELEASED
  * build with xen support
  * debian/control: we also support xen

 -- Guido Guenther <agx@sigxcpu.org>  Thu, 06 Dec 2007 15:43:03 +0100

libvirt (0.3.3-4) unstable; urgency=low

  * put packages into the proper sections
  * fix messed up Standards-Version (Closes: #453900)

 -- Guido Guenther <agx@sigxcpu.org>  Sun, 02 Dec 2007 14:50:11 +0100

libvirt (0.3.3-3.xen0) unstable; urgency=low

  * build with xen support - depend on our hacked up xen-utils for that

 --  Guido Guenther <agx@sigxcpu.org>  Sat, 01 Dec 2007 16:27:32 +0000

libvirt (0.3.3-3) unstable; urgency=low

  * add initscript to start libvirtd

 -- Guido Guenther <agx@sigxcpu.org>  Wed, 28 Nov 2007 10:30:29 +0100

libvirt (0.3.3-2) unstable; urgency=low

  * debian/copyright:
      * update FSF address
      * update upstream author and copyright information
  * install the virsh manpage
  * use binary:Version instead of Source-Version

 -- Guido Guenther <agx@sigxcpu.org>  Fri, 23 Nov 2007 22:31:26 +0100

libvirt (0.3.3-1) unstable; urgency=low

  * repackage for Debian (Closes: #384300)
  * enable avahi
  * build with qemu/kvm support
  * disable xen support until #402249 is fixed
  * disable qemu autonetwork for now, causes libvirtd to seqfault
  * fix path to kvm
  * switch off DH_VERBOSE
  * thanks to the Ubuntu maintainers for their work!

 -- Guido Guenther <agx@sigxcpu.org>  Fri, 23 Nov 2007 01:58:56 +0100

libvirt (0.3.3-0ubuntu1) hardy; urgency=low

  * New upstream release.
  * Update maintainer.

 -- Soren Hansen <soren@ubuntu.com>  Wed, 14 Nov 2007 23:09:33 +0100

libvirt (0.3.0-0ubuntu2) gutsy; urgency=low

  * Add lingnutls-dev Build-Dep.

 -- Fabio M. Di Nitto <fabbione@ubuntu.com>  Mon, 16 Jul 2007 12:10:41 +0200

libvirt (0.3.0-0ubuntu1) gutsy; urgency=low

  * Import new upstram release that can actually build on xen-3.1.

 -- Fabio M. Di Nitto <fabbione@ubuntu.com>  Mon, 16 Jul 2007 10:23:04 +0200

libvirt (0.2.2-0ubuntu1) gutsy; urgency=low

  * Depends on libxen3.1-dev.

 -- Chuck Short <zulcss@ubuntu.com>  Fri, 13 Jul 2007 11:04:00 -0400

libvirt (0.2.2-0ubuntu0) gutsy; urgency=low

  * New upstream version.
  * Updated libvirt-bin.install, thanks to Marcelo Boveto Shima.

 -- Chuck Short <zulcss@ubuntu.com>  Sun, 24 Jun 2007 09:54:54 -0400

libvirt (0.1.8-0ubuntu2) feisty; urgency=low

  * Rebuild for python2.5 as the default python version.

 -- Matthias Klose <doko@ubuntu.com>  Fri, 12 Jan 2007 13:21:55 +0000

libvirt (0.1.8-0ubuntu1) feisty; urgency=low

  * Initial release

 -- Andrew Mitchell <ajmitch@ubuntu.com>  Mon, 23 Oct 2006 20:00:28 +1300
<|MERGE_RESOLUTION|>--- conflicted
+++ resolved
@@ -1,4 +1,3 @@
-<<<<<<< HEAD
 libvirt (0.8.4-1) experimental; urgency=low
 
   [ Laurent Léonard ]
@@ -11,7 +10,7 @@
     Xen.patch fixed upstream.
 
  -- Guido Günther <agx@sigxcpu.org>  Wed, 29 Sep 2010 15:29:48 +0200
-=======
+
 libvirt (0.8.3-4) unstable; urgency=low
 
   * [29e8714] Recommend ebtables used by nwfilter
@@ -33,7 +32,6 @@
   * [dbc2609] Move new NEWS items to the top
 
  -- Guido Günther <agx@sigxcpu.org>  Wed, 06 Oct 2010 19:47:46 +0200
->>>>>>> 6e46f0eb
 
 libvirt (0.8.3-2) unstable; urgency=low
 
