<<<<<<< HEAD
libvirt (5.2.0~rc1-1~3.gbp21533c) UNRELEASED; urgency=medium

  ** SNAPSHOT build @21533cff1685c78c610fa9e9ad7452a03a0ce620 **

  * [932fa9d] New upstream version 5.2.0~rc1
  * [0b5e54e] Bump symbol versions
  * [bf0bc67] New upstream version 5.2.0~rc2
  * [dd9d74f] New upstream version 5.2.0

 -- Guido Günther <agx@sigxcpu.org>  Fri, 05 Apr 2019 09:17:27 +0200

libvirt (5.1.0-1) experimental; urgency=medium

  [ Laurent Bigonville ]
  * [76e2cb7] Don't recommend ebtables.
    It's part of the iptables package now. (Closes: #918472)

  [ Guido Günther ]
  * [5814c89] New upstream version 5.1.0
  * [55d063d] Rediff patches
  * [1102dae] d/gbp.conf: Switch to experimental
  * [cdf3787] d/rules: Adjust to now versioned wireshark module path

 -- Guido Günther <agx@sigxcpu.org>  Thu, 28 Mar 2019 13:03:29 +0100
=======
libvirt (5.0.0-2) unstable; urgency=medium

  [ Laurent Bigonville ]
  * [76e2cb7] Don't recommend ebtables.  It's part of the iptables package now.
    (Closes: #918472)

  [ intrigeri ]
  * [d7a7218] Fix virtio-gpu + virgl support by cherry-picking upstream
    commits virt-manager in current sid still creates new VMs with QXL
    graphics by default, so this bug only affects users who opt in for
    virtio-gpu 3D acceleration.  Still, the option for virtio-gpu + 3D
    acceleration is offered in the virt-manager GUI, so having it broken by
    default is an important problem.
    (Closes: #916587)

  [ Christian Ehrhardt ]
  * [3997186] d/libvirt-daemon-system.maintscript: remove obsolete conffile
    /etc/logrotate.d/libvirtd.uml became obsolete since UML was dropped in
    libvirt 5.0 (Closes: #920574)
  * [c64d020] d/libvirt-daemon-system.libvirtd.default: clarify libvirtd_opts
    example (Closes: #921713)

  [ Guido Günther ]
  * [790365e] CVE-2019-3886: Don't allow unprivileged users to use the guest
    agent. Apply upstream patches
    remote-enforce-ACL-write-permission-for-getting-guest-tim.patch
    api-disallow-virDomainGetHostname-for-read-only-connectio.patch
    (Closes: #926418)

 -- Guido Günther <agx@sigxcpu.org>  Sun, 07 Apr 2019 12:36:21 +0200
>>>>>>> e8858268

libvirt (5.0.0-1) unstable; urgency=medium

  * [7346f30] New upstream version 5.0.0
  * [1c46a4c] Drop sheepdog support (Closes: #908071)
  * [b88175f] Bump symbol versions
  * [c13a8da] Rediff patches

 -- Guido Günther <agx@sigxcpu.org>  Wed, 16 Jan 2019 10:31:33 +0100

libvirt (4.10.0-2) unstable; urgency=medium

  [ Marcin Juszkiewicz ]
  * [d143d3c] update Vcs-git tags to point to salsa.debian.org
  * [96995c1] Fix versions in *.NEWS files
  * [8e8286d] Don't mark bash completion as executable
  * [72f8ed3] Use multiarch layout.
    Based on the on what Ubuntu does (Closes: #813062)
  * [9b52c21] Use dpkg-buildflags on configure
    to e.g. get the proper hardening flags.

  [ Andrea Bolognani ]
  * [684bb89] Move data files from libvirt-daemon to libvirt0.
    These files are used internally by the library, so they
    should be shipped along with it rather than with the daemon.
    This is consistent with the upstream libvirt.spec file.
    The pattern is partially expanded in the libvirt0.install
    file to avoid having to remove a specific subset of data
    files later on as part of debian/rules.

  [ Guido Günther ]
  * [a6cbf92] cpu_map is now a directory.
    It used to be a single XML file

 -- Guido Günther <agx@sigxcpu.org>  Tue, 18 Dec 2018 12:55:10 +0100

libvirt (4.10.0-1) unstable; urgency=medium

  * [0cde44d] Remove bridge-utils from recommends.  We don't use brctl since
    ages.  Thanks to Andreas Henriksson
  * [3c22e06] Drop debian/remove-RHism.diff.patch.
    Debian has /usr/bin/service since quiet some time now.
    Thanks to Andrea Bolognani
  * [54a5cdb] New upstream version 4.10.0
  * [87f075c] Rediff patches
  * [f798585] Bump symbol versions
  * [3bfd881] Depend on sensible-utils

 -- Guido Günther <agx@sigxcpu.org>  Thu, 13 Dec 2018 11:58:14 +0100

libvirt (4.7.0-1) unstable; urgency=medium

  * [8ff38ac] New upstream version 4.7.0
    (Closes: #908341)
  * [afdd147] Bump symbol versions
  * [41fa8f5] Rediff patches.
    Drop all jansson related patches. Fixed ustream.

 -- Guido Günther <agx@sigxcpu.org>  Sun, 09 Sep 2018 21:42:33 +0200

libvirt (4.6.0-2) unstable; urgency=medium

  * [c33faee] Drop dwarves dependency.
    Unmaintained and only used in the test suite. (Closes: #905700)
  * [43da5ad] Don't use jansson for JSON encoding.
    It has borken integer parsing. This adds new patches:
        Revert-m4-Introduce-STABLE_ORDERING_JANSSON.patch
        Revert-Remove-virJSONValueNewStringLen.patch
        Revert-build-undef-WITH_JANSSON-for-SETUID_RPC_CLIENT.patch
        Revert-tests-qemucapsprobe-Fix-output-after-switching-to-.patch
        Revert-build-require-Jansson-if-QEMU-driver-is-enabled.patch
        Revert-util-jsoncompat-Stub-out-virJSONInitialize-when-co.patch
        Revert-Switch-from-yajl-to-Jansson.patch
        Revert-remote-daemon-Make-sure-that-JSON-symbols-are-prop.patch
        Revert-build-remove-references-to-WITH_YAJL-for-SETUID_RP.patch
        Revert-build-add-with-jansson.patch
        Revert-Remove-functions-using-yajl.patch
        Revert-build-switch-with-qemu-default-from-yes-to-check.patch
        Revert-tests-also-skip-qemuagenttest-with-old-jansson.patch
        Revert-util-avoid-symbol-clash-between-json-libraries.patch
    (Closes: #906116)

 -- Guido Günther <agx@sigxcpu.org>  Tue, 14 Aug 2018 15:09:14 +0200

libvirt (4.6.0-1) unstable; urgency=medium

  * [afd5e39] d/control: Fix typo in libnss-libvirt's short description.
    Thanks to Salvatore Bonaccorso (Closes: #904738)
  * [f2f7871] New upstream version 4.6.0
  * [a81e098] Drop apparmor-Fix-forgotten-comma-at-EOL.patch applied upstream
  * [d53b4b1] Use jansson instead of yajl.  The later is no longer supported
    upstream
  * [bf99d36] Bump symbol versions

 -- Guido Günther <agx@sigxcpu.org>  Mon, 06 Aug 2018 21:54:45 +0200

libvirt (4.5.0-1) unstable; urgency=medium

  * [c2b3afc] New upstream version 4.5.0
  * [50aa257] Drop patch-qemuMonitorTextGetMigrationStatus-to-intercept.patch
    not needed with QEMU since at least stretch.
  * [7698a4e] Build-dep on libwiretap-dev for the wireshark dissector
  * [2390909] examples: adjust to libvirtd code move
  * [64e5530] Bump symbol versions
  * [a89e652] l-d-s: suggest open-iscsi (Closes: #903262)
  * [882c646] Install bash completion (Closes: #902450)
  * [8d79673] apparmor: Fix forgotten comma at EOL
  * [0a9cb25] Install storage-file drivers
  * [84269a2] Warn about uninstalled files

 -- Guido Günther <agx@sigxcpu.org>  Tue, 17 Jul 2018 09:36:26 +0200

libvirt (4.3.0-1) unstable; urgency=medium

  * [8730a15] New upstream version 4.3.0
  * [1272efc] Drop patches due to upstream code removal.
     Allow-xen-toolstack-to-find-it-s-binaries.patch
     debian/fix-Debian-specific-path-to-hvm-loader.patch
  * [20eb594] Bump symbol versions

 -- Guido Günther <agx@sigxcpu.org>  Wed, 16 May 2018 12:09:53 +0200

libvirt (4.2.0-3) unstable; urgency=medium

  * [78872cc] Ship logrotate snippets again (Closes: #895709)

 -- Guido Günther <agx@sigxcpu.org>  Wed, 16 May 2018 07:54:29 +0200

libvirt (4.2.0-2) unstable; urgency=medium

  * [c859ce5] Prefer /sbin over /usr/sbin.
    If libvirt is built in a chroot with merged /usr it will otherwise break
    on non /usr merged systems. (Closes: #895145)

 -- Guido Günther <agx@sigxcpu.org>  Sun, 08 Apr 2018 11:05:14 +0200

libvirt (4.2.0-1) unstable; urgency=medium

  [ Laurent Bigonville ]
  * [8d62a8c] Start admin sockets on installation (Closes: #893484)

  [ Guido Günther ]
  * [417534b] New upstream version 4.2.0 (Closes: #894985)
  * [9d7fa44] Bump symbol versions
  * [c23ed3d] Rediff patches.
    Applied upstream:
      lockd-fix-typo-in-virtlockd-admin.socket.patch
      CVE-2018-1064-qemu-avoid-denial-of-service-reading-from-Q.patch

 -- Guido Günther <agx@sigxcpu.org>  Fri, 06 Apr 2018 12:33:30 +0200

libvirt (4.1.0-2) unstable; urgency=medium

  * [0b6cf2f] lockd: fix typo in virtlockd-admin.socket
    (Closes: #893330)

 -- Guido Günther <agx@sigxcpu.org>  Sun, 18 Mar 2018 10:51:37 +0100

libvirt (4.1.0-1) unstable; urgency=medium

  * [3cbbfa5] New upstream version 4.1.0
  * [0e596b3] Bump symbol versions
  * [e886044] Drop patches applied upstream
    - apparmor-allow-libvirt-to-send-term-signal-to-unconfined.patch
    - virlog-determine-the-hostname-on-startup-CVE-2018-6764.patch
  * [097d74c] CVE-2018-1064: qemu: avoid denial of service reading from QEMU
    guest agent

 -- Guido Günther <agx@sigxcpu.org>  Thu, 15 Mar 2018 08:25:29 +0100

libvirt (4.0.0-2) unstable; urgency=medium

  * [4339f02] CVE-2018-6764: virlog: determine the hostname on startup 
    Closes: #889839

 -- Guido Günther <agx@sigxcpu.org>  Thu, 08 Feb 2018 19:29:59 +0100

libvirt (4.0.0-1) unstable; urgency=medium

  * [5936904] New upstream version 4.0.0
  * [bcb7ca3] Drop patches applied upstream.
      Allow-libvirt-to-kill-unconfined-domains.patch
      Drop qemu-avoid-denial-of-service-reading-from-QEMU-monitor-CV.patch

 -- Guido Günther <agx@sigxcpu.org>  Sat, 20 Jan 2018 16:31:11 +0100

libvirt (4.0.0~rc2-1) experimental; urgency=medium

  * [8dd2f5b] Don't manage /etc/apparmor.d/local as conf files
    (Closes: #887612)
  * [0819e5a] apparmor: allow libvirt to send term signal to unconfined
  * [b1ecc1a] New upstream version 4.0.0~rc2
  * [7406ae5] CVE-2018-5748: qemu: avoid denial of service reading from QEMU
    monitor (Closes: #887700)
  * [564e232] Bump symbol versions
  * [0a274c0] d/control: use priority optional instead of extra

 -- Guido Günther <agx@sigxcpu.org>  Fri, 19 Jan 2018 12:54:54 +0100

libvirt (4.0.0~rc1-1) experimental; urgency=medium

  [ Guido Günther ]
  * [a225d2b] New upstream version 4.0.0~rc1
    (Closes: #881293, #846534)
  * [2270343] Rediff patches

  [ intrigeri ]
  * [89b8ab4] Allow libvirt to kill unconfined domains

  [ Christian Ehrhardt ]
  * [b2ce106] Clear more directories on purge
    (Closes: #884828)
  * [0cd10ab] Avoid apt seccomp issues due to libnss-libvirt
    (LP: #1732030)

 -- Guido Günther <agx@sigxcpu.org>  Mon, 15 Jan 2018 09:44:37 +0100

libvirt (3.10.0-1) unstable; urgency=medium

  * [0d103b6] Bump standards version
  * [3eca017] Add russian debconf translation.
    Thanks to Lev Lamberov (Closes: #883109)
  * [04da2ca] New upstream version 3.10.0
  * [f311e52] Drop 
    AppArmor-add-rules-needed-with-additional-mediation-featu.patch - fixed
    upstream
  * [0c7f363] Bump symbol versions
  * [cbe1699] Use recent debhelper instead of dh-systemd
  * [c757791] apparmor: Allow virt-aa-helper to access the name service switch.
    Thanks to Martin Pitt (Closes: #882979)

 -- Guido Günther <agx@sigxcpu.org>  Tue, 05 Dec 2017 14:55:51 +0100

libvirt (3.9.0-1) unstable; urgency=medium

  * [eef697c] New upstream version 3.9.0

 -- Guido Günther <agx@sigxcpu.org>  Sun, 05 Nov 2017 14:49:43 +0100

libvirt (3.9.0~rc1-1) experimental; urgency=medium

  * Upload to experimental
  * [23e28a0] New upstream version 3.9.0~rc1
  * [b19f9f8] Bump symbol versions
  * [83a3ff3] Drop patches applied upstream
    apparmor-add-dnsmasq-ptrace-rule-to-libvirtd-profile.patch
    virt-host-validate-require-fuse-for-LXC-if-compiled-in.patch
    qemu-ensure-TLS-clients-always-verify-the-server-certific.patch
  * [e834771] AppArmor: add rules needed with additional mediation features
    brought by Linux 4.14. Thanks: intrigeri
    (Closes: #879772)

 -- Guido Günther <agx@sigxcpu.org>  Tue, 31 Oct 2017 12:13:29 +0100

libvirt (3.8.0-3) unstable; urgency=medium

  * [e0e0a42] virt-host-validate: require fuse for LXC if compiled in.
    This should make us skip the lxc test properly on debci.
  * [d16ae50] Drop libvirt-bin upgrade handling
    libvirt-bin was dropped before Jessie
  * [3f18a26] CVE-2017-1000256: qemu: ensure TLS clients always verify the
    server certificate (Closes: #878799)

 -- Guido Günther <agx@sigxcpu.org>  Mon, 16 Oct 2017 19:36:25 +0200

libvirt (3.8.0-2) unstable; urgency=medium

  * Upload to unstable
    Closes: #878153
  * [646a20f] apparmor: add dnsmasq ptrace rule to libvirtd profile

 -- Guido Günther <agx@sigxcpu.org>  Thu, 12 Oct 2017 10:27:25 +0200

libvirt (3.8.0-1) experimental; urgency=medium

  * [842dee5] Add id-length to gbp.conf
  * [6cf2527] New upstream version 3.8.0

 -- Guido Günther <agx@sigxcpu.org>  Thu, 05 Oct 2017 18:30:55 +0200

libvirt (3.8.0~rc1-1) experimental; urgency=medium

  * apparmor: add attach_disconnected
  * apparmor: cater for new AAVMF image location
  * Don't ship apparmor profiles in the doc package too.
    This is just confusing since things are installed in
    libvirt-daemon-system.
  * Drpo maintscript helpers for versions predating jessie and wheezy-backports
  * New upstream version 3.8.0~rc1
  * New upstream version 3.8.0~rc1
  * Rediff patches
    apparmor-cater-for-new-AAVMF-image-location.patch
    apparmor-delete-profile-on-VM-shutdown.patch
    apparmor-add-attach_disconnected.patch
  * Bump symbol versions

 -- Guido Günther <agx@sigxcpu.org>  Fri, 29 Sep 2017 12:53:25 +0200

libvirt (3.7.0-4) unstable; urgency=medium

  * Pass-GPG_TTY-env-var-to-the-ssh-binary.patch: sanitize commit message
  * apparmor: add attach_disconnected (Closes: #876071)
  * apparmor: cater for new AAVMF image location
  * apparmor: delete profile on VM shutdown

 -- Guido Günther <agx@sigxcpu.org>  Mon, 18 Sep 2017 20:24:07 +0200

libvirt (3.7.0-3) unstable; urgency=medium

  * Move glusterfs, rbd, sheepdog and zfs storage drivers into separate
    packages.  This reduces the dependencies pulled into default
    installations.
    (Closes: #875834)

 -- Guido Günther <agx@sigxcpu.org>  Fri, 15 Sep 2017 14:09:31 +0200

libvirt (3.7.0-2) unstable; urgency=medium

  * Update copyright file

 -- Guido Günther <agx@sigxcpu.org>  Thu, 14 Sep 2017 12:16:47 +0200

libvirt (3.7.0-1) unstable; urgency=medium

  * New upstream version 3.7.0 (Closes: #874323)
  * Rediff patches
  * Bump symbol versions
  * Also pass $TERM to ssh so pinentry works
    Thanks to Guilhem Moulin (Closes: #843863)
  * Enable Gluster support (Closes: #755545)
  * Enable wireshark dissector (Closes: #862989)

 -- Guido Günther <agx@sigxcpu.org>  Fri, 08 Sep 2017 14:52:38 +0200

libvirt (3.6.0-1) unstable; urgency=medium

  * [ece8d56] New upstream version 3.6.0 (Closes: #870626)
  * [f807f7e] Move debianization patches to front of pq since these are
    unlikely to go away
  * [a06e5a6] Don't build nss on non-linux since it depends on network support
    which is not available on non-linux.
    Thanks to Pino Toscano (Closes: #867393)
  * [6982266] Enable esx support (Closes: #602807)
  * [2c29499] Bump symbol versions
  * [f974bd9] d/control: fix typo.
    Thanks to lintian
  * [d4f1521] Bump standards version to 4.0.0

 -- Guido Günther <agx@sigxcpu.org>  Fri, 04 Aug 2017 00:05:47 -0300

libvirt (3.5.0-1) unstable; urgency=medium

  [ Guido Günther ]
  * [116cb98] New upstream version 3.5.0
  * [22f685c] Explicitly enable directory based storage backend.  We do so for
    the other storage backends as well.
  * [1619c0f] Ship storage backends
  * [b0f6946] New upstream version 3.5.0-rc2
  * [e0507a8] New upstream version 3.1.0
  * [603e376] New upstream version 3.1.0-rc2
  * [172bcdf,21aa1f3,0d45d3b] Bump symbol versions
  * [9c4dfe3] Dropped Disable-use-of-namespaces-by-default.patch: not needed,
    namespaces are now enabled
  * [7cb82a1] Add pt debconf translation.
    Thanks to Rui Branco (Closes: #858742)
  * [fcd509f] Remove defaults file on clean
  * [6b9ffbb] Build depend on libparted-dev to ease cross building
    Thanks to Helmut Grohne (Closes: #864671)
  * [849c8e2] Rediff patches.
    Dropped patches for things fixed upstream:
     CVE-2017-2635-qemu-Don-t-update-physical-storage-size-of-.patch
     apparmor-allow-usr-lib-qemu-qemu-bridge-helper.patchupstream
     virt-aa-helper-apparmor-allow-usr-share-OVMF-too.patch
     Allow-access-to-libnl-3-config-files.patch
     Dropped qemu-skip-QMP-probing-of-CPU-definitions-when-missing.patch
  * [a0cd0f0] Update key for upstream tarball verification

  [ Christian Ehrhardt ]
  * [8fa2c4f] Ship libvirt-admin.conf
  * [dd2991f] Ship default file for virtlockd
  * [aef2f3c] Ship libvirt-admin.conf (Closes: #863649)
  * [c3b6ff2] Ship default file for virtlockd (Closes: #863648)

 -- Guido Günther <agx@sigxcpu.org>  Thu, 06 Jul 2017 11:04:21 +0200

libvirt (3.0.0-4) unstable; urgency=medium

  * [2a23b23] qemu: skip QMP probing of CPU definitions when missing.
    Don't probe CPU definitions if we lack the monitor command. This
    unbreaks e.g. mips based VMs. (Closes: #85412)
  * [21bc332] apprarmor: unbreak lbvirt invoking qemu-bridge-helpers
    This makes VM creation in gnome-boxes work with apparmor enabled.

 -- Guido Günther <agx@sigxcpu.org>  Fri, 17 Mar 2017 11:20:13 +0100

libvirt (3.0.0-3) unstable; urgency=medium

  * [62ad289] Debianize virtlogd
  * [cb216b5] CVE-2017-2635: qemu: Don't update physical storage size of empty drives
    (Closes: #856313)

 -- Guido Günther <agx@sigxcpu.org>  Mon, 27 Feb 2017 20:07:41 +0100

libvirt (3.0.0-2) unstable; urgency=medium

  * Upload to unstable
  * [8ce689d] Add pt_BR debconf translation.
    Thanks to Adriano Rafael Gomes (Closes: #852446)

 -- Guido Günther <agx@sigxcpu.org>  Wed, 25 Jan 2017 07:04:08 +0100

libvirt (3.0.0-1) experimental; urgency=medium

  * [bf2fdf7] New upstream version 3.0.0
  * [95b1359] New upstream version 3.0.0-rc1
  * [57baa73] lxc smoketest: drop emulator path
    so it's simpler to reuse this on other distros to reproduce test
    failures.
    Thanks to Cedric Bosdonnat
  * [5be8cad] lxc: ensure libvirt_lxc and qemu-nbd move into systemd machine
    slice (Closes: #848317)
  * [5c36b50] nl debconf translation.
    Thanks to Frans Spiesschaert (Closes: #850737)
  * [458b927] Add Danish debconf translation.
    Thanks to Joe Dalton (Closes: #850872)
  * [cbe5cd0] Add fr debconf translation.
    Thanks to Alban VIDAL (Closes: #850938)
  * [7c3b026] Rediff patches.
    Dropped patches fixed upstream
      apparmor-pass-attach_disconnected.patch
      lxc-ensure-libvirt_lxc-and-qemu-nbd-move-into-systemd-mac.patch
      AppArmor-policy-support-merged-usr.patch
  * [baf4b1f] Bump symbol versions
  * [80ef821] Add de translation.
    Thanks to Markus Hiereth for the initial draft
  * [2be70b3] Work around lack of /dev/ptmx access in pbuilder
    test-posix_openpt-don-t-fail-on-EPERM.patch
    openpty-Skip-test-if-no-pty-is-available.patch
  * [43e4ddc] Disable use of qemu mount namespaces by default. The
    code is not complete yet.

 -- Guido Günther <agx@sigxcpu.org>  Thu, 19 Jan 2017 18:51:18 +0100

libvirt (2.5.0-3) unstable; urgency=medium

  * [ba9fcb8] Invoke db_stop.
    Thanks to Raphaël Halimi (Closes: #849201)

 -- Guido Günther <agx@sigxcpu.org>  Fri, 23 Dec 2016 16:18:12 +0100

libvirt (2.5.0-2) unstable; urgency=medium

  [ Guido Günther ]
  * Upload to unstable
  * [14eee94] Make debconf template translatable
  * [13afd29] Adjust doc-base due to new upstream doc layouer
  * [fd7c2bb] Skip any debconf prompting if user and group are already there
    to not interfere with existing intallations
  * [1afd876] Depend on iptables of firewalld (Closes: #846321)
  * autopkgtests cleanups. Thanks to Christian Ehrhardt
    (Closes: #848247)

  [ intrigeri ]
  * [d64731a] Apparmor fixes for merged /usr

  [ Mauricio Faria de Oliveira ]
  * [f4b33d0] Use a fixed uid/gid for libvirt-qemu usr to avoid permission
    issues on network filesystems like NFS. On new installations warn via
    debconf if uid/gid are already taken.
    (Closes: #844339)

 -- Guido Günther <agx@sigxcpu.org>  Thu, 22 Dec 2016 14:01:08 +0100

libvirt (2.5.0-1) experimental; urgency=medium

  * [691e163] New upstream version 2.5.0
  * [49e8842] Bump symbol versions
  * [babd7e4] Rediff patches. Dropped:
      Unbreak-rebuilding-docs-with-release-tarballs.patch: applied upstream
      configure-Prefer-usr-bin-over-bin-for-numad.patch: fixed upstream

 -- Guido Günther <agx@sigxcpu.org>  Wed, 07 Dec 2016 17:41:37 +0100

libvirt (2.4.0-3) unstable; urgency=medium

  * [9eda310] Depend on lsb-base
  * [c76b178] Make test failure fail the tests again on amd64.
    Thanks to Christian Ehrhardt for spotting this (Closes: #844511)

 -- Guido Günther <agx@sigxcpu.org>  Wed, 07 Dec 2016 16:22:18 +0100

libvirt (2.4.0-2) unstable; urgency=medium

  * [f964983] Unbreak rebuilding docs with release tarballs (Closes: #842452)
  * [488910d] Enable numad support.
    Thanks to Guilhem Moulin (Closes: #843863)
  * [f792cd7] Pass GPG_TTY env var to the ssh binary.
    Thanks to Guilhem Moulin (Closes: #843863)

 -- Guido Günther <agx@sigxcpu.org>  Tue, 15 Nov 2016 14:19:07 +0100

libvirt (2.4.0-1) unstable; urgency=medium

  * [abba3b7] New upstream version 2.4.0

 -- Guido Günther <agx@sigxcpu.org>  Thu, 03 Nov 2016 13:20:46 +0100

libvirt (2.4.0~rc2-1) experimental; urgency=medium

  * [fccbb3e] New upstream version 2.4.0~rc2

 -- Guido Günther <agx@sigxcpu.org>  Tue, 01 Nov 2016 13:10:50 +0100

libvirt (2.4.0~rc1-1) experimental; urgency=medium

  * [eee8467] New upstream version 2.4.0~rc1
  * [a790aa0] autopkgtests: check capabilities
  * [ec65bfb] autopkgtests: libvirt-lxc needs libvirt-daemon-system while
    smoke does not
  * [8785b7c] autopkgtests: check daemon restart and virtlogd
  * [a7f386a] Bump symbol versions
  * [9c2333a] README.source: use gbp's boilerplate
  * [fd9aac5] Rediff patches.
    Dropped libvirt-guests-use-wants-instead-of-requires.patch: fixed upstream

 -- Guido Günther <agx@sigxcpu.org>  Fri, 28 Oct 2016 13:45:57 +0200

libvirt (2.3.0-3) unstable; urgency=medium

  * [c77d29d] autopkgtests: add missing dependency on libvirt-clients

 -- Guido Günther <agx@sigxcpu.org>  Sun, 16 Oct 2016 16:14:45 +0200

libvirt (2.3.0-2) unstable; urgency=medium

  * [48f7eb0] libvirt-guests: use wants instead of requires to prevent
    libvirtd restarts affecting libvirt-guests

 -- Guido Günther <agx@sigxcpu.org>  Tue, 11 Oct 2016 07:59:09 +0200

libvirt (2.3.0-1) unstable; urgency=medium

  * [512ba55] New upstream version 2.3.0

 -- Guido Günther <agx@sigxcpu.org>  Sat, 08 Oct 2016 10:06:09 +0200

libvirt (2.3.0~rc2-1) experimental; urgency=medium

  * [dc7e4d4] New upstream version 2.3.0~rc2

 -- Guido Günther <agx@sigxcpu.org>  Sun, 02 Oct 2016 18:13:56 +0200

libvirt (2.3.0~rc1-1) experimental; urgency=medium

  [ Riku Voipio ]
  * [439afb5] Run testsuite on arm architectures
    (Closes: #837995)

  [ Guido Günther ]
  * [6858d33] New upstream version 2.3.0~rc1
    (Closes: #835563)
  * [6c294c5] Bump symbol versions
  * [d7e6337] Rediff patches
  * [f9ce70a] Build with numctl on arm64.
    Thanks to dann frazier (Closes: #838949)
  * [4ab7ff4] build-test: add missing dep on pkg-config

 -- Guido Günther <agx@sigxcpu.org>  Thu, 29 Sep 2016 10:02:12 +0200

libvirt (2.2.0-1) unstable; urgency=medium

  * [7772549] New upstream version 2.2.0~rc1
  * [915ae31] Dropped qemu-Fix-the-command-line-generation-... applied
    upstream
  * [fa79b1f] Bump symbol versions
  * [4e31006] New upstream version 2.2.0

 -- Guido Günther <agx@sigxcpu.org>  Fri, 09 Sep 2016 16:51:48 +0200

libvirt (2.1.0-2) unstable; urgency=medium

  * [297be03] Reload virtlogd on updates (Closes: #833745)
  * [ee7cd36] Enable zfs pool support (Closes: #827245)
  * [52ce8c2] Demote pm-utils to suggests.  We still need to port over the
    code to allow one to use systemd for the same functionality.
    (Closes: #748205)
  * [746e1cc] qemu: Fix the command line generation for rbd auth using aes
    secrets (Closes: #827164)

 -- Guido Günther <agx@sigxcpu.org>  Fri, 19 Aug 2016 10:22:22 +0200

libvirt (2.1.0-1) unstable; urgency=medium

  * Upload to unstable
  * [f7ed747] New upstream version 2.1.0

 -- Guido Günther <agx@sigxcpu.org>  Wed, 03 Aug 2016 17:13:25 +0200

libvirt (2.1.0~rc1-1) experimental; urgency=medium

  * [8efff86] Ship virt-admin
  * [8e2f085] Ship libvirt nss plugin build for IP resolution of virtual
    machines
  * [ad4f7ff] New upstream version 2.1.0~rc1
  * [86c9db9] Rediff patches
  * [72d0ef5] Bump symbol versions

 -- Guido Günther <agx@sigxcpu.org>  Sun, 31 Jul 2016 15:10:19 +0200

libvirt (2.0.0-1) unstable; urgency=medium

  * [8fe8522] Build-Depend on libnuma-dev for ppc64 as well.  Thanks to Andrea
    Bolognani
  * [17113e4] gbp.conf: Use upstream/latest as upstream branch name as
    suggested by DEP14
  * [3364f65] New upstream version 2.0.0 (fixes CVE-2016-5008)

 -- Guido Günther <agx@sigxcpu.org>  Fri, 01 Jul 2016 17:54:01 +0200

libvirt (2.0.0~rc2-1) experimental; urgency=medium

  * [36968cf] Require build-essential for build-essential since we want to
    build some C code
  * [726a029] watch: Also look for xz compressed tarballs
  * [4df5501] New upstream version 2.0.0~rc1 (Closes: #827178)
  * [d868829] New upstream version 2.0.0~rc2
  * [ff61cde] Bump symbol versions
  * [e7e9ca8] Rediff patches.
      Dropped apparmor-Don-t-scrub-environment-of-virtlogd-process.patch:
      applied upstram
      Dropped debian/libsystemd.patch: libsystemd-dev is not used anymore
  * [903cbca] Switch b-d from libystemd to libdbus.
    It was only used for sd_notify which is now open coded in libvirt itself.
  * [7cdb8a8] Rediff patches

 -- Guido Günther <agx@sigxcpu.org>  Wed, 29 Jun 2016 23:21:02 +0200

libvirt (1.3.5-1) unstable; urgency=medium

  * [afaf26b] Add qemu:///session smoke test
  * [90ec8ff] Add lxc:/// smoke test
  * [411c4c9] apparmor: Don't scrub environment of virtlogd process
    to fix qemu:///session
  * [ca01064] New upstream version 1.3.5
  * [6a96655] Rediff patches

 -- Guido Günther <agx@sigxcpu.org>  Sun, 05 Jun 2016 13:36:13 +0200

libvirt (1.3.5~rc1-1) experimental; urgency=medium

  * [ac3021d] Include libnuma-dev as a build-dep for ppc64el.  Thanks to
    Fernando Seiti Furusato (Closes: #823516)
  * [d0b310e] New upstream version 1.3.5~rc1
  * [4218770] Rediff patches
  * [048b740] Bump symbol versions
  * [864b24a] Bump standards version - no source changes
  * [12c4356] control: Remove superfluous testuite field

 -- Guido Günther <agx@sigxcpu.org>  Mon, 30 May 2016 22:00:33 +0200

libvirt (1.3.4-1) unstable; urgency=medium

  * Upload to unstable
  * [92f6d72] New upstream version 1.3.4

 -- Guido Günther <agx@sigxcpu.org>  Mon, 02 May 2016 09:58:22 +0200

libvirt (1.3.4~rc2-1) experimental; urgency=medium

  * [ac464fb] Link to the compressed README.Debian (Closes: #822581)
  * [8ad2900] Enable numactl ppc64el suggested by Serge Hallyn
  * [6e52231] New upstream version 1.3.4~rc2

 -- Guido Günther <agx@sigxcpu.org>  Sat, 30 Apr 2016 16:24:53 +0200

libvirt (1.3.4~rc1-1) experimental; urgency=medium

  * Upload to experimental
  * [1dad4b5] New upstream version 1.3.4~rc1
  * [2caeb97] Rediff patches.
    Dropped
      Link-xen-driver-against-libxl.patch: Applied upstream
      qemu-support-virt-2.6-machine-type-on-arm.patch: Fixed upstream
  * [b683ac4] Bump symbol versions
  * [d33c384] Use https vcs-git URL
  * [a2be7db] Bump standards version, no source changes

 -- Guido Günther <agx@sigxcpu.org>  Wed, 27 Apr 2016 16:51:55 +0200

libvirt (1.3.3-2) unstable; urgency=medium

  * Upload to unstable
  * [64b60db] qemu: support virt-2.6 machine type on arm (Closes: #820952)

 -- Guido Günther <agx@sigxcpu.org>  Fri, 15 Apr 2016 08:44:14 +0200

libvirt (1.3.3-1) experimental; urgency=medium

  * [c0f0178] New upstream version 1.3.3
  * [96c6ccb] Link-xen-driver-against-libxl.patch: use version applied
    upstream
  * [ee7a90c] Dropped apparmor-monitor-socket-moved.patch: fixed upstream

 -- Guido Günther <agx@sigxcpu.org>  Thu, 07 Apr 2016 09:00:27 +0200

libvirt (1.3.3~rc2-1) experimental; urgency=medium

  * [b6de71c] Make sure the cgroup update notice is also shown in backports
  * [aec93e0] New upstream version 1.3.3~rc2

 -- Guido Günther <agx@sigxcpu.org>  Fri, 01 Apr 2016 15:39:15 +0200

libvirt (1.3.3~rc1-1) experimental; urgency=medium

  [ Philipp Hahn ]
  * [efe13a0] docs: Forward port qemu-bridge-helper docs from Jessie

  [ Guido Günther ]
  * [51c7ba3] New upstream version 1.3.3~rc1
  * [0ca24ff] Add script to bump symbol versions
  * [d028e7a] Bump symbol versions
  * [ecc2a6b] Rediff patches
  * [fb2298c] Link xen driver against libxl to avoid test failure
  * [c972ddb] Drop debug package in favour of the autogenerated dbgsym
    packages
  * [4e4d9ba] apparmor: qemu monitor socket moved so allow this path too

  [ Pino Toscano ]
  * [110db68] Enable policykit and qemu for all architectures (Closes: #819298)

 -- Guido Günther <agx@sigxcpu.org>  Thu, 31 Mar 2016 16:16:38 +0200

libvirt (1.3.1-2) unstable; urgency=medium

  * [d455289] Move bug-presbj to libvirt-daemon-system since libvirt-bin will
    go away
  * [961c93d] Drop libvirt-bin transitional package

 -- Guido Günther <agx@sigxcpu.org>  Fri, 19 Feb 2016 17:29:27 +0100

libvirt (1.3.1-1) unstable; urgency=medium

  [ Guido Günther ]
  * [4f04c2c] New upstream version 1.3.1

  [ Simon McVittie ]
  * [a0b3e59] Add a patch to make virt-aa-helper allow reading the new location of OVMF firmware
    (Closes: #812069)

 -- Guido Günther <agx@sigxcpu.org>  Fri, 22 Jan 2016 13:37:18 +0100

libvirt (1.3.1~rc2-1) experimental; urgency=medium

  * [229fb59] New upstream version 1.3.1~rc2
  * [cdf443a] Rediff patches

 -- Guido Günther <agx@sigxcpu.org>  Fri, 15 Jan 2016 11:58:51 +0100

libvirt (1.3.1~rc1-1) experimental; urgency=medium

  * [369ed73] New upstream version 1.3.1~rc1
  * [30da6b1] Drop patches applied upstream.
      CVE-2015-5313-storage-don-t-allow-in-filesystem-volume-na.patch
      test-qemuxml2argv-Mock-virMemoryMaxValue-to-remove-32-64-.patch
  * [2580afb] Bump symbol versions
  * [d7010ed] Use canonical VCS URL.
    Thanks Lintian

 -- Guido Günther <agx@sigxcpu.org>  Wed, 13 Jan 2016 22:32:09 +0100

libvirt (1.3.0-2) unstable; urgency=medium

  * [836190e] Avoid duplicates in package descriptions. Thanks lintian
  * [9f29e58] Remove unused pycompat
  * [e89c059] test: qemuxml2argv: Mock virMemoryMaxValue to remove 32/64 bit
    difference to fix the testsuite on i386

 -- Guido Günther <agx@sigxcpu.org>  Wed, 06 Jan 2016 00:04:12 +0100

libvirt (1.3.0-1) unstable; urgency=medium

  * Upload to unstable
  * [15df303] New upstream version 1.3.0
  * [4fb53c7] CVE-2015-5313: storage: don't allow '/' in filesystem volume names

 -- Guido Günther <agx@sigxcpu.org>  Thu, 17 Dec 2015 08:16:31 +0100

libvirt (1.3.0~rc2-1) experimental; urgency=medium

  * [6854045] New upstream version 1.3.0~rc2

 -- Guido Günther <agx@sigxcpu.org>  Tue, 08 Dec 2015 21:25:40 +0100

libvirt (1.3.0~rc1-1) experimental; urgency=medium

  * [ae8211f] New upstream version 1.3.0~rc1
  * [2721bee] Run build-tests with libvirt-dev only to make sure we have
    everything in the dev packages
  * [f4cbf4a] Drop patches applied upstream:
      Disable-service-timeout-for-libvirt-guests.patch
      qemu-Handle-default-IDE-controller-on-other-machine-types.patch
  * [bf1a167] Bump symbol versions
  * [f8eb83b] Create dir for doc generation and depend on xsltproc for it
  * [9d46b57] Don't ship virt-admin yet, it's still in development upstream
  * [71d0f8b] Ship virtlogd
  * [02cd930] Override dh_install-arch instead of dh_install (Closes: #806064)

 -- Guido Günther <agx@sigxcpu.org>  Fri, 04 Dec 2015 17:12:53 +0100

libvirt (1.2.21-2) unstable; urgency=medium

  * [014a0c7] Add a build test to verify that the we can link against libvirt
  * [37efced] Disable service timeout for libvirt-guests (Closes: #803714)
  * [ae65b71] qemu: Handle default IDE controller on other machine types as well
    (Closes: #805189)

 -- Guido Günther <agx@sigxcpu.org>  Mon, 23 Nov 2015 18:00:59 +0100

libvirt (1.2.21-1) unstable; urgency=medium

  * [6e075d2] New upstream version 1.2.21

 -- Guido Günther <agx@sigxcpu.org>  Fri, 06 Nov 2015 06:31:58 +0100

libvirt (1.2.21~rc1-1) experimental; urgency=medium

  * Upload to experimental
  * [42946f7] New upstream version 1.2.21~rc1
  * [6b46089] Update Vcs-Browser URL
  * [789630d] Bump symbol versions
  * [af1af23] Rediff patches

 -- Guido Günther <agx@sigxcpu.org>  Sat, 31 Oct 2015 23:58:43 +0100

libvirt (1.2.20-1) unstable; urgency=medium

  * [6eb4fb6] Don't use current user, hostname and build time but parse
    debian/changelog instead to work towards reproducibility.
    Thanks to Ben Hutchings for pointing this out
  * [3c9129d] Drop Disable-tests-affected-by-broken-libxml2.patch we have a
    fixed libxml2 in unstable again.
  * [96ec9e5] Use daemon log facility for journald (Closes: #799633)
  * [a4989de] New upstream version 1.2.20
  * [8109247] Bump symbol versions
  * [c0ad561] Rediff patches.

 -- Guido Günther <agx@sigxcpu.org>  Wed, 14 Oct 2015 17:53:08 +0200

libvirt (1.2.19-1) unstable; urgency=medium

  * [8264435] New upstream version 1.2.19
  * [0061284] Rediff patches
  * [4dcd1f0] Drop apparmor-Adjust-path-to-domain-monitor-socket.patch applied
    upstream
  * [ec4de6a] Move README.Debian to libvirt-daemon
    libvirt-bin is a transitional package.

 -- Guido Günther <agx@sigxcpu.org>  Wed, 02 Sep 2015 19:10:03 +0200

libvirt (1.2.19~rc1-1) experimental; urgency=medium

  * [6b88e35] New upstream version 1.2.19~rc1
  * [f525b78] Remove doc generation workaround introduced in
    659882f5a236a901fdb090a88af20eed4b2642c7. We fixed this properly upstream.
  * [a94f6c2] Use qemu-bridge-helper autodetection that we implemented
    upstream instead of hardcoding it.
  * [6fe9265] Don't hardcode private libvirt-admin symbols but use the
    autogeneration we implemented upstream.
  * [761db17] Rediff patches.
    Dropped virNetSocketCheckProtocols-handle-EAI_NONAME-as-IPv6.patch:
    applied upstram
  * [4569b2a] Bump symbol versions
  * [ac3f8d3] Disable tests affected by broken libxml2
  * [08f2ffa] apparmor: Adjust path to domain monitor socket

 -- Guido Günther <agx@sigxcpu.org>  Sat, 29 Aug 2015 18:33:06 +0200

libvirt (1.2.18-2) unstable; urgency=medium

  * [54daa55] Add Breaks for older systemd.
    These make us end up in the wrong parts of the cgroup hierarchy so we
    won't find our lxc instances after restart. This could likely be fixed
    in libvirt but forcing the newer version at least makes us not break
    running containers. (Closes: #774237)
  * [2caf1bb] Fix path to qemu-bridge-helper (Closes: #790935)
  * [77dcc1a] README.Debian: remove xend bits were using libxl now
  * [1b01f3f] Enable xen on armhf and amd64. Based on a patch by Yann
    Soubeyrand (Closes: #795516)

 -- Guido Günther <agx@sigxcpu.org>  Sun, 23 Aug 2015 17:59:27 +0200

libvirt (1.2.18-1) experimental; urgency=medium

  [ Guido Günther ]
  * [18ffe0c] New upstream version 1.2.18
  * [56eac6e] New upstream version 1.2.17~rc1
  * [c656180,af739f0] Bump symbol versions
  * [dd37716,88466c7] Rediff patches
  * [9135e2e] Use upstreams polkit rule.
    As of 1.2.16 upstream ships a Polkit rule like Debian does.
  * [9958a7f] Use systemctl is-active to check if virtlockd is running.
    This is less heavyweight as status.
    Thanks to Michael Biebl <biebl@debian.org> (Closes: #787973)
  * [6620081] Drop Don-t-fail-if-we-can-t-setup-avahi.patch
    not needed anymore
  * [aa77bd8] Allow access to libnl-3 config files (Closes: #786650)
  * [fda50ec] Use dh-autoreconf
  * [659882f] Create dir for doc generation and depend on xsltproc for it
  * [e894ae7] virNetSocketCheckProtocols: handle EAI_NONAME as IPv6 unavailable.
  * [b1467e1] Add libvirt-admin shared library

  [ Felix Geyer ]
  * [2f59533] Use dh-apparmor.
    This makes sure we load the profiles after installing the package
    (Closes: #792426)

  [ Michael Biebl ]
  * [5409dc1] Transition to libsystemd (Closes: #779775)

 -- Guido Günther <agx@sigxcpu.org>  Tue, 11 Aug 2015 21:19:43 +0200

libvirt (1.2.16-2) unstable; urgency=medium

  * [0266267] Build-Depend and suggest nfs-common
    for showmount
    Thanks to Laurent Bigonville (Closes: #787783)
  * [a48c783] Build depend on libpolkit-gobject-1-dev
    to properly detect uid support in pkcheck.
    Thanks to Laurent Bigonville (Closes: #787782)
  * [3d0fe35] Enable firewalld support.
    Thanks to Laurent Bigonville (Closes: #714372)

 -- Guido Günther <agx@sigxcpu.org>  Fri, 05 Jun 2015 10:12:28 +0200

libvirt (1.2.16-1) unstable; urgency=medium

  * Upload to unstabl
  * [50e9055] New upstream version 1.2.16

 -- Guido Günther <agx@sigxcpu.org>  Wed, 03 Jun 2015 08:44:53 +0200

libvirt (1.2.16~rc2-3) experimental; urgency=medium

  * [6d22215] Fix one more libxl leftover

 -- Guido Günther <agx@sigxcpu.org>  Mon, 01 Jun 2015 08:49:50 +0200

libvirt (1.2.16~rc2-2) experimental; urgency=medium

  * [132348d] Only install libxl configuratin on hosts that support XEN

 -- Guido Günther <agx@sigxcpu.org>  Sat, 30 May 2015 13:39:22 +0200

libvirt (1.2.16~rc2-1) experimental; urgency=medium

  * [540f826] New upstream version 1.2.16~rc2

 -- Guido Günther <agx@sigxcpu.org>  Fri, 29 May 2015 17:26:00 +0200

libvirt (1.2.16~rc1-1) experimental; urgency=medium

  * [d17b3cb] Add libxl configuration files
  * [24520fd] Update gbp.conf for experimental
  * [29c488b] New upstream version 1.2.16~rc1
  * [281585c] Rediff patches.
    Dropped patches fixed upstream:
        caps-Fix-regression-defaulting-to-host-arch.patch
  * [5e4d9b7] Bump symbol versions

 -- Guido Günther <agx@sigxcpu.org>  Fri, 29 May 2015 10:43:34 +0200

libvirt (1.2.15-2) unstable; urgency=medium

  * Upload to unstable
  * [2b23d7f] Add missing "Testsuite: autopkgtest"
  * [57a9e63] caps: Fix regression defaulting to host arch

 -- Guido Günther <agx@sigxcpu.org>  Fri, 08 May 2015 18:27:06 +0200

libvirt (1.2.15-1) experimental; urgency=medium

  * [bf201a6] New upstream version 1.2.15
  * [84ae1fc] Switch gbp.conf to sid

 -- Guido Günther <agx@sigxcpu.org>  Tue, 05 May 2015 19:26:21 +0200

libvirt (1.2.15~rc2-1) experimental; urgency=medium

  * [852e3c3] New upstream version 1.2.15~rc2

 -- Guido Günther <agx@sigxcpu.org>  Sun, 03 May 2015 15:14:40 +0200

libvirt (1.2.15~rc1-1) experimental; urgency=medium

  * [a544fac] New upstream version 1.2.15~rc1
  * [a40d4d3] Bump symbol versions
  * [7d4f947] Rediff patches
  * [39deec1] Update gbp.conf for experimental

 -- Guido Günther <agx@sigxcpu.org>  Thu, 30 Apr 2015 08:41:46 +0200

libvirt (1.2.14-3) unstable; urgency=medium

  * Upload to unstable

 -- Guido Günther <agx@sigxcpu.org>  Mon, 27 Apr 2015 11:19:39 +0200

libvirt (1.2.14-2) experimental; urgency=medium

  * [51ba06c] Allow testsuite to output to stderr
    since we run the script with -x.

 -- Guido Günther <agx@sigxcpu.org>  Mon, 13 Apr 2015 13:17:19 +0200

libvirt (1.2.14-1) experimental; urgency=medium

  * [0a436be] New upstream version 1.2.14

 -- Guido Günther <agx@sigxcpu.org>  Fri, 03 Apr 2015 13:11:20 +0200

libvirt (1.2.14~rc2-1) experimental; urgency=medium

  * [46cb100] New upstream version 1.2.14-rc2
  * [e4fcc35] Bump symbol versions
  * [e55a86f] Rediff patches

 -- Guido Günther <agx@sigxcpu.org>  Wed, 01 Apr 2015 21:27:52 +0200

libvirt (1.2.13-1) experimental; urgency=medium

  * [5a5a046] New upstream version 1.2.13
  * [6c65940] Bump symbol versions
  * [5755363] Rediff patches
    This reverts commit 35a256363958bd452cafdfcadec9626b2ce6df45.

 -- Guido Günther <agx@sigxcpu.org>  Tue, 10 Mar 2015 00:01:52 +0100

libvirt (1.2.12-1) experimental; urgency=medium

  * [06f42f7] New upstream version 1.2.12
  * [26b55b3] Rediff patches

 -- Guido Günther <agx@sigxcpu.org>  Thu, 29 Jan 2015 11:02:21 +0100

libvirt (1.2.12~rc2-1) experimental; urgency=medium

  * [67f2b22] New upstream version 1.2.12~rc2
    (Closes: #776065)

 -- Guido Günther <agx@sigxcpu.org>  Sun, 25 Jan 2015 13:02:59 +0100

libvirt (1.2.12~rc1-1) experimental; urgency=medium

  * [994d31d] Bump standards version to 3.9.6
    no changes required
  * [7b59a26] New upstream version 1.2.12~rc1
  * [0a755e3] Dropped patches applied upstram.
        lxc-Don-t-crash-on-NULL-ifname_guest_actual.patch
        lxc-Move-setting-ifname_guest_actual-to-virLXCSetupI.patch
    Rediff remaining patches.
  * [9511acf] Document surprises on CPU microcode updates (Closes: #773706)
  * [3e325df] Install lock drivers (Closes: #773706)
  * [970de51] Bump symbol versions

 -- Guido Günther <agx@sigxcpu.org>  Thu, 22 Jan 2015 12:26:54 +0100

libvirt (1.2.11-1) experimental; urgency=medium

  * [1377d56] lxc: Fix crash when using interface type 'direct'
    (Closes: #769600) Thanks to Bastian Blank for the patch
  * [88f9426] Adjust gbp.conf for experimental
  * [0b196d9] New upstream version 1.2.11
  * [113b58b] Rediff patches

 -- Guido Günther <agx@sigxcpu.org>  Thu, 22 Jan 2015 10:29:41 +0100

libvirt (1.2.11~rc1-1) experimental; urgency=medium

  * [8c5ba09] Rediff patches.
    Dropped
         allow-libxl-to-find-default-path-to-pygrub.patch: fixed upstram
         CVE-2014-7823-dumpxml-security-....patch: fixed upstream
         util-Prepare-URI-formatting-for-libxml2-2.9.2.patch: fixed upstream
  * [bdb5692] Bump symbol versions

 -- Guido Günther <agx@sigxcpu.org>  Thu, 11 Dec 2014 08:15:24 +0100

libvirt (1.2.10-1) experimental; urgency=medium

  * [87bcfc8] New upstream version 1.2.10
  * [214d446] CVE-2014-7823: dumpxml: security hole with migratable flag
    (Closes: #769149)

 -- Guido Günther <agx@sigxcpu.org>  Wed, 12 Nov 2014 07:44:24 +0100

libvirt (1.2.10~rc2-1) experimental; urgency=medium

  * [7e3dbba] New upstream version 1.2.10~rc2
  * [a0832bc] Check if the directories exist before removing them. rmdir
    returns nonzero otherwise and this is more strict than just using || true.
    (Closes: #767672)

 -- Guido Günther <agx@sigxcpu.org>  Sun, 02 Nov 2014 12:10:23 +0100

libvirt (1.2.10~rc1-1) experimental; urgency=medium

  * Upload to experimental
  * [360da79] New upstream version 1.2.10-rc1
  * [aba073c] Rediff patches.
    Dropped Use-sensible-editor-...patch: Configurable now
    Dropped qemu-use-systemd-s-TerminateMachine-...patch: Applied upstream
  * [f739a80] Configure use of sensible-editor via ./configure
  * [4f5511b] Update symbols

 -- Guido Günther <agx@sigxcpu.org>  Thu, 30 Oct 2014 09:53:20 +0100

libvirt (1.2.9-10) unstable; urgency=medium

  * [f5e46fb] postinst: Use '--' for all adduser options
  * [a8fee3f] Don't validata filesystem target type.  Since 'virsh' validates
    XML this can lead to uneditable (but perfectly valid) configs.

 -- Guido Günther <agx@sigxcpu.org>  Tue, 07 Apr 2015 11:29:47 +0200

libvirt (1.2.9-9) unstable; urgency=medium

  * [4c14b83] qemu: Don't try to parse -help for new QEMU.
    Closes: #777138, #775773
    Thanks to Mathieu Malaterre for the debugging
  * [1addae5] Force capability refresh on upgrades. This makes sure we
    refresh the capabilities at least once when upgrading from Wheezy.
    (Closes: #731815)

 -- Guido Günther <agx@sigxcpu.org>  Fri, 06 Feb 2015 15:40:21 +0100

libvirt (1.2.9-8) unstable; urgency=medium

  * [885f33d] Fix CVE-2015-0236.
    Patches cherry-picked from upstream (Closes: #776065)

 -- Guido Günther <agx@sigxcpu.org>  Fri, 23 Jan 2015 19:01:40 +0100

libvirt (1.2.9-7) unstable; urgency=medium

  * [d7df883] CVE-2014-8131: Fix possible deadlock and segfault in
    qemuConnectGetAllDomainStats()
    (Closes: #773858)
  * [d0085e0] qemu: bulk stats: Fix logic in monitor handling
  * [b5e081c] CVE-2014-8135: storage: fix crash caused by no check return
    before set close
    (Closes: #773855)
  * [a5452de] CVE-2014-8136: qemu: migration: Unlock vm on failed ACL check in
    protocol v2 APIs
    (Closes: #773856)
  * [5aaafc9] qemu: Fix crash in tunnelled migration (Closes: #773503)
  * [87b3713] lxc: Fix crash when using interface type 'direct'
    Thanks to Bastian Blank for the patch (Closes: #769600)
  * [17807c0] Document surprises on CPU microcode updates (Closes: #773706)
  * [66a3ca6] Install lock drivers (Closes: #773706)
  * [f6ffda7] vbox: fix a bug in _machineStateInactive (Closes: #770202)

 -- Guido Günther <agx@sigxcpu.org>  Wed, 24 Dec 2014 10:33:31 +0100

libvirt (1.2.9-6) unstable; urgency=medium

  * [9779548] Add a python build-dependency for the docs build
    (Closes: #770775)

 -- Guido Günther <agx@sigxcpu.org>  Sun, 23 Nov 2014 18:47:42 +0100

libvirt (1.2.9-5) unstable; urgency=medium

  [ Guido Günther ]
  * [5c47e64] Pre-Depend on init-system-helpers.
    Thanks to intrigeri and Bastien ROUCARIES (Closes: #769551, #766362)
  * [9aa75f7] util: Prepare URI formatting for libxml2 >= 2.9.2
    (Closes: #769653)

  [ Ian Campbell ]
  * [bfe835f] Specify "pygrub" by default for libxl backend guests.
    Using an absolute path prevents libxl from providing the correct
    default. (Closes: #770485)

 -- Guido Günther <agx@sigxcpu.org>  Sun, 23 Nov 2014 14:57:13 +0100

libvirt (1.2.9-4) unstable; urgency=medium

  * [4cdad47] Allow backported versions of dh-systemd
  * [fb4bf47] Add suggests to libvirt-daemon-system to libvirt-daemon
    (Closes: #767343)
  * [e4f03ca] Check if the directories exist before removing them
    rmdir returns nonzero otherwise and this is more strict than just using
    || true. (Closes: #767672)
  * [030fd97] CVE-2014-7823: dumpxml: security hole with migratable flag
    (Closes: #769149)

 -- Guido Günther <agx@sigxcpu.org>  Wed, 12 Nov 2014 08:11:17 +0100

libvirt (1.2.9-3) unstable; urgency=medium

  * [28dd361] Remove obsolete conffiles in libvirt-bin too. Depending on the
    upgrade path they can belong to either libvirt-bin or
    libvirt-daemon-system. (Closes: #764679)
  * [de9dcf9] Move polkit rule to /u/s/polkit-1/rules.d/
    since /e/polkit-1 is for admin changes (Closes: #764826)
  * [114d777] Remove unused python files. We split out libvirt-python ages
    ago.
  * [3a06d85] Add rules for older policy kit (as in jessie/sid).
    Thanks to Török Edwin, Wolodja Wentland and Michael Biebl
    (Closes: #765346)

 -- Guido Günther <agx@sigxcpu.org>  Tue, 14 Oct 2014 18:34:38 +0200

libvirt (1.2.9-2) unstable; urgency=medium

  * Upload to unstable

 -- Guido Günther <agx@sigxcpu.org>  Fri, 10 Oct 2014 21:13:17 +0200

libvirt (1.2.9-1) experimental; urgency=medium

  * [2d120a7] New upstream version 1.2.9
  * [0f86acd] Rediff patches

 -- Guido Günther <agx@sigxcpu.org>  Thu, 02 Oct 2014 07:24:28 +0200

libvirt (1.2.9~rc2-1) experimental; urgency=medium

  * [8707039] New upstream version 1.2.9~rc2
  * [79ae3d2] Rework patches.
    Dropped
        qemu-remove-capabilities.....patch: applied upstream
  * [c64dc81] qemu: use systemd's TerminateMachine to kill all processes
    (Closes: #761521)

 -- Guido Günther <agx@sigxcpu.org>  Tue, 30 Sep 2014 20:47:46 +0200

libvirt (1.2.9~rc1-1) experimental; urgency=medium

  * [063cc84] New upstream version 1.2.9~rc1
  * [42079a5] Rework patches.
    Dropped
        security/CVE-2014-3633-....patch: applied upstream
  * [d72bb99] Bump symbol versions
  * [7359fcb] Add simple smoke test using the test:///default driver
  * [da11813] Use polkit instead of socket permissions.  As before membership
    in the libvirt group gives r/w access to all VMs.
  * [98cdfca] Allow for libvirt's socket activation. Now that we're using
    polkit by default having the rw socket mode 0777 is fine.

 -- Guido Günther <agx@sigxcpu.org>  Sun, 28 Sep 2014 10:59:28 +0200

libvirt (1.2.8-3) unstable; urgency=medium

  * [9e3d695] Don't ship the socket activation file until we switched to
    polkit and we can therefore ignore socket permissions. (Closes: #762606)
  * [a32e72e,4eb67f4] Clean up capabilities and possibly empty dirs
    (Closes: #761131)

 -- Guido Günther <agx@sigxcpu.org>  Thu, 25 Sep 2014 12:08:51 +0200

libvirt (1.2.8-2) unstable; urgency=medium

  * [7b0894e] Debianize virtlockd unit file
  * [2c522fd] Tag Debian specific patches as such
  * [e1e734b] CVE-2014-3633: qemu: blkiotune: Use correct definition when
    looking up disk. Thanks to Peter Krempa (Closes: #762203)

 -- Guido Günther <agx@sigxcpu.org>  Tue, 23 Sep 2014 08:53:01 +0200

libvirt (1.2.8-1) experimental; urgency=medium

  * [e55688b] New upstream version 1.2.8
    (Closes: #760510)
  * [daa5c92] New upstream version 1.2.8~rc2
  * [7f85d5e] Bump symbol versions
  * [ea29953] Rediff patches.
    Drop patches appplied upstream:
        Don-t-fail-qemu-driver-intialization-if-we-can-t-det.patch
        Include-param.h-on-kFreeBSD.patch
        Make-uri-command-a-bit-more-prominent.patch
  * [4633967] Verify tarball signature

 -- Guido Günther <agx@sigxcpu.org>  Fri, 05 Sep 2014 19:56:50 +0200

libvirt (1.2.7-11) unstable; urgency=medium

  * [6534478] Check status in a systemd 208 compatible way
    systemd 204 returned 0 when trying to reload a not running service but
    208 changed behaviour. So use status instead of is-enabled.
    Thanks to Neutron Soutmun for his feedback (Closes: #758688)

 -- Guido Günther <agx@sigxcpu.org>  Sun, 24 Aug 2014 10:54:26 +0200

libvirt (1.2.7-10) unstable; urgency=medium

  * [d319f15] Only reexec virtlockd if enabled (Closes: #758688)

 -- Guido Günther <agx@sigxcpu.org>  Thu, 21 Aug 2014 16:34:36 +0200

libvirt (1.2.7-9) unstable; urgency=medium

  * [1c2c5ee] Don't let dh_systemd_start guess the package to act on
    (Closes: #758552)
  * [ab79901] Don't restart libvirt-guests when using systemd so it's
    consistent with sysvinit. We'd restart VMs on package upgrads otherwise.

 -- Guido Günther <agx@sigxcpu.org>  Tue, 19 Aug 2014 09:59:47 +0200

libvirt (1.2.7-8) unstable; urgency=medium

  * [d98aa3b] Fix wrong relation in preinst.
    Thanks to Laurent Bigonville (Closes: #758136)

 -- Guido Günther <agx@sigxcpu.org>  Thu, 14 Aug 2014 21:06:45 +0200

libvirt (1.2.7-7) unstable; urgency=medium

  * [42dbd16] Skip more linux specific stuff on kFreeBSD
  * [a2ff23f] Don't restart virtlockd on upgrade virtlockd must be reloaded so
    it reexecs itself. (Closes: #757453)
  * [4914adc] Use symlinks for upstream changelog.  This safes 1.9M per
    package
  * [3583f4b] Don't fail qemu driver intialization if we can't determine
    hugepage size.  Thanks to a lot to Jamie Heilman for testing it
    (Closes: #757609)
  * [3b23724] Make 'uri' command a bit more prominent. (Closes: #688778)
  * [63e7e51] Also stop libvirt-bin in libvirt-bin's preinst.
    When libvirt-daemon-system's preinst runs the new libvirt-bin might
    already be unpacked and therefore the libvirt-bin service file already
    gone. So additionally stop libvirt-bin in libvirt-bin's preinst.
    (Closes: #757952)

 -- Guido Günther <agx@sigxcpu.org>  Wed, 13 Aug 2014 21:50:07 +0200

libvirt (1.2.7-6) unstable; urgency=medium

  * [5e39138] Don't provide libvirt-bin via LSB headers.
    This avoids a conflict when /e/i/libvirt-bin and /e/i/libvirtd
    are around at the same time during dpkg's configure phase and
    both init scripts Provide: libvirt-bin.
    (Closes: #757330)

 -- Guido Günther <agx@sigxcpu.org>  Fri, 08 Aug 2014 17:58:36 +0200

libvirt (1.2.7-5) unstable; urgency=medium

  * [06d457c] Bump comparison version so this applies to current failed
    upgrades too.
  * [bdae16d] Remove another obsolete conffile (Closes: #757332)
  * [2f486c5] Don't try to stop libvirt-bin if it's already gone
    (Closes: #757407)
  * [a9643a0] Remove another obsolete conffile (Closes: #757332)

 -- Guido Günther <agx@sigxcpu.org>  Thu, 07 Aug 2014 23:21:39 +0200

libvirt (1.2.7-4) unstable; urgency=medium

  * [5e71896] Move networking configuration to libvirt-daemon-system too
  * [32eea48] Remove left over empty directory
  * [b3a2735] Also purge libvirt-bin.service on new installations.
    The old service file was in libvirt-bin so we need to remove it when
    libvirt-daemon-service is first installed (as we did before when
    the whole code was in the postinst).
    Thanks to Laurent Bigonville for the analysis (Closes: #757293)

 -- Guido Günther <agx@sigxcpu.org>  Thu, 07 Aug 2014 10:57:53 +0200

libvirt (1.2.7-3) unstable; urgency=medium

  * Upload to unstable
  * [f634d53] Don't try to install qemu configuration on kFreeBSD.
    QEMU support on kFreeBSD support is currently disabled due to test
    failures.

 -- Guido Günther <agx@sigxcpu.org>  Wed, 06 Aug 2014 20:28:05 +0200

libvirt (1.2.7-2) experimental; urgency=medium

  * [ebfec9b] Don't try to install lxc.conf on kFreeBSD.
    Another kFreeBSD build fix

 -- Guido Günther <agx@sigxcpu.org>  Mon, 04 Aug 2014 14:10:57 +0200

libvirt (1.2.7-1) experimental; urgency=medium

  * [65e69d3] New upstream version 1.2.7
  * [d615910] Don't try to install virt-login-shell on non-linux.
    It's LXC only. This fixes the build failure on kFreeBSD.

 -- Guido Günther <agx@sigxcpu.org>  Sun, 03 Aug 2014 19:20:26 +0200

libvirt (1.2.7~rc2-1) experimental; urgency=medium

  [ Guido Günther ]
  * [16575d9] New upstream version 1.2.7~rc2
  * [bc785a7] Drop left over libvirt-bin references.
    Fixes more leftovers of #730604.
  * [ca64c62] Rediff patches
  * [998e7d4] Update symbols file
  * [06cf7b4] Make sure libvirt-bin versioned dependencies are recent enough

  [ Laurent Bigonville ]
  * [daf46fe] Stop the daemon in the preinst script instead of the postinst
    one when renaming the .service file as it now contains the
   "Restart=on-failure" option and blindly killing the daemon is not working
   anymore.  This completes the fix for #730604

 -- Guido Günther <agx@sigxcpu.org>  Fri, 01 Aug 2014 10:52:57 +0200

libvirt (1.2.6-2) experimental; urgency=medium

  * [501afad] Update copyright information

 -- Guido Günther <agx@sigxcpu.org>  Tue, 29 Jul 2014 08:55:26 +0200

libvirt (1.2.6-1) experimental; urgency=medium

  [ Laurent Bigonville ]
  * [4c4977e,87fc2db] Rename libvirt-bin.service back to libvirtd.service
    and use symlink or Alias= instead. This is what upstream uses.
    (Closes: #730604)

  [ Guido Günther ]
  * Upload to experimental
  * [9321997] Drop build-dep on hal-dev too (Closes: #710195)
  * [899c1d3] New upstream version 1.2.5
  * [34d54b9] Refresh patches.
    Dropped, fixed upstream:
       LSN-2014-0003-Don-t-expand-entities-when-parsing-XML.patch
  * [12e5468] Update symbols file
  * [8ae2cf5] Depend on gnutls/gcrypt explicitly (Closes: #753121)
  * [8881fe5] Recommend iproute2 instead of iproute (Closes: #753713)
  * [ab710a4] New upstream version 1.2.6
  * [a23d7fc] Rediff patches
  * [e6c037b] Bump symbol versions
  * [7ca6a8a] Split out daemon configuration (Closes: #679074)
  * [60ec538] Cleanup old conffile (Closes: #748720)
  * [cc59dd4] Provide build and packager information (Closes: #753306)
  * [74baa7e] Use sensible-editor as fallback.
    Based on a patch by Dmitry Smirnov (Closes: #594444)

 -- Guido Günther <agx@sigxcpu.org>  Tue, 22 Jul 2014 22:33:51 +0200

libvirt (1.2.4-3) unstable; urgency=medium

  * [b0b7359] Don't pretend kFreeBSD supports linux only features.  So far we
    worked around missing kFreeBSD features by creating empty dirs this looks
    bad on the target systems and makes us maintain things in debian rules and
    *.install. Explicitly invoke dh_install in debian/rules instead.
    Closes: #747658

 -- Guido Günther <agx@sigxcpu.org>  Sat, 10 May 2014 22:23:06 +0200

libvirt (1.2.4-2) unstable; urgency=medium

  * [8bcbf97] Only linux has apparmor (Closes: #747565)
  * [0fa7624] Disable tests requiring filesystem attributes since they seem to
    fail on the buildd (Closes: #747565)

 -- Guido Günther <agx@sigxcpu.org>  Sat, 10 May 2014 15:38:57 +0200

libvirt (1.2.4-1) unstable; urgency=medium

  * [b38846c] New upstream version 1.2.4
  * [f8d48c5] Drop.
        tests-Only-use-privileged-mode-if-Qemu-user-and-grou.patch
    applied upstream
  * [8388a28] Disable hal on all architectures (Closes: #710195)
  * [726b0bb] LSN-2014-0003: Don't expand entities when parsing XML

 -- Guido Günther <agx@sigxcpu.org>  Mon, 05 May 2014 10:59:18 +0200

libvirt (1.2.4~rc2-1) experimental; urgency=medium

  * [1190eb8] New upstream version 1.2.4~rc2
  * [382f71a] Bump symbol versions
  * [278d3b6] Rebase patches.
    Dropped
        libvirt-guests-avoid-bashism.patch
        tests-Don-t-crash-when-creating-the-config-object-fa.patch
    fixed upstream
    Modified:
        tests-Only-use-privileged-mode-if-Qemu-user-and-grou.patch
    to better suite upstream.
  * [057fc1d] Add more build-deps so we can run more test during "make check"
  * [7f310c8] More verbose test output
  * [5be4d5e] Include bug-presubj to request some more data on bug reports.
  * [6bd3b3e] Stab at a build fix for kFreeBSD

 -- Guido Günther <agx@sigxcpu.org>  Sat, 03 May 2014 14:08:24 +0200

libvirt (1.2.3-1) experimental; urgency=medium

  * [aa5cd19] /etc/init.d/libvirt-guests: source /lib/lsb/init-function.
    This make sure we redirect calls to systemctl correctly
    Thanks to Laurent Bigonville (Closes: #739082)
  * [9be0bf9] Remove old restart handling code from postinst.
    This brings the dh_installinit calls in line with the dh_systemd_start
    calls.
    Thanks to Laurent Bigonville (Closes: #739096)
  * [9c408f9] New upstream version 1.2.2. Fixes CVE-2013-6456
    (Closes: #741276, #732394)
  * [e2f0077] Bump symbols versions
  * [c7bf776] Update patches.
    Dropped
      xen-fix-parsing-xend-http-response.patch - applied upstream
  * [cca8c1e] New upstream version 1.2.3
  * [11ad777] New patch Skip-vircgrouptest.patch.
    Skip vircgrouptest since the sys emulating code isn't complete and fails
    in our /sys free chroot.
  * [448ab8c] Build-depend on libsystemd-daemon-dev on linux
  * [66f2a93] Refresh patches
  * [3038786] Fix test failures
  * [bbed2fd] Depend on libattr1-dev for selinux tests
  * [659fc63] Bump symbol versions
  * [618b64f] Adjust systemd installation to upstream changes
  * [1850e36] Bump standards version
  * [e934847] libvirt-guests: avoid bashism

 -- Guido Günther <agx@sigxcpu.org>  Mon, 07 Apr 2014 12:15:02 +0200

libvirt (1.2.1-2) unstable; urgency=medium

  * [e936a7e] Document libvirt user capabilities
  * [94096c9] xen: fix parsing xend http response.  This unbreaks xen on
    wheezy.
    Thanks to Jim Fehlig
  * [fb06860] Install virt-aa-helper for apparmor

 -- Guido Günther <agx@sigxcpu.org>  Wed, 29 Jan 2014 07:42:22 +0100

libvirt (1.2.1-1) unstable; urgency=medium

  * Upload to unstable
  * [22e83d7] New upstream version 1.2.1.
    Fixes CVE-2014-0028, CVE-2014-1447, CVE-2013-6457
    (Closes: #735676)

 -- Guido Günther <agx@sigxcpu.org>  Fri, 17 Jan 2014 06:16:29 +0100

libvirt (1.2.1~rc2-1) experimental; urgency=medium

  * [e559e92] libvirt-bin.init: Fix typo in path when checking for systemd
  * [fef0f8f] New upstream version 1.2.1~rc2
  * [caf3c45] Rediff patches

 -- Guido Günther <agx@sigxcpu.org>  Tue, 14 Jan 2014 11:21:55 +0100

libvirt (1.2.1~rc1-1) experimental; urgency=medium

  [ Laurent Bigonville ]
  * [f6b0feb] Pass --with-selinux-mount=/sys/fs/selinux to ./configure.
    The buildd are not running selinux and this make the auto-detection code
    defaults to /selinux which is actually not existing anymore in sid.
    This complete the fix for SELinux support.

  [ Guido Günther ]
  * Upload to experimental
  * [20d9129] Enable parallel build support.
    Thanks to Felix Geyer for pointing this out
  * [0d0590e] New upstream version 1.2.1~rc1. Fixes CVE-2013-6458
    (Closes: #734556)
  * [a3f978b] Bump symbol versions
  * [0a6a276] Rediff patches.
    Dropped (fixed upstream):
      security-fix-crash-in-lxcDomainGetMemoryParameters.patch
      security-fix-crash-in-lxcDomainSetMemoryParameters.patch
  * [3061b11] Build with apparmor support.
    Note that this isn't enough to run with apparmor support since the
    profiles will need more work but it makes testing this a lot simpler.
    This is heavily based on a patch by Felix Geyer.
    See: #725144

 -- Guido Günther <agx@sigxcpu.org>  Thu, 09 Jan 2014 08:23:57 +0100

libvirt (1.2.0-2) unstable; urgency=medium

  [ Guido Günther ]
  * [949fae6] Suggest systemd since it improves thinks like e.g. cgroup
    handling
  * [96f9aae] Make mounted cgroups configurable via /etc/default/libvirt-bin
    and check for memory cgroup on kernel command line. (Closes: #732666)
  * [ce356fe] Really remove "memory" from default mount list. Thanks to phep
    <phep-lists@teletopie.net>

  [ Laurent Bigonville ]
  * [13052e4] Enable selinux driver (Closes: #688179)
  * [a00df46] Switch LSB dependencies to avahi-daemon since only the later
    exists as native systemd service. (Closes: #731612)

 -- Guido Günther <agx@sigxcpu.org>  Wed, 01 Jan 2014 20:24:37 +0100

libvirt (1.2.0-1) unstable; urgency=medium

  * Upload to unstable
  * [230609e] Depend on kmod instead of module-init-tools (Closes: #731451)
  * [affb1ce] New upstream version 1.2.0
  * [e9de7b2] Fix crashes in lxcDomain{S,G}etMemoryParameters.
    This fixes CVE-2013-6436

 -- Guido Günther <agx@sigxcpu.org>  Wed, 18 Dec 2013 08:18:48 +0100

libvirt (1.2.0~rc2-1) experimental; urgency=low

  * [8bfdc7f] New upstream version 1.2.0~rc2
  * [56d17d0] Bump symbol versions
  * [288778f] Drop atomic-pthread-link-fix.  Fixed upstream.
  * [c8151f5] Rediff patches
  * [dd5ae42] Drop python-libvirt.  Python bindings were split out of
    libvirt's git into libvirt-python.
  * [bafc3d6] Install API files into dev package.  These are needed by the
    python bindings

 -- Guido Günther <agx@sigxcpu.org>  Mon, 02 Dec 2013 21:31:31 +0100

libvirt (1.1.4-2) unstable; urgency=low

  * [78cadf5] Rados storage backend needs --with-storage-rbd not
    --with-storage-rados
  * [a384975] Explicitly disable phyp support so we can enable libssh2 uri
    support.
  * [9d8f3c5] Check correct dirs for existence (Closes: #729331)
  * [1ede11d] Document new cgroup rrequirements (Closes: #707201)
  * Acknowledge NMU, Thanks Julien Cristau (Closes: #730345)

 -- Guido Günther <agx@sigxcpu.org>  Sun, 01 Dec 2013 19:56:25 +0100

libvirt (1.1.4-1.1) unstable; urgency=high

  * Non-maintainer upload.
  * Fix linking when using pthread atomic ops, such as on armel.
  * Disable silent build rules.

 -- Julien Cristau <jcristau@debian.org>  Sun, 24 Nov 2013 12:27:18 +0100

libvirt (1.1.4-1) unstable; urgency=low

  * Upload to unstable
  * [54c6758] New upstream version 1.1.4

 -- Guido Günther <agx@sigxcpu.org>  Mon, 04 Nov 2013 07:05:45 +0100

libvirt (1.1.4~rc2-1) experimental; urgency=low

  * [b56f727] Add option to mount cgroups during daemon start.  The init
    script can mount each control group to a different mount point during
    prior to starting libvirt bin. This allows running qemu and lxc guests
    together without using systemd.
    Thanks to Manuel VIVES (Closes: #725261)
  * [e044f56] New upstream version 1.1.4~rc2 (Closes: #727101)
  * [d046906] Update symbols file
  * [6a8cd2d] Update patches
  * [ac24680] Lower policykit-1 build-dep since CVE-2013-4288 was fixed in
    unstable by patching policykit instead of moving the new upstream version
    from unstable.

 -- Guido Günther <agx@sigxcpu.org>  Sun, 03 Nov 2013 11:44:18 +0100

libvirt (1.1.3-2) experimental; urgency=low

  * [63167cd] Enable libxl (Closes: #698093)
  * [c7747b0] Enable rados block device support
  * [6aa2998] Build against fuse for lxc fuse support
  * [a2a1a74] Don't fail chmod/chdir if a file doesn't exist.  We don't use -f
    since we want to detect other errors (ro filesystem, etc.)
    (Closes: #726203)

 -- Guido Günther <agx@sigxcpu.org>  Mon, 14 Oct 2013 12:22:13 +0200

libvirt (1.1.3-1) experimental; urgency=low

  * [6ec841f] New upstream version 1.1.3
  * [3721380] Drop Add-check-aclperms.pl.patch applied upstream
  * [acc5263] Refresh patches

 -- Guido Günther <agx@sigxcpu.org>  Tue, 01 Oct 2013 13:22:11 +0200

libvirt (1.1.3~rc1-1) experimental; urgency=low

  * [1894ff0] Use libvirt-qemu as group for qemu-kvm related directories since
    this is the group we run the process with.
  * [adf14d0] Make sure qemu guest agent related directories are
    readable/writeable by the kvm process (Closes: #717406)
  * [b7c1b69] Explicitly enable sheepdog support we already set the configure
    params but didn't pass them on. Sheepdog support was enabled anyway due to
    ./configure autoprobing.
  * [85436a4] No need for gawk.  Awk isn't used in libvirt anymore and
    virt-pki-validate can cope with mawk. (Closes: #703380)
  * [20cacff] New upstream version 1.1.3~rc1
  * [fe3ccca] Drop patches fixed upstream.
        Fix-cgroups-when-all-are-mounted-on-sys-fs-cgroup.patch
        Fix-launching-of-VMs-on-when-only-logind-part-of-sys.patch
        Fix-make-check-not-finding-finding-the-libvirtd-lens.patch
        Parse-AM_LDFLAGS-to-driver-modules-too.patch
        virFileNBDDeviceAssociate-Avoid-use-of-uninitialized.patch
  * [da60777] Rediff patches
  * [d5e311a] Update symbols file
  * [634a67a] Depend on newer polkit. We want a pkcheck that supports the uid
    arg to address CVE-2013-4311
  * [7c5e09d] Add check-aclperms.pl missing from the dist tarball

 -- Guido Günther <agx@sigxcpu.org>  Thu, 26 Sep 2013 14:08:44 +0200

libvirt (1.1.2-3) unstable; urgency=low

  * [d7b6d7a] Cherry-pick cgroup related fixes from upstream trunk.
    (a48838ad2e36c124229b6faaf6e24284810e3802 and
    f0b6d8d472de3c1bf3ade24e07df7c6d02075b77).
    Thanks to Laurent Biognville for chasing this and Daniel P. Berrange for
    the actual fixes.
    (Closes: #721979)

 -- Guido Günther <agx@sigxcpu.org>  Thu, 12 Sep 2013 16:15:31 +0200

libvirt (1.1.2-2) unstable; urgency=low

  * [f5f3818] virFileNBDDeviceAssociate: Avoid use of uninitialized variable.
    This fixes CVE-2013-4297.
    Thanks to Michal Privoznik

 -- Guido Günther <agx@sigxcpu.org>  Mon, 09 Sep 2013 09:22:20 +0200

libvirt (1.1.2-1) unstable; urgency=low

  * [1fb0a76] Parse AM_LDFLAGS to driver modules too got get a RO got
    Thanks again lintian and lintian-maintainers!
  * [921150d] Bump standards version to 0.9.4
  * [7b8d517] New upstream version 1.1.2

 -- Guido Günther <agx@sigxcpu.org>  Mon, 02 Sep 2013 10:04:33 +0200

libvirt (1.1.2~rc2-1) experimental; urgency=low

  * [4db5aa3] Remove unneeded systemd targets.
    While it's nice to have them upstream for backward compat we can drop
    them in Debian already.
  * [b4a9eaf] New upstream version 1.1.2~rc2 (Closes: #721325)

 -- Guido Günther <agx@sigxcpu.org>  Fri, 30 Aug 2013 17:46:54 +0200

libvirt (1.1.2~rc1-1) experimental; urgency=low

  * [a3b140a] New upstream version 1.1.2~rc1 (Closes: #719533)
  * [6c162e3] Update patches:
    Drop virGetGroupList-always-include-the-primary-group.patch applied
    upstream.
  * [e6c12ec] Update symbols
  * [a3548ee] Drop versioned libaudit-dev dependency (Closes: #721172)
  * [1562bb3] Fix "make check" not finding finding the libvirtd lense

 -- Guido Günther <agx@sigxcpu.org>  Thu, 29 Aug 2013 20:22:10 +0200

libvirt (1.1.1-1) unstable; urgency=low

  * [58c2a29] New upstream version 1.1.1 (Closes: #15510, #715320)
  * [0a06224] Move directory creation form dh_auto_build to dh_auto_install
    since this isn't part of the building but the installing process.
  * [a1c747a] Update symbols
  * [90a1881] Update patches.
    Dropped patches fixed upstream
        CVE-2013-4153-qemu-Fix-double-free-of-returned-JSON-.patch
        CVE-2013-4154-qemu-Prevent-crash-of-libvirtd-without.patch
        Create-directory-for-lease-files-if-it-s-missing.patch
        Fix-crash-when-multiple-event-callbacks-were-registe.patch
  * [1308542] virGetGroupList: always include the primary group
    otherwise we're lacking the group to access /dev/kvm

 -- Guido Günther <agx@sigxcpu.org>  Mon, 05 Aug 2013 11:31:05 +0200

libvirt (1.1.0-4) unstable; urgency=low

  * [22913a0] Skip tests on all architectures except for i386 and amd64 as we
    did with cdbs
  * [23a28f2] CVE-2013-4153: qemu: Fix double free of returned JSON array in
    qemuAgentGetVCPUs() Thanks to Peter Krempa (Closes: #717354)
  * [85b5fda] CVE-2013-4154: qemu: Prevent crash of libvirtd without guest
    agent configuration.  Thanks to Alex Jia (Closes: #717355)

 -- Guido Günther <agx@sigxcpu.org>  Sat, 20 Jul 2013 09:58:29 +0200

libvirt (1.1.0-3) unstable; urgency=low

  * [3a2a899] Create directory for lease files if it's missing
    (Closes: #715200)
  * [000df64] Don't assume EXAMPLES_DIR exists as seen on the autobuilders
    (Closes: #717059)
  * [8369f65] Fix crash when multiple event callbacks were registered.
    CVE-2013-2230. Thanks to Ján Tomko (Closes: #715559)

 -- Guido Günther <agx@sigxcpu.org>  Tue, 16 Jul 2013 16:03:40 +0200

libvirt (1.1.0-2) unstable; urgency=low

  * [ac2fb88] Create /var/lib/libvirt/qemu/channel/target (Closes: #712179)
  * [54deab3] Switch to dh
  * [642e1f9] Set LD_PRELOAD empty (Closes: #714515)

 -- Guido Günther <agx@sigxcpu.org>  Tue, 09 Jul 2013 15:51:16 +0200

libvirt (1.1.0-1) unstable; urgency=low

  [ Guido Günther ]
  * [f0c8ed9] Remove now unused DM-Upload-Allowed
  * [aff716e] Depend on newer libnetcf1 that has a proper symbols file so we
    can drop the explicit libnetcf1 dependency in libvirt-bin
    (Closes: #712073)
  * [985164b] New upstream version 1.1.0. Addresses CVE-2013-2218.
    (Closes: #714699)
  * [390c5bd] Update symbols file
  * [9854fa9] Rebase patches
  * [9f9bb30] Move renaming of the service files prior to the dh_systemd_*
    helpers so they pick up the right service name.

  [ Michael Stapelberg ]
  * [5978fc0] switch to dh-systemd for proper systemd maintscripts
    (Closes: #714197)

 -- Guido Günther <agx@sigxcpu.org>  Tue, 02 Jul 2013 22:40:05 +0200

libvirt (1.0.6-1) unstable; urgency=low

  * [d233204] Make sure qemu.conf isn't world readable by default
    since the user might add passwords to it. (Closes: #710537)
  * [3a2c75c] New upstream version 1.0.6
  * [792d607] Update symbols
  * [7921e44] Update patches:
     Changed patches.
        Debianize-libvirt-guests.patch adjuste to upstream changes
     Dropped patches (applied upstream):
        Add-sanitytest.py.patch
        Fixup-rpcgen-code-on-kFreeBSD-too.patch
        Make-detect_scsi_host_caps-a-function-on-all-archite.patch
        daemon-fix-leak-after-listing-all-volumes.patch
        virInitctlRequest-Don-t-hardcode-384-bytes-size.patch
        virthreadpthread-don-t-try-to-cast-pthread_t-to-void.patch

 -- Guido Günther <agx@sigxcpu.org>  Thu, 06 Jun 2013 15:27:52 +0200

libvirt (1.0.5-3) unstable; urgency=low

  * Upload to unstable (Closes: #709216, #705205)
  * [037b674] daemon: fix leak after listing all volumes.
    Thanks to Ján Tomko (Closes: #708647)

 -- Guido Günther <agx@sigxcpu.org>  Wed, 29 May 2013 11:10:18 +0200

libvirt (1.0.5-2) experimental; urgency=low

  * [3686504] virInitctlRequest: Don't hardcode 384 bytes size
    another kFreeBSD build fix
  * [b47d706] Disable xen and vbox on all non-linux platforms
  * [031648a] Fixup rpcgen code on kFreeBSD too
  * [5154850] Make detect_scsi_host_caps a function on all architectures.
    Another kFreeBSD build fix

 -- Guido Günther <agx@sigxcpu.org>  Fri, 03 May 2013 10:42:38 +0200

libvirt (1.0.5-1) experimental; urgency=low

  * [c90d756] New upstream version 1.0.5
    Fixes a kFreeBSD build failure
  * [910e185] virthreadpthread: don't try to cast pthread_t to void*
    Fixes another build failure on kFreeBSD
  * [3f914e6] Add back sanitytest.py that got lost in the upstream tarball

 -- Guido Günther <agx@sigxcpu.org>  Thu, 02 May 2013 21:34:32 +0200

libvirt (1.0.5~rc1-1) experimental; urgency=low

  * [c2302f5] Dont' fail with aug-tools installed.
    Thanks; Manuel VIVES (Closes: #705528)
  * [60e9fd4] New upstream version 1.0.5~rc1
  * [2625e81] Update patches. Dropped.
        Add-sanitytest.py.patch
    applied upstream.
  * [f16f97d] Don't ship files for static linking
  * [77362d6] Update symbols

 -- Guido Günther <agx@sigxcpu.org>  Tue, 30 Apr 2013 15:35:01 +0200

libvirt (1.0.4-1) experimental; urgency=low

  * [ddd8c30] lxc: Init activeUsbHostdevs (Closes: #700267)
  * [95adca0] New upstream version 1.0.4
  * [237a6ca] Update symbols file

 -- Guido Günther <agx@sigxcpu.org>  Mon, 01 Apr 2013 14:25:22 +0200

libvirt (1.0.3-1) experimental; urgency=low

  * [38c4d9a] New upstream version 1.0.3
  * [4fa2cf2] Update patches.
    Dropped (fixed upstream)
        - Hook-log-the-exit-status-of-the-hook-not-256.patch
  * [ab5c109] Add sanitytest.py missing from the upstream tarball
  * [524cdb1] Properly remove libvirt-qemu group and user.
    Thanks to Adam D.  Barratt for noticing
  * [5dbabe0] Use "getent passwd" instead of the non existing "getent user"
    Thanks again to Adam D. Barratt
  * [f59b09c] Only add libvirt-qemu user to libvirt-qemu group once when the
    group gets created

 -- Guido Günther <agx@sigxcpu.org>  Fri, 08 Mar 2013 19:07:33 +0100

libvirt (1.0.3~rc2-1) experimental; urgency=low

  * [9afb984] Enable systemd services
  * [623674a] New upstream version 1.0.3~rc2
  * [e0bccfc] Update symbols
  * [7414d07] Refresh patches.
    Drop
        Fix-missing-error-constants-in-libvirt-python-module.patch
        complete-virterror-virerror-name-change.patch
    fixed upstream.
  * [bae2f7b] Hook log the exit status of the hook not 256
    (Closes: #701570)

 -- Guido Günther <agx@sigxcpu.org>  Fri, 01 Mar 2013 16:54:48 +0100

libvirt (1.0.2-3) experimental; urgency=low

  * [6270001] CVE-2013-1766: Use libvirt-qemu as group to run qemu/kvm
    instances.  This makes sure we don't chown files to groups possibly used
    by other programs. (Closes: #701649)

 -- Guido Günther <agx@sigxcpu.org>  Tue, 26 Feb 2013 09:32:59 +0100

libvirt (1.0.2-2) experimental; urgency=low

  * [7e3ee2f] Cherry-pick upstream fixes for Python bindings (Closes: #700077)

 -- Guido Günther <agx@sigxcpu.org>  Fri, 08 Feb 2013 14:04:08 +0100

libvirt (1.0.2-1) experimental; urgency=low

  * [7adf6b4] New upstream version 1.0.2
  * [1156772] Drop Don-t-fail-the-build-without-libcurl-and-esx.patch
    applied upstream
  * [5d66d5a] Rediff patches

 -- Guido Günther <agx@sigxcpu.org>  Wed, 30 Jan 2013 21:06:02 +0100

libvirt (1.0.2~rc1-1) experimental; urgency=low

  * [5ce607c] Make python-libvirt depend on the exact same libvirt0 version
    (Closes: #697852)
  * [9335bdd] New upstream version 1.0.2~rc1
  * [8af24a9] Dropped patch
       Define-SANLK_INQ_WAIT-if-missing-in-headers.patch - fixed upstream
  * [be521af] Update symbols
  * [47dbf6b] New patch Don-t-fail-the-build-without-libcurl-and-esx.patch
  * [9e52c7b] Install libvirt-lxc.so

 -- Guido Günther <agx@sigxcpu.org>  Mon, 28 Jan 2013 08:55:36 +0100

libvirt (1.0.1-4) experimental; urgency=low

  * [753d41c] Add epoch to libnetcf1 dependency (Closes: #697457)

 -- Guido Günther <agx@sigxcpu.org>  Mon, 07 Jan 2013 15:59:51 +0100

libvirt (1.0.1-3) experimental; urgency=low

  * [11f91ea] Make sure we build against sid's libaudit since libaudit0 and
    libaudit1 aren't coinstallable (see #697459).

 -- Guido Günther <agx@sigxcpu.org>  Sat, 05 Jan 2013 17:04:51 +0100

libvirt (1.0.1-2) experimental; urgency=low

  * [0019ff9] Pass WITH_AUDIT to configure (Closes: #688177)
  * [faf7972] Add epoch to libnetcf build dependency since both the usuable
    and unusable verion carry an epoch now (Closes: #697303)

 -- Guido Günther <agx@sigxcpu.org>  Thu, 03 Jan 2013 22:36:56 +0100

libvirt (1.0.1-1) experimental; urgency=low

  * [e722456] New upstream version 1.0.1
  * [dccead7] Update patches
  * [1384de7] Dropped patches.
      * Define-SANLK_INQ_WAIT-if-missing-in-headers.patch - fixed upstream

 -- Guido Günther <agx@sigxcpu.org>  Sun, 23 Dec 2012 12:28:01 +0100

libvirt (1.0.1~rc1-1) experimental; urgency=low

  * [dca42fb] Rely on DBus activation for hal (Closes: #694020)
  * [cbb8fd5] Disable firewalld since this would make us hard depend on DBus
  * [751c235] New upstream version 1.0.1~rc1
  * [f672206] Update patches
  * [a6fae3d] Define SANLK_INQ_WAIT if missing in headers
  * [50956c7] libvirt-guests init script moved
    for better systemd integration
  * [a05c9c7] Update symbols

 -- Guido Günther <agx@sigxcpu.org>  Thu, 13 Dec 2012 18:54:12 +0100

libvirt (1.0.0-1) experimental; urgency=low

  * [f5c8dae] New upstream version 1.0.0

 -- Guido Günther <agx@sigxcpu.org>  Tue, 06 Nov 2012 20:59:48 +0100

libvirt (1.0.0~rc3-1) experimental; urgency=low

  * [d3d06ad] New upstream version 1.0.0~rc3
  * [610ff5d] Drop Create-temporary-dir-for-socket.patch, applied upstream.

 -- Guido Günther <agx@sigxcpu.org>  Thu, 01 Nov 2012 21:59:41 +0100

libvirt (1.0.0~rc2-3) experimental; urgency=low

  * [55ec399] Don't try to configure systemtap support on architectures
    lacking support for it.

 -- Guido Günther <agx@sigxcpu.org>  Tue, 30 Oct 2012 13:28:50 +0100

libvirt (1.0.0~rc2-2) experimental; urgency=low

  * [a2dd93d] Adjust systemtap build-dependency to architectures that actually
    have it.

 -- Guido Günther <agx@sigxcpu.org>  Tue, 30 Oct 2012 07:21:19 +0100

libvirt (1.0.0~rc2-1) experimental; urgency=low

  * [2b79e3d] New upstream version 1.0.0~rc2
  * [79d2200] Add empty systemtap dir so dh_install doesn't fail on kFreeBSD
  * [e68850a] Create temporary dir for socket to avoid ENAMETOOLONG

 -- Guido Günther <agx@sigxcpu.org>  Mon, 29 Oct 2012 10:55:22 +0100

libvirt (1.0.0~rc1-1) experimental; urgency=low

  * [51182d6] New upstream version 1.0.0~rc1
  * [a8b162b] Refresh patches.
    Fixed upstream:
        * Properly-parse-unsigned-long-long.patch
        * storage-lvm-Don-t-overwrite-lvcreate-errors.patch
        * storage-lvm-lvcreate-fails-with-allocation-0-don-t-d.patch
  * [418be04] Update symbols
  * [f3fdef3] Install systemtap tapsets on Linux
  * [e18098f] Build require a netcf linked against libnl-3-dev
  * [8acbd16] Adjust to changed policy file names

 -- Guido Günther <agx@sigxcpu.org>  Sun, 28 Oct 2012 17:13:08 +0100

libvirt (0.10.2-4) experimental; urgency=low

  * [cb74dfd] Properly parse (unsigned) long long in the python bindings to
    fix those on platforms where sizeof(long) != sizeof(long long).
    This fixes virt-install's '--location='.

 -- Guido Günther <agx@sigxcpu.org>  Sat, 13 Oct 2012 10:31:21 +0200

libvirt (0.10.2-3) experimental; urgency=low

  * [ce15a08] Build against libnl-3 on Linux systems (Closes: #688167)
  * [19ec20b] Depend on a libnetcf1 that's build against libnl3 to avoid
    pulling in libnl1 symbols.

 -- Guido Günther <agx@sigxcpu.org>  Tue, 09 Oct 2012 20:30:51 +0200

libvirt (0.10.2-2) experimental; urgency=low

  * [20830ab] Mark sheepdog as linux-any since it's not available on kFreeBSD
  * [be7423c] Allow xen toolstack to find it's binaries. 
    Thanks to George Dunlap for the patch. (Closes: #685749)

 -- Guido Günther <agx@sigxcpu.org>  Tue, 02 Oct 2012 19:20:17 +0200

libvirt (0.10.2-1) experimental; urgency=low

  * [40e1704] Enable auditing on linux-any.
    Thanks to Laurent Bigonville for testing. (Closes: 688177)
  * [8d56723] New upstream version 0.10.2
  * [312d8e6] Update symbols

 -- Guido Günther <agx@sigxcpu.org>  Thu, 27 Sep 2012 16:25:26 +0200

libvirt (0.10.1-2) experimental; urgency=low

  * [cd7e695] Recommend pm-utils used for host power management.
  * [2f928f7] Add missing "-d" to libvirt-bin's restart option otherwise
    daemon restarts will just hang. Thanks to Laurent Bigonville.
    (Closes: #688146)

 -- Guido Günther <agx@sigxcpu.org>  Wed, 19 Sep 2012 22:32:34 +0200

libvirt (0.10.1-1) experimental; urgency=low

  * [aa3d87e] New upstream version 0.10.1
  * [39ae471] Drop Revert-security-Add-DAC-to-security_drivers.patch: fixed
    upstream.
  * [b531061] Update symbol file
  * [8d4f9dc] Enable sheepdog support

 -- Guido Günther <agx@sigxcpu.org>  Thu, 06 Sep 2012 13:06:02 +0200

libvirt (1.0.0-2) unstable; urgency=low

  * Upload to unstable
  * [dca42fb] Rely on DBus activation for hal (Closes: #694020)
  * [cbb8fd5] Disable firewalld since this would make us hard depend on DBus

 -- Guido Günther <agx@sigxcpu.org>  Mon, 26 Nov 2012 22:10:17 +0100

libvirt (0.10.0-1) experimental; urgency=low

  * [b3ae724] New upstream version 0.10.0
  * [19618d9] Update symbols file
  * Dropped patches, fixed upstream:
        * security/CVE-2012-3445.patch
        * virsh-Initialize-library-before-calling-virResetLast.patch 
        * Don-t-require-gawk-for-a-simple-print-expression.patch
  * [2a5d5b7] Revert "security: Add DAC to security_drivers" to allow guest
    start. Thanks to Peter Krempa and Marcelo Cerri for tracking this down.

 -- Guido Günther <agx@sigxcpu.org>  Thu, 30 Aug 2012 09:27:43 +0200

libvirt (0.9.13-1) experimental; urgency=low

  * [6cf501c] New upstream version 0.9.13
  * [8ff7077] Fix CVE-2012-3445 with upstream commit
    6039a2cb49c8af4c68460d2faf365a7e1c686c7b. (Closes: #683483)

 -- Guido Günther <agx@sigxcpu.org>  Wed, 01 Aug 2012 13:14:30 +0200

libvirt (0.9.13~rc2-1) experimental; urgency=low

  * [505f873] New upstream version 0.9.13~rc2
  * [bd1c1e0] Rebase patches

 -- Guido Günther <agx@sigxcpu.org>  Fri, 29 Jun 2012 11:23:54 +0200

libvirt (0.9.13~rc1-2) experimental; urgency=low

  * [628a05a] Add empty systemd dir on kFreeBSD to make dh_install pass
  * [e5b4fbf] Remove -d from libvirtd_opts
    so we can use the same options in the systemd unit file without having
    to fork there too.

 -- Guido Günther <agx@sigxcpu.org>  Thu, 28 Jun 2012 11:30:29 +0200

libvirt (0.9.13~rc1-1) experimental; urgency=low

  * [9deae39] New upstream version 0.9.13~rc1
  * [487acd7] Drop Include-stdint.h-for-uint32_t.patch fixed upstream
  * [ab7be10] Drop Only-check-for-cluster-fs-if-we-re-using-a-filesyste.patch
    applied upstream
  * [385bac4] Rebase remaining patches
  * [cb0d1f7] Update symbol versions
  * [c2bd465] Remove *.la files generated for dynamically loaded modules
  * [e4714b7] Add sanlock support.
    Thanks to David Weber (Closes: #676345)
  * [5f715ed] Install systemd init scripts on Linux

 -- Guido Günther <agx@sigxcpu.org>  Tue, 26 Jun 2012 15:29:27 +0200

libvirt (0.9.12-5) unstable; urgency=high

  * Setting urgency to high since it's a security only fix
  * [c0f4995] New patch security-Fix-libvirtd-crash-possibility.patch.
    Fix libvirtd crash possibility (CVE-2012-4423)
    Thanks to Martin Kletzander (Closes: #687598)

 -- Guido Günther <agx@sigxcpu.org>  Fri, 14 Sep 2012 22:35:08 +0200

libvirt (0.9.12-4) unstable; urgency=low

  * [80ac2a6] Fix CVE-2012-3445 with upstream commit
    6039a2cb49c8af4c68460d2faf365a7e1c686c7b (Closes: #683483)

 -- Guido Günther <agx@sigxcpu.org>  Wed, 01 Aug 2012 21:12:13 +0200


libvirt (0.9.12-3) unstable; urgency=low

  * [6b610b6] Include stdint.h for uint32_t to fix the build on kFreeBSD

 -- Guido Günther <agx@sigxcpu.org>  Wed, 20 Jun 2012 08:24:38 +0200

libvirt (0.9.12-2) unstable; urgency=medium

  * Upload to unstable to fix CVE-2012-2693. Bumping urgency to medium.
    (Closes: #677496)
  * [9515e28] Only check for cluster fs if we're using a filesystem
    (Closes: #676328)
  * [202939f] Reduce udevadm settle timeout to 10 seconds
    (Closes: #663931)

 -- Guido Günther <agx@sigxcpu.org>  Thu, 14 Jun 2012 19:37:42 +0200

libvirt (0.9.12-1) experimental; urgency=low

  * [75e280b] New upstream version 0.9.12

 -- Guido Günther <agx@sigxcpu.org>  Tue, 15 May 2012 14:31:26 +0200

libvirt (0.9.12~rc2-1) experimental; urgency=low

  * [721a2d8] New upstream version 0.9.12~rc2
  * [a469ff6] Update symbols
  * [a483028] Daemon tests changed so update the patches
  * [fbd9c12] Drop virURIParse-don-t-forget-to-copy-the-user-part applied
    upstream
  * [00931ed] Update gbp.conf for experimental

 -- Guido Günther <agx@sigxcpu.org>  Mon, 14 May 2012 08:43:49 +0200

libvirt (0.9.11.3-1) unstable; urgency=low

  * [f254551] New upstream version 0.9.11.3
  * [5362229] Drop virURIParse-don-t-forget-to-copy-the-user-part.patch.
    Fixed upstream.
  * [36ed9f0] Update symbols file

 -- Guido Günther <agx@sigxcpu.org>  Mon, 30 Apr 2012 09:44:51 +0200

libvirt (0.9.11-2) unstable; urgency=low

  * [70dcb2e] Make module-init-tools a linux-any dependency
    (Closes: #667477)
  * [ea112f4] Depend on dwarves for checks requiring pdwtags
  * [5152b85] virURIParse: don't forget to copy the user part
    (Closes: #667636)

 -- Guido Günther <agx@sigxcpu.org>  Mon, 09 Apr 2012 17:29:46 +0200

libvirt (0.9.11-1) unstable; urgency=low

  * Upload to unstable
  * [34aa61b] New upstream version 0.9.11
  * [649c570] Build-dependency on virtualbox-ose no longer needed.
    Thanks to Jean-Baptiste Rouault (Closes: #663589)
  * [8323080] We need gcrypt so build-depend on it although it's already being
    pulled in by gnutls. Thanks to Serge Hallyn (Closes: #660018)

 -- Guido Günther <agx@sigxcpu.org>  Tue, 03 Apr 2012 20:18:08 +0200

libvirt (0.9.11~rc1-1) experimental; urgency=low

  * [b8ad28b] Build-dependency on virtualbox-ose no longer needed.
    Thanks to Jean-Baptiste Rouault (Closes: #663589)
  * [049b63b] New upstream version 0.9.11~rc1
  * [deacbc5] Update symbols file
  * [697838f] Update Debianize-libvirt-guests.patch
    with new config option PARALLEL_SHUTDOWN
  * [ba62183] Bump standards version (no changes)
  * [bece9d3] Install missing manpages

 -- Guido Günther <agx@sigxcpu.org>  Mon, 26 Mar 2012 21:35:21 +0200

libvirt (0.9.10-2) unstable; urgency=low

  * Upload to unstable

 -- Guido Günther <agx@sigxcpu.org>  Wed, 22 Feb 2012 13:42:23 +0100

libvirt (0.9.10-1) experimental; urgency=low

  * [63a7e8c] New upstream version 0.9.10

 -- Guido Günther <agx@sigxcpu.org>  Wed, 15 Feb 2012 09:05:27 +0100

libvirt (0.9.10~rc1-1) experimental; urgency=low

  * Upload to experimental
  * [8f97b0f] New upstream version 0.9.10~rc1
  * [7636706] Update symbols
  * [8d776a5] Drop xen-Don-t-crash-when-we-fail-to-init-caps.patch applied
    upstream.

 -- Guido Günther <agx@sigxcpu.org>  Tue, 07 Feb 2012 19:47:45 +0100

libvirt (0.9.9-3) unstable; urgency=low

  * Upload to unstable
  * [367b47b] Enable netcf support (Closes: #567606)

 -- Guido Günther <agx@sigxcpu.org>  Sun, 05 Feb 2012 14:10:07 +0100

libvirt (0.9.9-2) experimental; urgency=low

  * [97182f9] Don't fail if we can't setup avahi. We'd need to make this a
    hard dependency otherwise.
  * [bf94bbd] xen: Don't crash when we fail to init caps (Closes: #656075)
  * [56f2dbc] Cleanup /var/log/libvirt on purge (Closes: #656460)

 -- Guido Günther <agx@sigxcpu.org>  Fri, 03 Feb 2012 17:45:12 +0100

libvirt (0.9.9-1) experimental; urgency=low

  * [dd5f96f] New upstream version 0.9.9
  * [623022f] Rebase patches
  * [77eb5a4] Update symbols file

 -- Guido Günther <agx@sigxcpu.org>  Tue, 10 Jan 2012 13:40:41 +0100

libvirt (0.9.8-2) unstable; urgency=low

  * Upload to unstable. Works with qemu-kvm and qemu 1.0.
    (Closes: #652454)

 -- Guido Günther <agx@sigxcpu.org>  Sat, 17 Dec 2011 14:01:20 +0100

libvirt (0.9.8-1) experimental; urgency=low

  * [8a35c97] New upstream version 0.9.8
  * [52e19b5] Drop remote_driver-don-t-fail-if-keepalive-check-fails.patch
    applied upstream.

 -- Guido Günther <agx@sigxcpu.org>  Thu, 08 Dec 2011 23:31:31 +0100

libvirt (0.9.8~rc2-2) experimental; urgency=low

  * [e50aac4] remote_driver: don't fail if keepalive check fails. This fixes
    remote connections to older libvirt versions.

 -- Guido Günther <agx@sigxcpu.org>  Mon, 05 Dec 2011 18:00:06 +0100

libvirt (0.9.8~rc2-1) experimental; urgency=low

  * [9b1abb2] New upstream version 0.9.8~rc2

 -- Guido Günther <agx@sigxcpu.org>  Sun, 04 Dec 2011 13:58:31 +0100

libvirt (0.9.8~rc1-1) experimental; urgency=low

  * [99476ba] New upstream version 0.9.8~rc1
  * [3bdcf07] Make radvd a linux-any build-dep (Closes: #649635)
  * [7546785] Drop patch storage-forbid-rebuilding-existing-disk-storage-pool
    applied upstream.
  * [0c2afdb] Rediff remaining patches
  * [3d121b2] Update symbols file

 -- Guido Günther <agx@sigxcpu.org>  Sat, 03 Dec 2011 14:49:49 +0100

libvirt (0.9.7-2) unstable; urgency=low

  * [b0bdb13] Enable numa support. (Closes: #648323)
    Thanks to Ralf Spenneberg for testing
  * [5b55828] Disk storage: forbid rebuilding existing disk storage pools
    wiping all it's data.
  * [d77511c] Build depend on radvd (Closes: #648551)

 -- Guido Günther <agx@sigxcpu.org>  Sat, 12 Nov 2011 23:16:21 +0100

libvirt (0.9.7-1) experimental; urgency=low

  * [c06e393] debian/watch: match releases and release candidates
  * [2d08768] New upstream version 0.9.7
  * [a260f43] Add empty hooks dir (Closes: #623996)
  * [0b10e48] Install logrotate files again. This got broken by moving to
    separate build-dir. Based on a patch from Serge Hallyn. (Closes: #647953)

 -- Guido Günther <agx@sigxcpu.org>  Thu, 10 Nov 2011 19:11:02 +0100

libvirt (0.9.7~rc2-1) experimental; urgency=low

  * [2d51700] New upstream version 0.9.7~rc2
  * [bae02ad] Drop patches, now fixed upstream.
      - Fix-storage-pool-source-comparison-to-avoid-comparin.patch
      - Skip-socket-test-if-we-exceed-UNIX_PATH_MAX.patch

 -- Guido Günther <agx@sigxcpu.org>  Thu, 03 Nov 2011 18:59:03 +0100

libvirt (0.9.7~rc1-2) experimental; urgency=low

  * [c0292f7] Skip socket test if we exceed UNIX_PATH_MAX.
  * [764a29c] Fix storage pool source comparison to avoid comparing with self
    Thanks to Daniel P. Berrange

 -- Guido Günther <agx@sigxcpu.org>  Wed, 02 Nov 2011 19:07:51 +0100

libvirt (0.9.7~rc1-1) experimental; urgency=low

  * [6dba3c4] New upstream version 0.9.7~rc1
  * [456c4b7] Update symbols file
  * [a5b6513] debian/watch: allow for '-' in the version number so we also
    catch the release candidates.
  * [a5d0318] Drop Autodetect-if-the-remote-nc-command-supports-the-q-o.patch
    fixed upstream.
  * [fb8aed9] Update remaining patches
  * [1f841c0] Move Debian specific patches to debian/patches/debian

 -- Guido Günther <agx@sigxcpu.org>  Wed, 02 Nov 2011 10:04:40 +0100

libvirt (0.9.6-2) unstable; urgency=low

  * [6e5ad9d] Install libvirtd manpage. Thanks to Serge E. Hallyn
    (Closes: #644457, #606069)
  * [480ef36] Remove now superfluous build-dep on QEMU
  * [86140cf] python-libvirt: Recommend libvirt-bin (Closes: #646440)
  * [a76d37f] Build-depend and Recommend: parted since it's needed for disk
    storage pool creation (found by libvirt-tck)
  * [2e7bee9] Remove workaround for m68k ICE fixed in gcc-4.6 upstream and
    Debian's gcc-4.4. Thanks to Thorsten Glaser

 -- Guido Günther <agx@sigxcpu.org>  Sun, 30 Oct 2011 17:14:21 +0100

libvirt (0.9.6-1) unstable; urgency=low

  * [828e4e3] New upstream version 0.9.6
  * [59404f4] Use versioned X-Python-Version
  * [0b43f12] Update symbols file
  * [744aaeb] Drop Readd-LFS-support.patch - fixed upstream
  * [f759960] Rediff remaining patches

 -- Guido Günther <agx@sigxcpu.org>  Mon, 26 Sep 2011 23:28:03 +0200

libvirt (0.9.4-2) unstable; urgency=low

  [ Philipp Hahn ]
  * [c9a080d] Build python-libvirt for all python versions (Closes: #628828)

 -- Guido Günther <agx@sigxcpu.org>  Tue, 23 Aug 2011 21:17:55 +0200

libvirt (0.9.4-1) experimental; urgency=low

  * [a92d03e] New upstream version 0.9.4
  * [76f0333] Run tests verbosely to ease error diagnostics
  * [f4e7d0b] Work around ICE on m68k.
    Thanks to Thorsten Glaser
  * [ac6e760] Add directories chown'ed in the postinst.
    Thanks to Houmehr Aghabozorgi for the report (Closes: #636965)
  * [194722a] Simplify netcat probe and adjust testcase output to reduce
    number of failing testcases.
  * [05e5a06] Use libyajl QEMU JSON support
  * [e7934f7] Use libpcap for ip address learning support
  * [6661730] Readd LFS support
  * [17d831b] Don't require gawk for a simple print expression
    (Closes: #636712)

 -- Guido Günther <agx@sigxcpu.org>  Tue, 09 Aug 2011 16:41:24 +0200

libvirt (0.9.4~rc1-1) experimental; urgency=low

  * [0e60a81] New upstream version 0.9.4~rc1
  * [db6dbcc] Suggest radvd needed for IPv6
  * [a9b77e5] Drop Catch-dnsmasq-start-failures.patch applied upstream
  * [b18ac26] Rediff remaining patches
  * [8ee8750] Update symbols

 -- Guido Günther <agx@sigxcpu.org>  Tue, 26 Jul 2011 13:12:57 +0200

libvirt (0.9.3-5) unstable; urgency=low

  * [44874f6] Add directories chown'ed in the postinst.  Thanks to Houmehr
    Aghabozorgi for the report (Closes: #636965)

 -- Guido Günther <agx@sigxcpu.org>  Thu, 11 Aug 2011 08:19:38 +0200

libvirt (0.9.3-4) unstable; urgency=low

  * [db6dbcc] Suggest radvd needed for IPv6
  * [32ac1cf] Work around ICE on m68k. Thanks to Thorsten Glaser.

 -- Guido Günther <agx@sigxcpu.org>  Wed, 27 Jul 2011 21:26:02 +0200

libvirt (0.9.3-3) unstable; urgency=low

  * [6db6929] Catch dnsmasq start failures
  * [0254bfb] Add empty log directories to make logrotate happy
    (Closes: #635239)

 -- Guido Günther <agx@sigxcpu.org>  Sun, 24 Jul 2011 10:51:58 +0200

libvirt (0.9.3-2) unstable; urgency=low

  * Upload to unstable
  * [331afb8] Move build rules to make sure DEB_BUILD_ARCH_OS is properly
    defined.
    Thanks to Serge E. Hallyn
  * [4f3fe1d] Adjust directory permissions to what upstream uses to avoid
    potential information leakage.
    (Closes: #632332)
  * [ab7ad05] Add sanlock dir
  * [bc05a9d] Logrotate logs from HVs other than qemu too
    (Closes: #625746)

 -- Guido Günther <agx@sigxcpu.org>  Sat, 23 Jul 2011 15:28:10 +0200

libvirt (0.9.3-1) experimental; urgency=low

  * [320f8b6] New upstream version 0.9.3 (Closes: #633840)
  * [fff5144] Update symbols
  * [787d91c] Depend on dnsmasq-base, netcat-openbsd and openssh-client for
    "make check"
  * [1fa64b0] Remove article from libvirt-bin description to make lintian
    happy.
  * [3689fc5] Drop patches applied upstream:
    - Skip-nodeinfo-test-on-non-intel-architectures.patch
    - Split-out-dlopen-detection.patch
    - nodeinfo-remove-superfluous-braces.patch
  * [31b17c8] Drop Update-generated-autoconf-files.patch. No need to
    regenerate autoconf for 0.9.3
  * [65871eb] Adjust nc autodetect patch to new socket code
  * [7b0c6df] Disable failing virnetsockettest until investigated further
  * [248bc3f] Rediff remaining patches

 -- Guido Günther <agx@sigxcpu.org>  Sun, 10 Jul 2011 19:43:05 +0200

libvirt (0.9.2-6) unstable; urgency=low

  * [b385504] Disable the testsuite on all architectures except i386 and amd64
    so the current version can move into testing.

 -- Guido Günther <agx@sigxcpu.org>  Mon, 04 Jul 2011 09:14:56 +0200

libvirt (0.9.2-5) unstable; urgency=low

  * [e523120] New patch Disable-gnulib-s-test-nonplocking-pipe.sh.patch.
    Disable gnulib's test-nonplocking-pipe.sh.

 -- Guido Günther <agx@sigxcpu.org>  Sun, 26 Jun 2011 15:57:24 +0200

libvirt (0.9.2-4) unstable; urgency=low

  * [398a4dd] New patch Split-out-dlopen-detection.patch.  Explicitly pass
    -ldl since the lock manager needs it.
  * [3be22be] New patch Update-generated-autoconf-files.patch. Update
    generated autoconf files

 -- Guido Günther <agx@sigxcpu.org>  Mon, 13 Jun 2011 19:09:17 +0200

libvirt (0.9.2-3) unstable; urgency=low

  * [008e65d] New patch Skip-nodeinfo-test-on-non-intel-architectures.patch:
    Skip nodeinfo test on non intel architectures since the testfiles assume a
    /proc/cpuinfo specific to this architecture.

 -- Guido Günther <agx@sigxcpu.org>  Sun, 12 Jun 2011 22:00:05 +0200

libvirt (0.9.2-2) unstable; urgency=low

  * [17570fc] Enable OpenVZ on Linux only (Closes: #630099)
  * [31a35bc] New patch nodeinfo-remove-superfluous-braces.patch
    nodeinfo: remove superfluous braces to fix compilation on non intel
    architectures

 -- Guido Günther <agx@sigxcpu.org>  Sat, 11 Jun 2011 18:40:14 +0200

libvirt (0.9.2-1) unstable; urgency=low

  * [c6187ec] New upstream version 0.9.2
  * [368375a] Update netcat detection to new code
  * [e3319ee] Drop security-plug-regression-introduced-in-disk-probe-lo.patch
    applied upstream
  * [a1428a7] Refresh patches
  * [77590ee] Update symbols
  * [0626972] Depend on iproute
  * [a1b211d] Version dependency on iptables and drop
    Disable-CHECKSUM-rule.patch (Closes: #627595)

 -- Guido Günther <agx@sigxcpu.org>  Wed, 08 Jun 2011 16:58:19 +0200

libvirt (0.9.1-2) unstable; urgency=high

  * [4fbc990] New patch security-plug-regression-introduced-in-disk-probe-lo.
    patch (Closes: #629128)
    - Fixes: CVE-2011-2178

 -- Laurent Léonard <laurent@open-minds.org>  Sat, 04 Jun 2011 01:53:43 +0200

libvirt (0.9.1-1) unstable; urgency=low

  * [1546b8c] New upstream version 0.9.1
  * [2418ebf] Rediff patches
  * [d4e2b71] Drop Make-sure-DNSMASQ_STATE_DIR-exists.patch: applied upstream
  * [0fef693] libvirt0: Update symbols
  * [b4ff149] Bump standards version to 3.9.2

 -- Guido Günther <agx@sigxcpu.org>  Tue, 10 May 2011 22:45:11 +0200

libvirt (0.9.0-2) unstable; urgency=low

  * [3a8e07f] New patch Make-sure-DNSMASQ_STATE_DIR-exists.patch
    (Closes: #623536)

 -- Guido Günther <agx@sigxcpu.org>  Mon, 09 May 2011 17:14:02 +0200

libvirt (0.9.0-1) unstable; urgency=low

  * [a91c8f6] New upstream version 0.9.0
  * [1608a8c] Drop patch Make-macros-work-as-rvalues.patch, fixed upstream
  * [85c3f78] Fix test failure caused by our libvirtd.conf changes
  * [0defeee] Fix crashes due to missing initialization of the error system
  * [0a63618] Disable daemon start test for now
  * [1c29d34] Enable testsuite
  * [cf3a26f] Build for Python 2.6 only

 -- Guido Günther <agx@sigxcpu.org>  Sat, 16 Apr 2011 15:26:34 +0200

libvirt (0.9.0~rc2-2) experimental; urgency=low

  * [7da1fd9] New patch Make-macros-work-as-rvalues.patch fixes kFreeBSD build
  * [08c4915] Add support for kFreeBSD (Closes: #612238)

 -- Guido Günther <agx@sigxcpu.org>  Thu, 31 Mar 2011 23:01:58 +0200

libvirt (0.9.0~rc2-1) experimental; urgency=low

  * [77fc1c5] New upstream version 0.9.0~rc2
  * [30ceba5] Drop superflous build-dep on dpkg-dev.
    The affected versions are neither in Lenny, Squeeze nor Sid.
  * [5845bed] Switch to dh_python2 (Closes: #616874)

 -- Guido Günther <agx@sigxcpu.org>  Wed, 30 Mar 2011 14:14:03 +0200

libvirt (0.9.0~rc1-1) experimental; urgency=low

  * [02daf0b] New upstream version 0.9.0~rc1
  * [b4a05a1] Update patches. Drop patches applied upstream:
        Do-not-add-drive-boot-on-param-when-a-kernel-is-spec.patch
        Don-t-pass-empty-arguments-to-dnsmasq.patch
        Make-sure-the-rundir-is-accessible-by-the-user.patch
        upstream/Add-missing-checks-for-read-only-connections.patch
  * [7ff8e58] Update symbols for 0.9.0~rc1

 -- Guido Günther <agx@sigxcpu.org>  Tue, 29 Mar 2011 10:04:54 +0200

libvirt (0.8.8-3) unstable; urgency=low

  * [28df435] Don't create the rundir in the init script. The daemon does this
    now.
  * [7302aff] New patch Make-sure-the-rundir-is-accessible-by-the-user.patch.
    Make sure the rundir is accessible by the user (Closes: #614210)
  * [6dde59d] Recommend dmidecode used by the qemu driver
  * [235f893]  Add missing checks for read only connections.
    As pointed on CVE-2011-1146, some API forgot to check the read-only
    status of the connection for entry point which modify the state
    of the system or may lead to a remote execution using user data.
    The entry points concerned are:
      - virConnectDomainXMLToNative
      - virNodeDeviceDettach
      - virNodeDeviceReAttach
      - virNodeDeviceReset
      - virDomainRevertToSnapshot
      - virDomainSnapshotDelete
     src/libvirt.c: fix the above set of entry points to error on read-only
     connections (Closes: #617773)

 -- Guido Günther <agx@sigxcpu.org>  Mon, 14 Mar 2011 20:06:57 +0100

libvirt (0.8.8-2) unstable; urgency=low

  * [f5fa0d3] initscript: depend on $local_fs (Closes: #616162)
  * [f503698] README.Debian: Mention netcat.openbsd. Thanks to Luca Capello
    for the patch.
  * [9d1ceb0] New patch:
        Do-not-add-drive-boot-on-param-when-a-kernel-is-spec.patch.
    Do not add drive 'boot=on' param when a kernel is specified
    Thanks to Jim Fehlig and Wolfgang Frisch (Closes: #615013)

 -- Guido Günther <agx@sigxcpu.org>  Mon, 07 Mar 2011 21:43:32 +0100

libvirt (0.8.8-1) unstable; urgency=low

  [ Guido Günther ]
  * [6a174b7] Remove symbol versions that didn't introduce new public symbols
    and mark those as missing.

  [ Laurent Léonard ]
  * [d9e4cad] Imported Upstream version 0.8.8
  * [d5ae8aa] Drop patches
    - build-let-xgettext-see-strings-in-libvirt-guests.patch - fixed upstream
    - libvirt-guests-remove-bashisms.patch - fixed upstream
  * [d5990df] Update libvirt0 symbols

 -- Laurent Léonard <laurent@open-minds.org>  Tue, 22 Feb 2011 01:58:55 +0100

libvirt (0.8.7-3) unstable; urgency=low

  * [e6c5184] New patch Don-t-pass-empty-arguments-to-dnsmasq.patch: Don't
    pass empty arguments to dnsmasq
    Thanks to Simon McVittie for the detailed description (Closes: #613944)
  * [8887de6] Add gbp.conf

 -- Guido Günther <agx@sigxcpu.org>  Fri, 18 Feb 2011 15:49:44 +0100

libvirt (0.8.7-2) unstable; urgency=low

  [ Laurent Léonard ]
  * [aa3b6a0] Add gettext-base dependency for libvirt-bin.  Since
    libvirt-guests now needs it.
  * [bb7dbde] Add non dependency booting support for libvirt-guests

  [ Guido Günther ]
  * Upload to unstable
  * [f2fdde0] libvirt-bin.init: add cgconfig to Should-Start.
    This ensures we reliably process cgroups before starting libvirtd
    (Closes: #610738)
  * [261f679] libvirt-bin.init: Add hal and avahi to Should-Stop
    to make Should-Start and Should-Stop symmetric.

 -- Guido Günther <agx@sigxcpu.org>  Sat, 12 Feb 2011 15:10:48 +0100

libvirt (0.8.7-1) experimental; urgency=low

  [ Guido Günther ]
  * [f561b2e] New patch 0010-nwfilter-resolve-deadlock-between-VM-
    operations-and-.patch nwfilter: resolve deadlock between VM
    operations and filter update (Closes: #602715)

  [ Laurent Léonard ]
  * [6f95d48] Fix exit status codes in libvirt init script to comply
    with LSB
  * [7d7aed4] New patch 0010-Debianize-libvirt-guests.patch
  * [a7f4bed] Install libvirt-guests
  * [6408c57] Remove libvirt-suspendonreboot
  * [3466195] Imported Upstream version 0.8.7
  * [18bb43a] Update libvirt0 symbols
  * [d8e02ad] Fix typo in --with-init-script build option
  * [676a47e] New patch 0008-libvirt-guests-remove-bashisms.patch
  * [3a03ea6] New patch 0009-build-let-xgettext-see-strings-in-libvirt-
    guests.patch
  * [ee3d2e0] Update patch 0010-Debianize-libvirt-guests.patch
  * [904de70] Update libvirt-guests init script location

 -- Laurent Léonard <laurent@open-minds.org>  Tue, 18 Jan 2011 18:43:56 +0100

libvirt (0.8.6-1) experimental; urgency=low

  * [3b7b682] Imported Upstream version 0.8.6
  * [5b081c3] Drop patch
    - 0008-Move-MAX_VIRT_CPUS-so-all-xen-code-can-see-it.patch - fixed upstream
  * [38589e6] Update libvirt0 symbols

 -- Laurent Léonard <laurent@open-minds.org>  Tue, 30 Nov 2010 23:31:59 +0100

libvirt (0.8.5-1) experimental; urgency=low

  [ Laurent Léonard ]
  * [6e46f0e] Fix wrong regular expression in debian/watch
  * [802e658] Imported Upstream version 0.8.5
  * [c8e4517] Update patch 0002-qemu-disable-network.diff.patch
  * [5549d65] Drop patch
    - 0009-Don-t-fail-lxc-domain-start-when-memory-controller-s.patch - fixed
      upstream
  * [1af66c1] Update libvirt0 symbols

  [ Guido Günther ]
  * [fc234c4] New patch 0008-Move-MAX_VIRT_CPUS-so-all-xen-code-can-see-
    it.patch. Move MAX_VIRT_CPUS so all xen code can see it

 -- Laurent Léonard <laurent@open-minds.org>  Mon, 15 Nov 2010 14:09:53 +0100

libvirt (0.8.4-1) experimental; urgency=low

  [ Laurent Léonard ]
  * [49a581b] Imported Upstream version 0.8.4
  * [e1dc0c7] Redo patches
  * [cce7327] Update libvirt0 symbols

  [ Guido Günther ]
  * [bd91614] Drop 0007-Fix-block-statistics-with-newer-versions-of-
    Xen.patch fixed upstream.

 -- Guido Günther <agx@sigxcpu.org>  Wed, 29 Sep 2010 15:29:48 +0200

libvirt (0.8.3-6~1.gbpca2348) UNRELEASED; urgency=low

  ** SNAPSHOT build @ca2348476605efc4d067933f136ffdae3cf44283 **

  [ Laurent Léonard ]
  * [6e46f0e] Fix wrong regular expression in debian/watch
  * [6f95d48] Fix exit status codes in libvirt init script to comply with LSB

 -- Guido Günther <agx@sigxcpu.org>  Sat, 15 Jan 2011 13:55:42 +0100

libvirt (0.8.3-5) unstable; urgency=low

  [ Laurent Léonard ]
  * [6e46f0e] Fix wrong regular expression in debian/watch

  [ Guido Günther ]
  * [f561b2e] New patch 0010-nwfilter-resolve-deadlock-between-VM-
    operations-and-.patch nwfilter: resolve deadlock between VM operations and
    filter update (Closes: #602715)
  * [91a1b8d] New patch 0011-OpenVZ-take-veid-from-vmdef-name-when-
    defining-new-d.patch: Fixes OpenVZ domain creation (Closes: #592817) -
    thanks to Eric Litak.
  * [3d3f395] New patch 0012-OpenVZ-Fix-some-overwritten-error-codes.patch:
    Improve error reporting.

 -- Guido Günther <agx@sigxcpu.org>  Wed, 01 Dec 2010 15:12:48 +0100

libvirt (0.8.3-4) unstable; urgency=low

  * [29e8714] Recommend ebtables used by nwfilter
  * [e9eb650] New patch
    0009-Don-t-fail-lxc-domain-start-when-memory-controller-s.patch - Don't
    fail lxc domain start when memory controller support is missing (Closes:
    #566180)

 -- Guido Günther <agx@sigxcpu.org>  Mon, 01 Nov 2010 14:22:09 +0100

libvirt (0.8.3-3) unstable; urgency=low

  * [178670a] Add $syslog to the list of Required-{Start,Stop} services also
    drop $local_fs since we already have $remote_fs
  * [4db7451] Don't hardcode netcat's -q option. (Closes: #573172) - thanks to
    Marc Deslauriers for the patch
  * [d4c46ee] Disable CHECKSUM rules not supported by Squeeze's iptables
    (Closes: #598330)
  * [dbc2609] Move new NEWS items to the top

 -- Guido Günther <agx@sigxcpu.org>  Wed, 06 Oct 2010 19:47:46 +0200

libvirt (0.8.3-2) unstable; urgency=low

  * [4097bbd] New patch 0007-Fix-block-statistics-with-newer-versions-
    of-Xen.patch. Fix block statistics with newer versions of Xen 
    (Closes: #596004) - thanks to Gerald Turner for the patch
  * [d554da3] Explain disk image probing changes (Closes: #594962)

 -- Guido Günther <agx@sigxcpu.org>  Wed, 29 Sep 2010 14:00:38 +0200

libvirt (0.8.3-1) unstable; urgency=low

  [ Guido Günther ]
  * Mention clear_emulator_capabilities
  * Recommend iptables and gawk

  [ Laurent Léonard ]
  * Imported Upstream version 0.8.3
    - Fixes: CVE-2010-2237, CVE-2010-2238, CVE-2010-2239, CVE-2010-2242
  * Redo patches
  * Update libvirt0 symbols
  * Bump Standards-Version to 3.9.1

  [ Guido Günther ]
  * Install libvirt-qemu library
  * Add libvirt-qemu.so symbols

  [ Laurent Léonard ]
  * Fix debian/NEWS syntax

 -- Laurent Léonard <laurent@open-minds.org>  Fri, 06 Aug 2010 17:18:55 +0200

libvirt (0.8.2-1) unstable; urgency=low

  * Imported Upstream version 0.8.2
  * Drop patches.
  * Update libvirt0 symbols.
  * Bump Standards-Version to 3.9.0.
  * Add virtualbox-ose and libnl-dev build dependencies.

 -- Laurent Léonard <laurent@open-minds.org>  Tue, 06 Jul 2010 12:14:33 +0200

libvirt (0.8.1-2) unstable; urgency=low

  * [41aea79] Drop patchsys-quilt since this package is 3.0 (quilt) now.
    (Closes: #577919)
  * [978e3c9] libvirt-bin.init: export PATH. (Closes: #584333)
  * [e4f0869] virt-xml-validate needs xmllint from libxml2-utils.
    (Closes: #584869)
  * [bba6d72] New patch 0008-Fix-leaks-in-udev-device-add-remove.patch:
    Fix leaks in udev device add/remove. (Closes: #582965) - thanks to
    Nigel Jones for forwarding this

 -- Guido Günther <agx@sigxcpu.org>  Mon, 07 Jun 2010 18:23:47 +0200

libvirt (0.8.1-1) unstable; urgency=low

  * [647cbd6] Imported Upstream version 0.8.1
        * fixes spurious syslog messages (Closes: #565275)
        * sysfs USB class parsing (Closes: #579208)
        * virsh honors $VISUAL (Closes: #574415)
  * [fecd1b9] Update libvirt symbols to 0.8.1
  * [3e58e0b] Drop patches merged upstream:
        * 0007-nwfilter-Don-t-crash-if-driverState-NULL.patch
        * 0008-Ignore-empty-type-statement-in-disk-element.patch
  * [561ab2e] New patch:
        * 0007-patch-qemuMonitorTextGetMigrationStatus-to-intercept.patch:
          make qemuMonitorTextGetMigrationStatus to intercept unknown
          command 'info migrate' (Closes: #574272) - thanks to Andreas Bießmann
  * [aeda8ea] Enanble macvtap support

 -- Guido Günther <agx@sigxcpu.org>  Sun, 09 May 2010 14:25:00 +0200

libvirt (0.8.0-2) unstable; urgency=low

  * [70fbcb6] New patch 0007-nwfilter-Don-t-crash-if-driverState- NULL.patch
    nwfilter: Don't crash if driverState == NULL (Closes: #577728)
  * [d7d1abd] New patch 0008-Ignore-empty-type-statement-in-disk-
    element.patch Ignore empty type statement in disk element
    (Closes: #578347)

 -- Guido Günther <agx@sigxcpu.org>  Mon, 19 Apr 2010 18:11:57 +0200

libvirt (0.8.0-1) unstable; urgency=low

  * Imported Upstream version 0.8.0
  * Drop patches.
  * Update libvirt0 symbols.
  * Switch to new source format 3.0 (quilt).

 -- Laurent Léonard <laurent@open-minds.org>  Tue, 13 Apr 2010 20:50:29 +0200

libvirt (0.7.7-4) unstable; urgency=low

  [ Guido Günther ]
  * [cf4919c] Recommend either qemu-kvm or qemu

  [ Laurent Léonard ]
  * [1b12f02] Change libparted1.8-dev build dependency to libparted0- dev.
    (Closes: #574906)

 -- Guido Günther <agx@sigxcpu.org>  Mon, 22 Mar 2010 20:50:30 +0100

libvirt (0.7.7-3) unstable; urgency=low

  * The "fix all those crashes" release
  * [f74e13a] Explicitly disable hal (Closes: #574177)
  * [21ef92b] New patch 0009-security-Set-permissions-for-kernel- initrd.patch
    security: Set permissions for kernel/initrd (Closes: #574241) - thanks to
    Cole Robinson
  * [b69d3cc] Revert "Enable NUMA support" since it breaks the python
    bindings.
  * [5f2ca4a] New patch 0010-Don-t-crash-without-a-security-driver.patch Don't
    crash without a security driver (Closes: #574359)

 -- Guido Günther <agx@sigxcpu.org>  Wed, 17 Mar 2010 21:05:35 +0100

libvirt (0.7.7-2) unstable; urgency=low

  [ Guido Günther ]
  * [b350683] Enable parallel build
  * [b2a6aab] Enable NUMA support
  * [13274cf] New patch 0007-Work-around-broken-linux-socket.h.patch
    Work around broken linux/socket.h

  [ Laurent Léonard ]
  * [3c12caf] qemu: Fix USB by product with security enabled.

 -- Laurent Léonard <laurent@open-minds.org>  Tue, 16 Mar 2010 00:47:34 +0100

libvirt (0.7.7-1) unstable; urgency=low

  * [f944460] Imported Upstream version 0.7.7
  * [bd457cc] Redo patches.
  * [098d1d3] Update libvirt0 symbols.

 -- Laurent Léonard <laurent@open-minds.org>  Fri, 05 Mar 2010 17:49:17 +0100

libvirt (0.7.6-2) unstable; urgency=low

  * [72790fc] Drop hal dependency We're using udev for device enumeration.
  * [ce225c4][11cc6e9] New patch
    0006-Don-t-drop-caps-when-exec-ing-qemu.patch: Don't drop caps when
    exec'ing qemu. Instead of disabling libcap-ng better exclude this one exec
    so we get the additional security for the rest of the calls. Makes
    interface type="network" work again. (Closes: #565767)

 -- Guido Günther <agx@sigxcpu.org>  Sun, 14 Feb 2010 18:22:30 +0100

libvirt (0.7.6-1) unstable; urgency=low

  * [0229557] Imported Upstream version 0.7.6
  * [6fdc00b] Drop patches.
  * [1b0670b] Update libvirt0 symbols.

 -- Laurent Léonard <laurent@open-minds.org>  Thu, 04 Feb 2010 00:38:08 +0100

libvirt (0.7.5-6) unstable; urgency=low

  [ Laurent Léonard ]
  * [a3b98c9] Don't free an uninitalized pointer in update_driver_name()
    (Closes: #565983) - thanks to Matthias Bolte
  * [719976d] Handle only official releases in debian/watch.
  * [83902d9] Bump Standards-Version to 3.8.4.

  [ Guido Günther ]
  * [959640d] New patch 0011-Fix-parsing-of-info-chardev-line-
    endings.patch Fix parsing of 'info chardev' line endings (Closes:
    #567818) - thanks to Matthew Booth

  [ Laurent Léonard ]
  * [0b2a9dd] Add $remote_fs to Required-Start and Required-Stop in
    libvirt-bin init script.

 -- Laurent Léonard <laurent@open-minds.org>  Mon, 01 Feb 2010 00:03:58 +0100

libvirt (0.7.5-5) unstable; urgency=low

  [ Guido Günther ]
  * [d8e60e8] Add css to docs
  * [f6e41ae] New patch 0008-qemu-Use-log-output-for-pty-assignment-if-
    info-chard.patch qemu: Use log output for pty assignment if 'info
    chardev' is unavailable - thanks to Matthias Bolte

  [ Laurent Léonard ]
  * [0905f82] Fix QEMU driver custom domain status XML extensions. -
    thanks to Daniel P. Berrange

 -- Laurent Léonard <laurent@open-minds.org>  Tue, 19 Jan 2010 23:16:16 +0100

libvirt (0.7.5-4) unstable; urgency=low

  * [18520c0] Same description of supported virt techs in all binary packages
    (Closes: #564909) - thanks to Loïc Minier
  * [49c357c] Implement path lookup for USB by vendor:product (Closes:
    #563502) - thanks to Cole Robinson

 -- Guido Günther <agx@sigxcpu.org>  Wed, 13 Jan 2010 23:57:26 +0100

libvirt (0.7.5-3) unstable; urgency=low

  * [4d41fd7] Also look for dmi information in /sys/class older kernels such
    as 2.6.26 have it there. (Closes: #564020)
  * [1c0e0b5] Explicitly disable ESX support
  * [c3c84f6] Terminate nc on EOF (Closes: #564053) - thanks to Gabor Gombas
    for the patch

 -- Guido Günther <agx@sigxcpu.org>  Fri, 08 Jan 2010 11:07:34 +0100

libvirt (0.7.5-2) unstable; urgency=low

  * Upload to unstable
  * [d6c5ca5] Add debugging symbols for all packages

 -- Guido Günther <agx@sigxcpu.org>  Sun, 03 Jan 2010 20:01:12 +0100

libvirt (0.7.5-1) experimental; urgency=low

  [ Laurent Léonard ]
  * [96f8d94] Imported Upstream version 0.7.5
  * [f8089a1] Redo patches.
  * [294ce3d] Update libvirt0 symbols.
  * [1c97be7] Allow DM upload and add myself as uploader.
  * [5635a32] Clean debian/watch.

  [ Guido Günther ]
  * [45f98ae] Drop 0005-udev_device_get_devpath-might-return-NULL.patch
    applied upstream.

 -- Guido Günther <agx@sigxcpu.org>  Sat, 26 Dec 2009 17:45:47 +0100

libvirt (0.7.4-2) experimental; urgency=low

  * [65d3755] Disable SELinux to work around #559356
  * [19bd427] Run qemu instances as qemu-libvirt instead of root by default
    (Closes: #558197)
  * [0a6c03b] Use kvm as primary group for libvirt-qemu user
  * [e5ae24b] Fix udev backend startup
  * [f610a8e] Use udev instead of hal backend

 -- Guido Günther <agx@sigxcpu.org>  Mon, 07 Dec 2009 21:20:20 +0100

libvirt (0.7.4-1) unstable; urgency=low

  [ Laurent Léonard ]
  * [8f2761b] Imported Upstream version 0.7.4
  * [20b6b3d] Drop patches. 
      * 0005-Fix-SELinux-linking-issues.patch - fixed upstream.
      * 0006-Don-t-let-parent-of-daemon-exit-until-basic-initiali.patch -
        fixed upstream.
      * 0007-Only-remove-masquerade-roles-for-VIR_NETWORK_FORWARD.patch -
        applied upstream. 
      * 0008-Fix-qemu-session.patch - fixed upstream.
  * [e41f8c6] Update libvirt0 symbols.
  * [f184e28] Revert "switch to new source format 3.0 (quilt)" This reverts
    commit 213ca47bbbefe2dc95be58a09db34669e3be5797.
  * [65084d2] Enhance handling of examples.

 -- Guido Günther <agx@sigxcpu.org>  Tue, 01 Dec 2009 18:51:18 +0100

libvirt (0.7.2-4) unstable; urgency=low

  * [213ca47] switch to new source format 3.0 (quilt)
  * [f5a10e9] Depend on hal (Closes: #556730)
  * [7d1422d] Drop build-dep on libpolkit-dbus-dev (Closes: #549500)
  * [95ad85c] Depend on libcap-ng-dev for lxc driver.

 -- Guido Günther <agx@sigxcpu.org>  Wed, 25 Nov 2009 20:39:17 +0100

libvirt (0.7.2-3) unstable; urgency=low

  * [2c0aa82] Fix qemu:///session Backported from upsgtream's
    79218cdd9887b132eb0f29fe2048f89e90beae1 (Closes: #554869)

 -- Guido Günther <agx@sigxcpu.org>  Sat, 07 Nov 2009 12:50:54 +0100

libvirt (0.7.2-2) unstable; urgency=low

  [ Laurent Léonard ]
  * [a9ea205] Change requirement of libvirt-bin in libvirt- suspendonreboot.
  * [a4db804] Update debian/patches/0006-Don-t-let-parent-of-daemon-
    exit-until-basic-initiali.patch. Fix use of an uninitialized variable that
    was causing a bug on i386 systems.
  * [59e1e53] Redo patches.

  [ Guido Günther ]
  * upload to unstable
  * [43f106a] Only remove masquerade roles for VIR_NETWORK_FORWARD_NAT
    (Closes: #549949) - thanks to Rob S. Wolfram for testing

 -- Guido Günther <agx@sigxcpu.org>  Thu, 05 Nov 2009 20:44:21 +0100

libvirt (0.7.2-1) experimental; urgency=low

  [ Laurent Léonard ]
  * [51a4814] Imported Upstream version 0.7.2
  * [12268f6] Update patches.
  * [175d497] Fix SELinux linking issues. Pulled from upstream
    309acaa0230494b8ec08d03375c10238cb2daf55.
  * [5cfdaf8] Update libvirt-doc docs.
  * [dc2059f] Update libvirt-bin manpages.
  * [a62a4a7] Update libvirt-bin examples.
  * [9e38cbc] Update libvirt0 symbols.
  * [412b12f] Make init.d script provide itself.
  * [35451bf] Update debian/rules to support new example files.
  * [43b7dac] Don't let parent of daemon exit until basic initialization is
    done.
  * [5a37e69] Make init.d provide libvirtd for backward compatibility.

 -- Guido Günther <agx@sigxcpu.org>  Mon, 26 Oct 2009 20:14:23 +0100

libvirt (0.7.1-2) unstable; urgency=low

  * [f5299d3] document changes and release 0.7.1-1
  * [f137c00] Allow for older versions of dpkg-dev to ease backports.
  * [74f5832] Use Policykit 1.0 (Closes: #549500)

 -- Guido Günther <agx@sigxcpu.org>  Fri, 09 Oct 2009 20:32:02 +0200

libvirt (0.7.1-1) unstable; urgency=low

  [ Laurent Léonard ]
  * [40fb620] Bump Debhelper version to 7.
  * [e0e89f2] Bump Standards-Version to 3.8.3.
  * [50a862f] Clean debian/rules.
  * [e9c9906] Change build dependency on libreadline5-dev to
    libreadline-dev.
  * [b6cb738] Imported Upstream version 0.7.1
  * [780f6a7] Redo patches.
  * [3d66f37] Update libvirt-bin examples.
  * [c01ed84] Update libvirt0 symbols.

 -- Guido Günther <agx@sigxcpu.org>  Sat, 26 Sep 2009 17:15:02 +0200

libvirt (0.7.0-1) experimental; urgency=low

  [ Laurent Léonard ]
  * [4fb1a38] Imported Upstream version 0.7.0
  * [5578fd3] Drop 0005-Fix-PCI-device-hotplug-unplug-with-newer-
    QEMU.patch. Fixed upstream.
  * [9a8afd0] Redo patches.
  * [937ab63] Update symbols.
  * [b4bd1ea] Update section in doc-base control file.

 -- Guido Günther <agx@sigxcpu.org>  Sun, 09 Aug 2009 13:35:42 +0200

libvirt (0.6.5-3) unstable; urgency=low

  * [72a8eb6] Add a versioned dependency on dpkg-dev (Closes: #537316)
  * [ae20998] fix Debian Xen path patch to also cover the testsuite
  * [b2a1c47] New patch 0001-Fix-PCI-device-hotplug-unplug-with-newer-
    QEMU.patch pulled from upstream 326ecb7. Fixes PCI hotplug with
    newer kvm.

 -- Guido Günther <agx@sigxcpu.org>  Wed, 29 Jul 2009 12:17:52 +0200

libvirt (0.6.5-2) unstable; urgency=low

  * [45b9fdf] build-conflict on dpkg-dev (= 1.15.3) (Closes: #536673)

 -- Guido Günther <agx@sigxcpu.org>  Sun, 12 Jul 2009 15:03:08 +0200

libvirt (0.6.5-1) unstable; urgency=low

  [ Guido Günther ]
  * [05e9a39] build-depend on policykit so polkit auth works with virsh
    as well

  [ C.J. Adams-Collier ]
  * [a161c5f] allow to qemu to emulate arm

  [ Guido Günther ]
  * [b1e4c4b] Imported Upstream version 0.6.5
  * [e764583] change private symbols to 0.6.5
  * [f94fb48] drop 0005-allow-to-qemu-to-emulate-arm.patch fixed upstream.
  * [7ad7896] bump standards version
  * [e2c5867] tighten libvirt-bin's dependency on libvirt0 since libvirtd uses
    private symbols

 -- Guido Günther <agx@sigxcpu.org>  Sun, 05 Jul 2009 13:07:53 +0200

libvirt (0.6.4-1) unstable; urgency=low

  * [dd3adb2] Imported Upstream version 0.6.4
  * [2320162] update symbols file
  * [89c9720] remove bashism (Closes: #530122)
  * [30d86c1] drop patches fixed upstream:
        0005-don-t-crash-with-def-NULL.patch
        0006-Fix-QEMU-ARGV-detection-with-kvm-85.patch
        0007-Declare-support-for-QEMU-migration-in-capabilities.patch

 -- Guido Günther <agx@sigxcpu.org>  Thu, 04 Jun 2009 12:50:01 +0200

libvirt (0.6.3-4) unstable; urgency=low

  * [3607f2f] Install libvirt_lxc that got list somewhere between our
              testbuilds. (Closes: #529578)
  * [070ddd5] install augeas lense
  * [c9b034d] install schema files

 -- Guido Günther <agx@sigxcpu.org>  Wed, 20 May 2009 14:33:18 +0200

libvirt (0.6.3-3) unstable; urgency=low

  * [4087b7d] disable lxc on ia64 to work around FTBFS until we have
              access to a test machine
  * [df5f5a0] pull some kvm/qemu related patches from upstream 
              (Closes: #529324)

 -- Guido Günther <agx@sigxcpu.org>  Tue, 19 May 2009 19:14:57 +0200

libvirt (0.6.3-2) unstable; urgency=low

  * [35898d3] fix crash when libvirt_lxc is called without arguments
  * [449ca60] enable lxc support (Closes: #526718) - thanks to Daniel
              Pittman for testing this
  * [335a4e6] update description with supported virtualization solutions
  * [92eba47] delay libvirt-bin start until after avahi
  * [8ebd17d] update startup priorities due to changed libvirt-bin
               startup priority. Also add an LSB header. (Closes: #526944)

 -- Guido Günther <agx@sigxcpu.org>  Thu, 07 May 2009 13:28:40 +0200

libvirt (0.6.3-1) unstable; urgency=low

  * [0cb2f83] Imported Upstream version 0.6.3
        * virtual box support
  * [06fe518] 0001-remove-RHism.diff.patch: use invoke-rc.d
  * [ec2fd52] drop patches merged upstream:
        * 0003-allow-libvirt-group-to-access-the-socket.patch  series
        * 0004-fix-Debian-specific-path-to-hvm-loader.patch
  * [6977bde] enable vbox support
  * [93c4423] add symbols file

 -- Guido Günther <agx@sigxcpu.org>  Sun, 03 May 2009 23:33:28 +0200

libvirt (0.6.2-2) unstable; urgency=low

  * [031b9c1] Don't hardcode buffer size for getgrnam_r. Works around
              #520744 and fixes possible problems with implementations having
              _SC_GETGR_R_SIZE_MAX != 1024.
  * [bbe7743] respect log priority for qemu domain logs (Closes: #524145)
  * [a2e4cb0] don't rely on log_end_msg returning 0 this isn't the case
              with splashy. (Closes: #523712)
  * [ddfafda] move debug package into section debug

 -- Guido Günther <agx@sigxcpu.org>  Thu, 16 Apr 2009 15:28:31 +0200

libvirt (0.6.2-1) unstable; urgency=low

  * [99fd06c] Imported Upstream version 0.6.2 (Closes: #521785)
  * [78cd5c8] drop /var/run/libvirt created by init script
  * [2a7cb3b] move startup of libvirtd after hal (Closes: #522310)
  * [b8707ed] bump standards version 0.8.1 (no changes necessary)

 -- Guido Günther <agx@sigxcpu.org>  Thu, 09 Apr 2009 22:48:57 +0200

libvirt (0.6.1-1) unstable; urgency=low

  * [3be7341] Imported Upstream version 0.6.1
  * [38fde15] rediff Debian specific patches
  * [9b59a19] drop patches applied upstream:
        * 0004-Don-t-hardcode-ssh-port.patch
        * 0005-minimal-workaround-for-qemu-startup-race.patch
  * [95d4b7f] drop patches backported from upstream
        * 0009-libvirt_proxy-Fix-use-of-uninitalized-memory.patch
  * [8171d83] build-dep on module-init-tools so configure can figure out
    the path to modprobe

 -- Guido Günther <agx@sigxcpu.org>  Thu, 05 Mar 2009 13:58:41 +0100

libvirt (0.6.0-1) experimental; urgency=low

  * [30be86d] Imported Upstream version 0.6.0
  * [179781c] drop patches
          * fixed upstream:
                0006-Fix-missing-read-only-access-checks-CVE-2008-5086.patch
          * applied upstream:
                0004-Open-qemu-monitor-log-O_APPEND-instead-of-O_TRUNC.patch
                0005-qemu-fix-parallel-serial-mode-tcp-and-unix.patch
                0007-don-t-fail-on-missing-locales.patch
  * [d80a176] adjust remaining patches to new upstream version
  * [208c924] add minimal workaround for qemu startup race
  * [6e8caa0] restart libvirt daemon on upgrades if possible 
    (Closes: #492694, #499008)

 -- Guido Günther <agx@sigxcpu.org>  Thu, 05 Feb 2009 18:40:10 +0100

libvirt (0.5.1-7) unstable; urgency=low

  * [1238706] Recommend dnsmasq-base instead of dnsmasq this keeps us
    out of all the dnsmasq already running troubles. (Closes: #516443) -
    thanks to Bin Zhang for the suggestion and the doc update
  * [5c9dfd7] don't rotate empty logfiles (Closes: #517040)
  * [1c9a023] libvirt_proxy: Fix use of uninitalized memory We currently
    don't build this code (CVE-2009-0036).
  * [4ea1ea9] fix path to hvmloader (Closes: #517059)
  * [879b632] suggest devhelp
  * [f22f1ef] add ${misc:Depends}
  * [c6f579e] README.Debian: fix typo

 -- Guido Günther <agx@sigxcpu.org>  Thu, 26 Feb 2009 14:45:32 +0100

libvirt (0.5.1-6) unstable; urgency=low

  * upload to unstable

 -- Guido Günther <agx@sigxcpu.org>  Mon, 16 Feb 2009 21:27:21 +0100

libvirt (0.5.1-5) experimental; urgency=low

  * [d4a69d1] don't fail on missing locales (Closes: #512721)
  * [cecac4c] don't hardcode ssh port - based on a patch by Adrian
    Bridgett. (Closes: #513605)
  * [4565a65] drop superflous headers and footers from remaining patches

 -- Guido Günther <agx@sigxcpu.org>  Fri, 30 Jan 2009 23:06:29 +0100

libvirt (0.5.1-4) experimental; urgency=low

  * [2fd5224] apply upstream patch for CVE-2008-5086 (Closes: #509106)

 -- Guido Günther <agx@sigxcpu.org>  Thu, 18 Dec 2008 16:12:00 +0100

libvirt (0.5.1-3) experimental; urgency=low

  * [d30438c] create libvirt log directory (Closes: #508129)
  * [417a23c] qemu: fix parallel/serial mode "tcp" and "unix" 
    (Closes: #507608)

 -- Guido Günther <agx@sigxcpu.org>  Thu, 11 Dec 2008 12:38:01 +0100

libvirt (0.5.1-2) experimental; urgency=low

  * [4cd547b] create /var/run/libvirt (Closes: #507578)
  * [fe96870] merge back master
  * [d46313f] drop patches for issues fixed upstream
     - 0007-also-look-for-usr-bin-kvm.patch
     - 0008-Increase-initial-qemu-monitor-read-timeout.patch
     - 0009-Open-qemu-monitor-log-O_APPEND-instead-of-O_TRUNC.patch
     - 0010-raise-error-on-invalid-volume-format.patch

 -- Guido Günther <agx@sigxcpu.org>  Sat, 06 Dec 2008 10:37:12 +0100

libvirt (0.5.1-1) experimental; urgency=low

  * [d76b3a1] Imported Upstream version 0.5.1 (Closes: #507677, #507547)
  * [2e550ae] enable hal for device enumeration
  * [0d9116a] rotate qemu monitor logs (Closes: #507553) - thanks to
    Harald Staub
  * [5f85e66] depend on logrotate
  * [6e955a3] open qemu monitor O_APPEND instead of O_TRUNC for logrotate
  * [7dbea84] drop 0004-xen-prefer-xenstoraged-driver-for-
    listDomains.patch - applied upstream

 -- Guido Günther <agx@sigxcpu.org>  Fri, 05 Dec 2008 09:36:54 +0100

libvirt (0.5.0-1) experimental; urgency=low

  * [717ef21] Imported Upstream version 0.5.0
  * [b7a1fbd] enable OpenVZ support (Closes: #504597) - thanks to Pierre
    Chifflier for the patch
  * [ee3590a] drop patches, fixed upstream:
        * 0004-support-virtio-and-scsi-disks-in-qemudDomainBlockSta.patch
        * 0005-fix-define-vs.-defined-typos.patch
  * [f4f601f] bump shlibs to 0.5.0

 -- Guido Günther <agx@sigxcpu.org>  Fri, 28 Nov 2008 16:40:38 +0100

libvirt (0.4.6-10) unstable; urgency=low

  * [5878698] cherry-pick patch for CVE-2008-5086 from experimental

 -- Guido Günther <agx@sigxcpu.org>  Thu, 18 Dec 2008 16:59:45 +0100

libvirt (0.4.6-9) unstable; urgency=low

  * [d30438c] create libvirt log directory (Closes: #508129)

 -- Guido Günther <agx@sigxcpu.org>  Mon, 08 Dec 2008 10:12:28 +0100

libvirt (0.4.6-8) unstable; urgency=low

  * [e771da9] drop superflous 0011-Fix-segfault-on-missing-volume-
    format.patch - not needed.

 -- Guido Günther <agx@sigxcpu.org>  Fri, 05 Dec 2008 10:17:01 +0100

libvirt (0.4.6-7) unstable; urgency=low

  * [ea12bd9] create /var/run/libvirt fixes /var/run on tmpfs
    (Closes: #507578)
  * [97e5706] also look for /usr/bin/kvm (Closes: #507547) 
  * [311b4c1] increase initial qemu monitor read timeout 
    (Closes: #499720)
  * [fbe4e00] open qemu monitor log O_APPEND instead of O_TRUNC
  * [f8ce017] raise error on invalid volume format
  * [40edcf8] rotate qemu monitor logs (Closes: #507553) - thanks to
    Harald Staub
  * [46ea43a] fix segfault on missing volume format (Closes: #507677) -
    thanks to Daniel Veillard
  * [ee377f3] bump shlibs version to 0.4.6
  * [504d55d] depend on logrotate

 -- Guido Günther <agx@sigxcpu.org>  Thu, 04 Dec 2008 17:50:45 +0100

libvirt (0.4.6-6) unstable; urgency=low

  * [ff8e9ae] README.Debian: clarify xen configuration
  * [c07c68f] prefer xenstoraged driver for listDomains - avoids seeing "ghost
    domains" due to bugs in several versions of the xen HV

 -- Guido Günther <agx@sigxcpu.org>  Thu, 27 Nov 2008 18:06:48 +0100

libvirt (0.4.6-5) unstable; urgency=low

  * [411ada3] add more details about dnsmasq vs. libvirtd (Closes: #504605)
  * [2f8f07d] add default image dir virt-manager assumes they exist and
    they're used in the SELinux policies too. (Closes: #505577)
  * [9eb3a83] fix #define vs. #defined typos - affects non Linux architectures
    and fixes the build with gcc 4.4 (Closes: #505607) - thanks to Martin
    Michlmayr
  * [0e21634] fix uploader

 -- Guido Günther <agx@sigxcpu.org>  Fri, 14 Nov 2008 14:54:48 +0100

libvirt (0.4.6-4) unstable; urgency=low

  * upload to unstable
  * [50b27f5] add libvirt-suspendonreboot script (Closes: #501155) -
    thanks to Andreas Barth

 -- Guido Günther <agx@sigxcpu.org>  Sat, 01 Nov 2008 19:33:36 +0100

libvirt (0.4.6-3) experimental; urgency=low

  * [8fa5a3c] add a versioned recommends on qemu (Closes: #501692)
  * [d1539bc] recommend pkg-config
  * [f08bb18] explain libvirt group (Closes: #501824)

 -- Guido Günther <agx@sigxcpu.org>  Sun, 12 Oct 2008 20:27:25 +0200

libvirt (0.4.6-2) experimental; urgency=low

  * [2039095] tighten libvirt dependency
  * [06dbe8a] qemu/kvm: fix domain block stats for virtio and scsi devices 

 -- Guido Günther <agx@sigxcpu.org>  Thu, 02 Oct 2008 22:03:05 +0200

libvirt (0.4.6-1) experimental; urgency=low

  * [e20d3d4] Imported Upstream version 0.4.6
  * [0c840ab] disable numactl
  * [ca2c5cb] cleanup doc installation (Closes: #492075)
  * [714ab94] drop 0004-for-kvm-determine-maxVCPUs-at-runtime.patch - applied
    upstream 
  * [e7563a8] drop 0005-fix-crash-when-no-emulator-is-defined-for-kvm-
    qemu.patch - fixed upstream

 -- Guido Guenther <agx@sigxcpu.org>  Thu, 25 Sep 2008 12:31:45 +0200

libvirt (0.4.5-2) experimental; urgency=low

  * [17647cd] libvirt-bin.default: add keytab default
  * [0ef01e7] fix runtime vcpu detection (0004-for-kvm-determine-
    maxVCPUs-at-runtime.patch) (Closes: #495950)
  * [b91e1eb] don't crash when no emulator is defined (0005-fix-crash-
    when-no-emulator-is-defined-for-kvm-qemu.patch)

 -- Guido Guenther <agx@sigxcpu.org>  Mon, 22 Sep 2008 20:11:04 +0200

libvirt (0.4.5-1) experimental; urgency=low

  * [ab8b4e6] Imported Upstream version 0.4.5
  * [4aaef27] tighten dependency on libvirt
  * [fa253be] drop 0002-qemu-path.diff.patch - fixed upstream
  * [87fc2db] drop 0005-check-for-the-existence-of-the-migrate-
    command.patch applied upstream
  * [bc311aa] drop 0006-wrong-open-failure-detection.patch applied
    upstream
  * [38e615d] rebase the remaining patches
  * [9a04bb7] bump shlibs version to 0.4.5
  * [9fadd6f] disable LXC
  * [179c869] build-dep on libselinux1-dev for selinux support

 -- Guido Guenther <agx@sigxcpu.org>  Thu, 18 Sep 2008 19:02:55 +0200

libvirt (0.4.4-3) unstable; urgency=low

  * upload to unstable
  * [96c6727] add /var/cache/libvirt needed by qemuDriver for temporary
    storage
  * [794f95c] bump standards version to 3.8.0
  * [05184af] add README.source

 -- Guido Guenther <agx@sigxcpu.org>  Wed, 23 Jul 2008 11:30:31 -0400

libvirt (0.4.4-2) experimental; urgency=low

  * [facb983] README.Debian explain "default" network startup
  * [395a510] add /var/lib/libvirt needed for the dnsmasq lease file
  * [9c588ac] promote bridge-utils & dnsmasq to Recommends: since
    they're needed for the default NAT network
  * [9ed2cd4] recommend iptables - needed for the default NAT network

 -- Guido Guenther <agx@sigxcpu.org>  Wed, 23 Jul 2008 00:23:58 -0400

libvirt (0.4.4-1) experimental; urgency=low

  * [0ff1e68] new upstream version
  * [2098f96] rebase patches for 0.4.4
  * [abbd15e] enable with-storage-disk now that we have parted1.8
  * [3942b25] start libvirtd by default

 -- Guido Guenther <agx@sigxcpu.org>  Fri, 27 Jun 2008 10:06:00 +0200

libvirt (0.4.2-6) unstable; urgency=low

  * reenable open-iscsi support  - thanks to to the open-iscsi
    maintainers for fixing this up
  * build a libvirt0-dbg package
  * register documentation with doc-base  (Closes: #480294) - thanks to
    Tzafrir Cohen for the patch
  * control: fix typo
  * README.Debian: explain debugging

 -- Guido Guenther <agx@sigxcpu.org>  Thu, 15 May 2008 18:04:20 +0200

libvirt (0.4.2-5) unstable; urgency=low

  * no need to depend on python-all-dev we only build an extension for
    the current python version

 -- Guido Guenther <agx@sigxcpu.org>  Tue, 22 Apr 2008 11:26:13 +0200

libvirt (0.4.2-4) unstable; urgency=low

  * only build-dep on qemu on architectures that have it  
    (Closes: #476290)
  * the packages containing the daemon should suggest polkit

 -- Guido Guenther <agx@sigxcpu.org>  Fri, 18 Apr 2008 10:41:38 +0200

libvirt (0.4.2-3) unstable; urgency=low

  * drop the {build-,}dependency on open-iscsi too 
  * suggest policykit

 -- Guido Guenther <agx@sigxcpu.org>  Mon, 14 Apr 2008 15:27:20 +0200

libvirt (0.4.2-2) unstable; urgency=low

  * disable the iscsi storage backend until #423368 is fixed in unstable
  * disable polkit authentication by default so the libvirt stays accessible
    for members of the libvirt group

 -- Guido Guenther <agx@sigxcpu.org>  Mon, 14 Apr 2008 14:20:23 +0200

libvirt (0.4.2-1) unstable; urgency=low

  * drop no-mac.diff - applied upstream
  * no need to explicitly link against libpthread
  * always enable debugging
  * add Homepage URL
  * add Vcs-{Git,Browser} fields
  * symlink devhelp docs
  * enable policy kit

 -- Guido Guenther <agx@sigxcpu.org>  Fri, 11 Apr 2008 17:54:06 +0200

libvirt (0.4.1-1) experimental; urgency=low

  * new upstream version
       * Xen 3.2 fixes
       * storage pool support
  * partition based storage pools are disabled, since this needs parted 1.8
    which is only in experimental
  * update patches for new upstream release
       * boot-dev-error.diff - applied upstream
       * qemu-parse-error.diff - applied upstream
       * qemu-path.diff - adjust to new hypervisor detection code
       * rediff the rest
  * new patches:
       * no-mac.diff: don't set mac address on tun device since it breaks kvm
  * bump shlibs version 

 -- Guido Guenther <agx@sigxcpu.org>  Fri, 07 Mar 2008 10:17:21 +0100

libvirt (0.4.0-6) unstable; urgency=low

  * depend on libxen-dev (Closes:#467598)
  * allow members of the libvirt group to manage virtual machines

 -- Guido Guenther <agx@sigxcpu.org>  Sun, 02 Mar 2008 16:11:49 +0100

libvirt (0.4.0-5) unstable; urgency=low

  * thanks to the xen maintainers Debian now has a working libxen-dev, so
    enable xen support in the default build (Closes: #453826)
  * recommend netcat-openbsd for unix domain socket support (Closes: #453627)
  * README.Debian: document necessary xend options
  * fix spelling of Python 

 -- Guido Guenther <agx@sigxcpu.org>  Wed, 20 Feb 2008 11:14:22 +0100

libvirt (0.4.0-4) unstable; urgency=low

  * don't segfault on broken boot device configuration (Closes: #463686)
  * don't segfault due to missing errorhandling in the XML parsing code

 -- Guido Guenther <agx@sigxcpu.org>  Tue, 05 Feb 2008 13:12:54 +0100

libvirt (0.4.0-3) unstable; urgency=low

  * add and remove the libvirt group for the socket
  * be a bit more verbose on libvirtd reload
  * depend on adduser since we add the libvirt user
  * don't restart libvirtd on upgrades since it kills running qemus
  * enable debugging via DEB_BUILD_OPTS

 -- Guido Guenther <agx@sigxcpu.org>  Sun, 03 Feb 2008 14:21:46 +0100

libvirt (0.4.0-2) unstable; urgency=low

  * libvirt-bin.init: fix the reload target
  * add configuration examples

 -- Guido Guenther <agx@sigxcpu.org>  Sat, 15 Dec 2007 18:59:11 +0100

libvirt (0.4.0-1) unstable; urgency=low

  * new upstream version
  * enable sasl support
  * leave policykit support disabled since it's not in unstable yet
  * bump shlibs version
  * remove CVS metadata
  * rediff patches
  * libvirtd-bin.init: libvirtd supports reload

 -- Guido Guenther <agx@sigxcpu.org>  Fri, 21 Dec 2007 16:49:13 +0100

libvirt (0.3.3-6) unstable; urgency=low

  * don't include precompiled examples in the doc package (Closes: #456825)
  * remove RHism from manpage (Closes: #455859)
  * bump standards version

 -- Guido Guenther <agx@sigxcpu.org>  Wed, 19 Dec 2007 13:45:58 +0100

libvirt (0.3.3-5.xen0) unstable; urgency=low

  * rebuild with xen support

 -- Guido Guenther <agx@sigxcpu.org>  Tue, 08 Jan 2008 11:00:24 +0100

libvirt (0.3.3-5) unstable; urgency=low

  * make libs match overrides
  * move to team maintenance
  * suggest dnsmasq and bridge-utils for qemu networking
  * remove stale PID files

 -- Guido Guenther <agx@sigxcpu.org>  Thu, 13 Dec 2007 21:34:16 +0100

libvirt (0.3.3-4.xen0) unstable; urgency=low

  * UNRELEASED
  * build with xen support
  * debian/control: we also support xen

 -- Guido Guenther <agx@sigxcpu.org>  Thu, 06 Dec 2007 15:43:03 +0100

libvirt (0.3.3-4) unstable; urgency=low

  * put packages into the proper sections
  * fix messed up Standards-Version (Closes: #453900)

 -- Guido Guenther <agx@sigxcpu.org>  Sun, 02 Dec 2007 14:50:11 +0100

libvirt (0.3.3-3.xen0) unstable; urgency=low

  * build with xen support - depend on our hacked up xen-utils for that

 --  Guido Guenther <agx@sigxcpu.org>  Sat, 01 Dec 2007 16:27:32 +0000

libvirt (0.3.3-3) unstable; urgency=low

  * add initscript to start libvirtd

 -- Guido Guenther <agx@sigxcpu.org>  Wed, 28 Nov 2007 10:30:29 +0100

libvirt (0.3.3-2) unstable; urgency=low

  * debian/copyright:
      * update FSF address
      * update upstream author and copyright information
  * install the virsh manpage
  * use binary:Version instead of Source-Version

 -- Guido Guenther <agx@sigxcpu.org>  Fri, 23 Nov 2007 22:31:26 +0100

libvirt (0.3.3-1) unstable; urgency=low

  * repackage for Debian (Closes: #384300)
  * enable avahi
  * build with qemu/kvm support
  * disable xen support until #402249 is fixed
  * disable qemu autonetwork for now, causes libvirtd to seqfault
  * fix path to kvm
  * switch off DH_VERBOSE
  * thanks to the Ubuntu maintainers for their work!

 -- Guido Guenther <agx@sigxcpu.org>  Fri, 23 Nov 2007 01:58:56 +0100

libvirt (0.3.3-0ubuntu1) hardy; urgency=low

  * New upstream release.
  * Update maintainer.

 -- Soren Hansen <soren@ubuntu.com>  Wed, 14 Nov 2007 23:09:33 +0100

libvirt (0.3.0-0ubuntu2) gutsy; urgency=low

  * Add lingnutls-dev Build-Dep.

 -- Fabio M. Di Nitto <fabbione@ubuntu.com>  Mon, 16 Jul 2007 12:10:41 +0200

libvirt (0.3.0-0ubuntu1) gutsy; urgency=low

  * Import new upstram release that can actually build on xen-3.1.

 -- Fabio M. Di Nitto <fabbione@ubuntu.com>  Mon, 16 Jul 2007 10:23:04 +0200

libvirt (0.2.2-0ubuntu1) gutsy; urgency=low

  * Depends on libxen3.1-dev.

 -- Chuck Short <zulcss@ubuntu.com>  Fri, 13 Jul 2007 11:04:00 -0400

libvirt (0.2.2-0ubuntu0) gutsy; urgency=low

  * New upstream version.
  * Updated libvirt-bin.install, thanks to Marcelo Boveto Shima.

 -- Chuck Short <zulcss@ubuntu.com>  Sun, 24 Jun 2007 09:54:54 -0400

libvirt (0.1.8-0ubuntu2) feisty; urgency=low

  * Rebuild for python2.5 as the default python version.

 -- Matthias Klose <doko@ubuntu.com>  Fri, 12 Jan 2007 13:21:55 +0000

libvirt (0.1.8-0ubuntu1) feisty; urgency=low

  * Initial release

 -- Andrew Mitchell <ajmitch@ubuntu.com>  Mon, 23 Oct 2006 20:00:28 +1300
<|MERGE_RESOLUTION|>--- conflicted
+++ resolved
@@ -1,4 +1,3 @@
-<<<<<<< HEAD
 libvirt (5.2.0~rc1-1~3.gbp21533c) UNRELEASED; urgency=medium
 
   ** SNAPSHOT build @21533cff1685c78c610fa9e9ad7452a03a0ce620 **
@@ -23,7 +22,7 @@
   * [cdf3787] d/rules: Adjust to now versioned wireshark module path
 
  -- Guido Günther <agx@sigxcpu.org>  Thu, 28 Mar 2019 13:03:29 +0100
-=======
+
 libvirt (5.0.0-2) unstable; urgency=medium
 
   [ Laurent Bigonville ]
@@ -54,7 +53,6 @@
     (Closes: #926418)
 
  -- Guido Günther <agx@sigxcpu.org>  Sun, 07 Apr 2019 12:36:21 +0200
->>>>>>> e8858268
 
 libvirt (5.0.0-1) unstable; urgency=medium
 
