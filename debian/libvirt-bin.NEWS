<<<<<<< HEAD
libvirt (0.9.12-6~bpo60+1) squeeze-backports; urgency=low

  To support newer machine types (as might be requested by newer versions of
  virtinst or virt-manager) the recommended verson of qemu-kvm was bumped
  to >= 1.1.2. This version is also available as a squeeze-backport. If you
  don't intend to use newer machine types you can stick to the version from
  Squeeze. See

    http://bugs.debian.org/700231

  for further details.

 -- Guido Günther <agx@sigxcpu.org>  Thu, 21 Feb 2013 19:00:53 +0100
=======
libvirt (0.9.12-8) unstable; urgency=low

  For qemu:///system KVM/QEMU processes now run as group libvirt-qemu. This
  makes sure image files and volumes aren't accessible by users in the more
  general and previously used kvm group. To change this behaviour adjust the
  group option in /etc/libvirt/qemu.conf.

 -- Guido Günther <agx@sigxcpu.org>  Tue, 26 Feb 2013 06:30:48 +0100
>>>>>>> ebcbff0e

libvirt (0.8.3-2) unstable; urgency=low

  Disk format probing is disabled now by default for security reasons
  (CVE-2010-2237). You need to explicitly add a driver type element to your
  disk devices in the domain XML:

      <disk ...>
         <driver name='qemu' type='qcow2'/>
         ...
      </disk>

  Alternatively you can re-enable probing by setting
  allow_disk_format_probing=1 in /etc/libvirt/qemu.conf but this is insecure.

 -- Guido Günther <agx@sigxcpu.org>  Wed, 29 Sep 2010 13:10:02 +0200

libvirt (0.8.1-2) unstable; urgency=low

  If you're using a script such as /etc/qemu-ifup to set up QEMU network
  interfaces, have a look at README.Debian about the new config option
  clear_emulator_capabilities in /etc/libvirt/qemu.conf.
  When using NAT via libvirt's default network you don't have to change
  anything.

 -- Guido Günther <agx@sigxcpu.org>  Mon, 12 Jul 2010 19:58:35 +0200<|MERGE_RESOLUTION|>--- conflicted
+++ resolved
@@ -1,4 +1,12 @@
-<<<<<<< HEAD
+libvirt (0.9.12-8~bpo60+1) squeeze-backports; urgency=low
+
+  For qemu:///system KVM/QEMU processes now run as group libvirt-qemu. This
+  makes sure image files and volumes aren't accessible by users in the more
+  general and previously used kvm group. To change this behaviour adjust the
+  group option in /etc/libvirt/qemu.conf.
+
+ -- Guido Günther <agx@sigxcpu.org>  Tue, 26 Feb 2013 06:30:48 +0100
+
 libvirt (0.9.12-6~bpo60+1) squeeze-backports; urgency=low
 
   To support newer machine types (as might be requested by newer versions of
@@ -12,16 +20,6 @@
   for further details.
 
  -- Guido Günther <agx@sigxcpu.org>  Thu, 21 Feb 2013 19:00:53 +0100
-=======
-libvirt (0.9.12-8) unstable; urgency=low
-
-  For qemu:///system KVM/QEMU processes now run as group libvirt-qemu. This
-  makes sure image files and volumes aren't accessible by users in the more
-  general and previously used kvm group. To change this behaviour adjust the
-  group option in /etc/libvirt/qemu.conf.
-
- -- Guido Günther <agx@sigxcpu.org>  Tue, 26 Feb 2013 06:30:48 +0100
->>>>>>> ebcbff0e
 
 libvirt (0.8.3-2) unstable; urgency=low
 
