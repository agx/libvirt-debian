From: Guido Guenther <agx@sigxcpu.org>
Date: Fri, 7 Mar 2008 09:08:25 +0100
Subject: remove-RHism.diff

---
 tools/virsh.pod |    2 +-
 1 file changed, 1 insertion(+), 1 deletion(-)

diff --git a/tools/virsh.pod b/tools/virsh.pod
<<<<<<< HEAD
index ef71717..19dde93 100644
--- a/tools/virsh.pod
+++ b/tools/virsh.pod
@@ -104,7 +104,7 @@ alphabetic character, @, [, ], \, ^, _.
=======
index 76f32c2..10536c1 100644
--- a/tools/virsh.pod
+++ b/tools/virsh.pod
@@ -107,7 +107,7 @@ alphabetic character, @, [, ], \, ^, _.
>>>>>>> cbb8fd5f
 
 Most B<virsh> operations rely upon the libvirt library being able to
 connect to an already running libvirtd service.  This can usually be
-done using the command B<service libvirtd start>.
+done using the command B<invoke-rc.d libvirt-bin start>.
 
 Most B<virsh> commands require root privileges to run due to the
 communications channels used to talk to the hypervisor.  Running as<|MERGE_RESOLUTION|>--- conflicted
+++ resolved
@@ -7,17 +7,10 @@
  1 file changed, 1 insertion(+), 1 deletion(-)
 
 diff --git a/tools/virsh.pod b/tools/virsh.pod
-<<<<<<< HEAD
-index ef71717..19dde93 100644
---- a/tools/virsh.pod
-+++ b/tools/virsh.pod
-@@ -104,7 +104,7 @@ alphabetic character, @, [, ], \, ^, _.
-=======
 index 76f32c2..10536c1 100644
 --- a/tools/virsh.pod
 +++ b/tools/virsh.pod
 @@ -107,7 +107,7 @@ alphabetic character, @, [, ], \, ^, _.
->>>>>>> cbb8fd5f
  
  Most B<virsh> operations rely upon the libvirt library being able to
  connect to an already running libvirtd service.  This can usually be
