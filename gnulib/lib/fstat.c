--- conflicted
+++ resolved
@@ -24,13 +24,9 @@
 #include <sys/types.h>
 #include <sys/stat.h>
 #if _GL_WINDOWS_64_BIT_ST_SIZE
-<<<<<<< HEAD
-# define stat _stati64
-=======
 # undef stat /* avoid warning on mingw64 with _FILE_OFFSET_BITS=64 */
 # define stat _stati64
 # undef fstat /* avoid warning on mingw64 with _FILE_OFFSET_BITS=64 */
->>>>>>> c90d7567
 # define fstat _fstati64
 #endif
 #undef __need_system_sys_stat_h
