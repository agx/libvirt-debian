--- conflicted
+++ resolved
@@ -100,11 +100,6 @@
 ])# AC_SYS_LARGEFILE
 ])# m4_version_prereq 2.70
 
-<<<<<<< HEAD
-])# m4_version_prereq 2.69
-
-=======
->>>>>>> c90d7567
 # Enable large files on systems where this is implemented by Gnulib, not by the
 # system headers.
 # Set the variables WINDOWS_64_BIT_OFF_T, WINDOWS_64_BIT_ST_SIZE if Gnulib
@@ -138,11 +133,7 @@
     *)
       dnl Nothing to do on gnulib's side.
       dnl A 64-bit off_t is
-<<<<<<< HEAD
-      dnl   - already the default on MacOS X, FreeBSD, NetBSD, OpenBSD, IRIX,
-=======
       dnl   - already the default on Mac OS X, FreeBSD, NetBSD, OpenBSD, IRIX,
->>>>>>> c90d7567
       dnl     OSF/1, Cygwin,
       dnl   - enabled by _FILE_OFFSET_BITS=64 (ensured by AC_SYS_LARGEFILE) on
       dnl     glibc, HP-UX, Solaris,
