--- conflicted
+++ resolved
@@ -212,11 +212,7 @@
 Summary: Library providing a simple virtualization API
 Name: libvirt
 Version: @VERSION@
-<<<<<<< HEAD
-Release: 1%{?dist}%{?extra_release}
-=======
 Release: 0rc1%{?dist}%{?extra_release}
->>>>>>> d0b310ef
 License: LGPLv2+
 Group: Development/Libraries
 BuildRoot: %{_tmppath}/%{name}-%{version}-%{release}-root
@@ -225,11 +221,7 @@
 %if %(echo %{version} | grep -o \\. | wc -l) == 3
     %define mainturl stable_updates/
 %endif
-<<<<<<< HEAD
-Source: http://libvirt.org/sources/%{?mainturl}libvirt-%{version}.tar.gz
-=======
 Source: http://libvirt.org/sources/%{?mainturl}libvirt-%{version}-rc1.tar.gz
->>>>>>> d0b310ef
 
 Requires: libvirt-daemon = %{version}-%{release}
 Requires: libvirt-daemon-config-network = %{version}-%{release}
@@ -1856,812 +1848,4 @@
 %doc docs/libvirt-api.xml
 
 
-<<<<<<< HEAD
-%changelog
-* Sun May  1 2016 Daniel Veillard <veillard@redhat.com> - 1.3.4-1
-- Lot of work on documentation
-- Add support for migration data compression
-- many bug fixes and various improvements
-
-* Wed Apr  6 2016 Daniel Veillard <veillard@redhat.com> - 1.3.3-1
-- perf events
-- post-copy migration support
-- NSS module
-- a lot of various improvements, and large number of bugs fixes
-
-* Tue Mar  1 2016 Daniel Veillard <veillard@redhat.com> - 1.3.2-1
-- Various improvements for the Xen libxl driver
-- virt-admin improvement
-- Various improvements for the RDB volumes
-- many bug fixes and improvements
-
-* Sun Jan 17 2016 Daniel Veillard <veillard@redhat.com> - 1.3.1-1
-- Various improvements for the Xen libxl driver
-- rbd: Add support for wiping and cloning images to storage driver
-- PCI hostdev improvements and fixes
-- many bug fixes and improvements
-
-* Wed Dec  9 2015 Daniel Veillard <veillard@redhat.com> - 1.3.0-1
-- virt-admin and administration API
-- various improvements in virtio devices support
-- log daemon, logging improvements and protocol
-- many bug fixes and improvements
-
-* Wed Nov  4 2015 Daniel Veillard <veillard@redhat.com> - 1.2.21-1
-- a number of improvements and bug fixes
-
-* Fri Oct  2 2015 Daniel Veillard <veillard@redhat.com> - 1.2.20-1
-- security fixes for CVE-2015-5247
-- a number of improvements and bug fixes
-
-* Wed Sep  2 2015 Daniel Veillard <veillard@redhat.com> - 1.2.19-1
-- Big improvements on ppc64 support
-- New virDomainRename API
-- Support for QEMU new pci emulations
-- a number of improvements and bug fixes
-
-* Mon Aug  3 2015 Daniel Veillard <veillard@redhat.com> - 1.2.18-1
-- libxl: support dom0
-- a number of improvements and bug fixes
-
-* Thu Jul  2 2015 Daniel Veillard <veillard@redhat.com> - 1.2.17-1
-- numerous improvements and refactoring of the parallels driver
-- hardening of vcpu code
-- hardening of migration code
-- a lot of improvement and bug fixes
-
-* Mon Jun  1 2015 Daniel Veillard <veillard@redhat.com> - 1.2.16-1
-- Introduce pci-serial
-- Introduce virDomainSetUserPassword API
-- libvirt: Introduce protected key mgmt ops
-- add domain vmport feature
-- various bug fixes and improvements
-
-* Mon May  4 2015 Daniel Veillard <veillard@redhat.com> - 1.2.15-1
-- Implement virDomainAddIOThread and virDomainDelIOThread
-- libxl: Introduce configuration file for libxl driver
-- Add VIR_DOMAIN_EVENT_ID_DEVICE_ADDED event
-- various improvements to parallels driver
-- a lot of improvement and bug fixes
-
-* Thu Apr  2 2015 Daniel Veillard <veillard@redhat.com> - 1.2.14-1
-- qemu: Implement memory device hotplug
-- Implement public API for virDomainPinIOThread
-- Implement public API for virDomainGetIOThreadsInfo
-- SRIOV NIC offload feature discovery
-- a lot of improvement and bug fixes
-
-* Mon Mar  2 2015 Daniel Veillard <veillard@redhat.com> - 1.2.13-1
-- lot of improvements around NUMA code
-- a lot of improvement and bug fixes
-
-* Tue Jan 27 2015 Daniel Veillard <veillard@redhat.com> - 1.2.12-1
-- CVE-2015-0236: qemu: Check ACLs when dumping security info from snapshots
-- CVE-2015-0236: qemu: Check ACLs when dumping security info from save image
-- a lot of improvement and bug fixes
-
-* Sat Dec 13 2014 Daniel Veillard <veillard@redhat.com> - 1.2.11-1
-- CVE-2014-8131: Fix possible deadlock and segfault in qemuConnectGetAllDomainStats()
-- CVE-2014-7823: dumpxml: security hole with migratable flag
-- Implement public API for virDomainGetFSInfo
-- Add define support for the new throttle options
-- a number of improvements and bug fixes
-
-* Mon Nov  3 2014 Daniel Veillard <veillard@redhat.com> - 1.2.10-1
-- vbox: various drivers improvements
-- libxl: various drivers improvements
-- Internal driver refactoring
-- a number of improvements and bug fixes
-
-* Wed Oct  1 2014 Daniel Veillard <veillard@redhat.com> - 1.2.9-1
-- CVE-2014-3657: domain_conf: fix domain deadlock
-- CVE-2014-3633: qemu: blkiotune: Use correct definition when looking up disk
-- Introduce virNodeAllocPages
-- event: introduce new event for tunable values
-- add migration support for OpenVZ driver
-- Add support for fetching statistics of completed jobs
-- many improvements and bug fixes
-
-* Tue Sep  2 2014 Daniel Veillard <veillard@redhat.com> - 1.2.8-1
-- blockcopy: virDomainBlockCopy with XML destination, typed params
-- Introduce API for retrieving bulk domain stats
-- Introduce virDomainOpenGraphicsFD API
-- storage: ZFS support
-- many improvements and bug fixes
-
-* Sun Aug  3 2014 Daniel Veillard <veillard@redhat.com> - 1.2.7-1
-- Introduce virConnectGetDomainCapabilities
-- many improvements and bug fixes
-
-* Wed Jul  2 2014 Daniel Veillard <veillard@redhat.com> - 1.2.6-1
-- libxl: add migration support and fixes
-- various improvements and fixes for NUMA
-- many improvements and bug fixes
-
-* Mon Jun  2 2014 Daniel Veillard <veillard@redhat.com> - 1.2.5-1
-- LSN-2014-0003: Don't expand entities when parsing XML (security)
-- Introduce virDomain{Get,Set}Time APIs
-- Introduce virDomainFSFreeze() and virDomainFSThaw() public API
-- various improvements and bug fixes
-
-* Sun May  4 2014 Daniel Veillard <veillard@redhat.com> - 1.2.4-1
-- various improvements and bug fixes
-- lot of internal code refactoring
-
-* Tue Apr  1 2014 Daniel Veillard <veillard@redhat.com> - 1.2.3-1
-- add new virDomainCoreDumpWithFormat API
-- conf: Introduce virDomainDeviceGetInfo API
-- more features and fixes on bhyve driver
-- lot of cleanups and improvement on the Xen driver
-- a lot of various improvements and bug fixes
-
-* Sun Mar  2 2014 Daniel Veillard <veillard@redhat.com> - 1.2.2-1
-- add LXC from native conversion tool
-- vbox: add support for v4.2.20+ and v4.3.4+
-- Introduce Libvirt Wireshark dissector
-- Fix CVE-2013-6456: Avoid unsafe use of /proc/$PID/root in LXC
-- a lot of various improvements and bug fixes
-
-* Thu Jan 16 2014 Daniel Veillard <veillard@redhat.com> - 1.2.1-1
-- Fix s CVE-2014-0028 event: filter global events by domain:getattr ACL
-- Fix CVE-2014-1447 Don't crash if a connection closes early
-- Fix CVE-2013-6458-1 qemu: Do not access stale data in virDomainBlockStats
-- Fix CVE-2013-6457 libxl: avoid crashing if calling `virsh numatune' on inactive domain
-- Fix CVE-2013-6436: fix crash in lxcDomainGetMemoryParameters
-- many doc and bug fixes and improvements
-
-* Mon Dec  2 2013 Daniel Veillard <veillard@redhat.com> - 1.2.0-1
-- Separation of python binding as libvirt-python srpm
-- Add support for gluster pool
-- vbox: add support for 4.3 APIs
-- a number of doc, bug fixes and various improvements
-
-* Mon Nov  4 2013 Daniel Veillard <veillard@redhat.com> - 1.1.4-1
-- Add support for AArch64 architecture
-- Various improvements on test code and test driver
-- 4 security bug fixes
-- a lot of bug fixes and various improvements
-
-* Tue Oct  1 2013 Daniel Veillard <veillard@redhat.com> - 1.1.3-1
-- VMware: Initial VMware Fusion support and various improvements
-- libvirt: add new public API virConnectGetCPUModelNames
-- various libxl driver improvements
-- LXC many container driver improvement
-- ARM cpu improvements
-- 3 security bug fixes
-- a lot of bug and leak fixes and various improvements
-
-* Mon Sep  2 2013 Daniel Veillard <veillard@redhat.com> - 1.1.2-1
-- various improvements to libxl driver
-- systemd integration improvements
-- Add flag to BaselineCPU API to return detailed CPU features
-- Introduce a virt-login-shell binary
-- conf: add startupPolicy attribute for harddisk
-- various bug fixes and improvements including localizations
-
-* Tue Jul 30 2013 Daniel Veillard <veillard@redhat.com> - 1.1.1-1
-- Adding device removal or deletion events
-- Introduce new domain create APIs to pass pre-opened FDs to LXC
-- Add interface versions for Xen 4.3
-- Add new public API virDomainSetMemoryStatsPeriod
-- Various LXC improvements
-- various bug fixes and improvements including localizations
-
-* Mon Jul  1 2013 Daniel Veillard <veillard@redhat.com> - 1.1.0-1
-- CVE-2013-2218: Fix crash listing network interfaces with filters
-- Fine grained ACL support for the API
-- Extensible migration APIs
-- various improvements in the Xen driver
-- agent based vCPU hotplug support
-- various bug fixes and improvements including localizations
-
-* Mon Jun  3 2013 Daniel Veillard <veillard@redhat.com> - 1.0.6-1
-- Move VirtualBox driver into libvirtd
-- Support for static routes on a virtual bridge
-- Various improvement for hostdev SCSI support
-- Switch to VIR_STRDUP and VIR_STRNDUP
-- Various cleanups and improvement in Xen and LXC drivers
-- various bug fixes and improvements including localizations
-
-* Thu May  2 2013 Daniel Veillard <veillard@redhat.com> - 1.0.5-1
-- add support for NVRAM device
-- Add XML config for resource partitions
-- Add support for TPM
-- NPIV storage migration support
-- various bug fixes and improvements including localizations
-
-* Mon Apr  1 2013 Daniel Veillard <veillard@redhat.com> - 1.0.4-1
-- qemu: support passthrough for iscsi disks
-- various S390 improvements
-- various LXC bugs fixes and improvements
-- Add API for thread cancellation
-- various bug fixes and improvements
-
-* Tue Mar  5 2013 Daniel Veillard <veillard@redhat.com> - 1.0.3-1
-- Introduce virDomainMigrate*CompressionCache APIs
-- Introduce virDomainGetJobStats API
-- Add basic support for VDI images
-- Introduce API virNodeDeviceLookupSCSIHostByWWN
-- Various locking improvements
-- a lot of bug fixes and overall improvements
-
-* Wed Jan 30 2013 Daniel Veillard <veillard@redhat.com> - 1.0.2-1
-- LXC improvements
-- S390 architecture improvement
-- Power architecture improvement
-- large Coverity report cleanups and associated bug fixes
-- virTypedParams* APIs to helps with those data structures
-- a lot of bug fixes and overall improvements
-
-* Fri Nov  2 2012 Daniel Veillard <veillard@redhat.com> - 1.0.0-1
-- virNodeGetCPUMap: Define public API
-- Add systemd journal support
-- Add a qemu capabilities cache manager
-- USB migration support
-- various improvement and fixes when using QMP QEmu interface
-- Support for Xen 4.2
-- Lot of localization enhancements
-- a lot of bug fixes, improvements and portability work
-
-* Mon Sep 24 2012 Daniel Veillard <veillard@redhat.com> - 0.10.2-1
-- network: define new API virNetworkUpdate
-- add support for QEmu sandbox support
-- blockjob: add virDomainBlockCommit
-- New APIs to get/set Node memory parameters
-- new API virConnectListAllSecrets
-- new API virConnectListAllNWFilters
-- new API virConnectListAllNodeDevices
-- parallels: add support of containers to the driver
-- new API virConnectListAllInterfaces
-- new API virConnectListAllNetworks
-- new API virStoragePoolListAllVolumes
-- Add PMSUSPENDED life cycle event
-- new API virStorageListAllStoragePools
-- Add per-guest S3/S4 state configuration
-- qemu: Support for Block Device IO Limits
-- a lot of bug fixes, improvements and portability work
-
-* Fri Aug 31 2012 Daniel Veillard <veillard@redhat.com> - 0.10.1-1
-- bugfixes and a brown paper bag
-
-* Wed Aug 29 2012 Daniel Veillard <veillard@redhat.com> - 0.10.0-1
-- agent: add qemuAgentArbitraryCommand() for general qemu agent command
-- Introduce virDomainPinEmulator and virDomainGetEmulatorPinInfo functions
-- network: use firewalld instead of iptables, when available
-- network: make network driver vlan-aware
-- esx: Implement network driver
-- driver for parallels hypervisor
-- Various LXC improvements
-- Add virDomainGetHostname
-- a lot of bug fixes, improvements and portability work
-
-* Mon Jul  2 2012 Daniel Veillard <veillard@redhat.com> - 0.9.13-1
-- S390: support for s390(x)
-- snapshot: implement new APIs for esx and vbox
-- snapshot: new query APIs and many improvements
-- virsh: Allow users to reedit rejected XML
-- nwfilter: add DHCP snooping
-- Enable driver modules in libvirt RPM
-- Default to enable driver modules for libvirtd
-- storage backend: Add RBD (RADOS Block Device) support
-- sVirt support for LXC domains inprovement
-- a lot of bug fixes, improvements and portability work
-
-* Mon May 14 2012 Daniel Veillard <veillard@redhat.com> - 0.9.12-1
-- qemu: allow snapshotting of sheepdog and rbd disks
-- blockjob: add new APIs
-- a lot of bug fixes, improvements and portability work
-
-* Tue Apr  3 2012 Daniel Veillard <veillard@redhat.com> - 0.9.11-1
-- Add support for the suspend event
-- Add support for event tray moved of removable disks
-- qemu: Support numad
-- cpustats: API, improvements and qemu support
-- qemu: support type='hostdev' network devices at domain start
-- Introduce virDomainPMWakeup API
-- network: support Open vSwitch
-- a number of snapshot improvements
-- many improvements and bug fixes
-
-* Mon Feb 13 2012 Daniel Veillard <veillard@redhat.com> - 0.9.10-1
-- Add support for sVirt in the LXC driver
-- block rebase: add new API virDomainBlockRebase
-- API: Add api to set and get domain metadata
-- virDomainGetDiskErrors public API
-- conf: add rawio attribute to disk element of domain XML
-- Add new public API virDomainGetCPUStats()
-- Introduce virDomainPMSuspendForDuration API
-- resize: add virStorageVolResize() API
-- Add a virt-host-validate command to sanity check HV config
-- Add new virDomainShutdownFlags API
-- QEMU guest agent support
-- many improvements and bug fixes
-
-* Sat Jan  7 2012 Daniel Veillard <veillard@redhat.com> - 0.9.9-1
-- Add API virDomain{S,G}etInterfaceParameters
-- Add API virDomain{G, S}etNumaParameters
-- Add support for ppc64 qemu
-- Support Xen domctl v8
-- many improvements and bug fixes
-
-* Thu Dec  8 2011 Daniel Veillard <veillard@redhat.com> - 0.9.8-1
-- Add support for QEMU 1.0
-- Add preliminary PPC cpu driver
-- Add new API virDomain{Set, Get}BlockIoTune
-- block_resize: Define the new API
-- Add a public API to invoke suspend/resume on the host
-- various improvements for LXC containers
-- Define keepalive protocol and add virConnectIsAlive API
-- Add support for STP and VLAN filtering
-- many improvements and bug fixes
-
-* Tue Nov  8 2011 Daniel Veillard <veillard@redhat.com> - 0.9.7-1
-- esx: support vSphere 5.x
-- vbox: support for VirtualBox 4.1
-- Introduce the virDomainOpenGraphics API
-- Add AHCI support to qemu driver
-- snapshot: many improvements and 2 new APIs
-- api: Add public api for 'reset'
-- many improvements and bug fixes
-
-* Thu Sep 22 2011 Daniel Veillard <veillard@redhat.com> - 0.9.6-1
-- Fix the qemu reboot bug and a few others bug fixes
-
-* Tue Sep 20 2011 Daniel Veillard <veillard@redhat.com> - 0.9.5-1
-- many snapshot improvements (Eric Blake)
-- latency: Define new public API and structure (Osier Yang)
-- USB2 and various USB improvements (Marc-André Lureau)
-- storage: Add fs pool formatting (Osier Yang)
-- Add public API for getting migration speed (Jim Fehlig)
-- Add basic driver for Microsoft Hyper-V (Matthias Bolte)
-- many improvements and bug fixes
-
-* Wed Aug  3 2011 Daniel Veillard <veillard@redhat.com> - 0.9.4-1
-- network bandwidth QoS control
-- Add new API virDomainBlockPull*
-- save: new API to manipulate save file images
-- CPU bandwidth limits support
-- allow to send NMI and key event to guests
-- new API virDomainUndefineFlags
-- Implement code to attach to external QEMU instances
-- bios: Add support for SGA
-- various missing python binding
-- many improvements and bug fixes
-
-* Mon Jul  4 2011 Daniel Veillard <veillard@redhat.com> - 0.9.3-1
-- new API virDomainGetVcpupinInfo
-- Add TXT record support for virtual DNS service
-- Support reboots with the QEMU driver
-- New API virDomainGetControlInfo API
-- New API virNodeGetMemoryStats
-- New API virNodeGetCPUTime
-- New API for send-key
-- New API virDomainPinVcpuFlags
-- support multifunction PCI device
-- lxc: various improvements
-- many improvements and bug fixes
-
-* Mon Jun  6 2011 Daniel Veillard <veillard@redhat.com> - 0.9.2-1
-- Framework for lock manager plugins
-- API for network config change transactions
-- flags for setting memory parameters
-- virDomainGetState public API
-- qemu: allow blkstat/blkinfo calls during migration
-- Introduce migration v3 API
-- Defining the Screenshot public API
-- public API for NMI injection
-- Various improvements and bug fixes
-
-* Thu May  5 2011 Daniel Veillard <veillard@redhat.com> - 0.9.1-1
-- support various persistent domain updates
-- improvements on memory APIs
-- Add virDomainEventRebootNew
-- various improvements to libxl driver
-- Spice: support audio, images and stream compression
-- Various improvements and bug fixes
-
-* Mon Apr  4 2011 Daniel Veillard <veillard@redhat.com> - 0.9.0-1
-- Support cputune cpu usage tuning
-- Add public APIs for storage volume upload/download
-- Add public API for setting migration speed on the fly
-- Add libxenlight driver
-- qemu: support migration to fd
-- libvirt: add virDomain{Get,Set}BlkioParameters
-- setmem: introduce a new libvirt API (virDomainSetMemoryFlags)
-- Expose event loop implementation as a public API
-- Dump the debug buffer to libvirtd.log on fatal signal
-- Audit support
-- Various improvements and bug fixes
-
-* Thu Feb 17 2011 Daniel Veillard <veillard@redhat.com> - 0.8.8-1
-- expose new API for sysinfo extraction
-- cgroup blkio weight support
-- smartcard device support
-- qemu: Support per-device boot ordering
-- Various improvements and bug fixes
-
-* Tue Jan  4 2011 Daniel Veillard <veillard@redhat.com> - 0.8.7-1
-- Preliminary support for VirtualBox 4.0
-- IPv6 support
-- Add VMware Workstation and Player driver driver
-- Add network disk support
-- Various improvements and bug fixes
-
-* Tue Nov 30 2010 Daniel Veillard <veillard@redhat.com> - 0.8.6-1
-- Add support for iSCSI target auto-discovery
-- QED: Basic support for QED images
-- remote console support
-- support for SPICE graphics
-- sysinfo and VMBIOS support
-- virsh qemu-monitor-command
-- various improvements and bug fixes
-
-* Fri Oct 29 2010 Daniel Veillard <veillard@redhat.com> - 0.8.5-1
-- Enable JSON and netdev features in QEMU >= 0.13
-- framework for auditing integration
-- framework DTrace/SystemTap integration
-- Setting the number of vcpu at boot
-- Enable support for nested SVM
-- Virtio plan9fs filesystem QEMU
-- Memory parameter controls
-- various improvements and bug fixes
-
-* Fri Sep 10 2010 Daniel Veillard <veillard@redhat.com> - 0.8.4-1
-- big improvements to UML driver
-- various improvements and bug fixes
-
-* Wed Aug  4 2010 Daniel Veillard <veillard@redhat.com> - 0.8.3-1
-- esx: Support vSphere 4.1
-- Qemu arbitrary monitor commands
-- Qemu Monitor API entry point
-- various improvements and bug fixes
-
-* Mon Jul  5 2010 Daniel Veillard <veillard@redhat.com> - 0.8.2-1
-- phyp: adding support for IVM
-- libvirt: introduce domainCreateWithFlags API
-- add 802.1Qbh and 802.1Qbg switches handling
-- Support for VirtualBox version 3.2
-- Init script for handling guests on shutdown/boot
-- qemu: live migration with non-shared storage for kvm
-
-* Fri Apr 30 2010 Daniel Veillard <veillard@redhat.com> - 0.8.1-1
-- Starts dnsmasq from libvirtd with --dhcp-hostsfile
-- Add virDomainGetBlockInfo API to query disk sizing
-- a lot of bug fixes and cleanups
-
-* Mon Apr 12 2010 Daniel Veillard <veillard@redhat.com> - 0.8.0-1
-- Snapshotting support (QEmu/VBox/ESX)
-- Network filtering API
-- XenAPI driver
-- new APIs for domain events
-- Libvirt managed save API
-- timer subselection for domain clock
-- synchronous hooks
-- API to update guest CPU to host CPU
-- virDomainUpdateDeviceFlags new API
-- migrate max downtime API
-- volume wiping API
-- and many bug fixes
-
-* Fri Mar  5 2010 Daniel Veillard <veillard@redhat.com> - 0.7.7-1
-- macvtap support
-- async job handling
-- virtio channel
-- computing baseline CPU
-- virDomain{Attach,Detach}DeviceFlags
-- assorted bug fixes and lots of cleanups
-
-* Wed Feb  3 2010 Daniel Veillard <veillard@redhat.com> - 0.7.6-1
-
-* Wed Dec 23 2009 Daniel Veillard <veillard@redhat.com> - 0.7.5-1
-- Add new API virDomainMemoryStats
-- Public API and domain extension for CPU flags
-- vbox: Add support for version 3.1
-- Support QEMU's virtual FAT block device driver
-- a lot of fixes
-
-* Fri Nov 20 2009 Daniel Veillard <veillard@redhat.com> - 0.7.3-1
-- udev node device backend
-- API to check object properties
-- better QEmu monitor processing
-- MAC address based port filtering for qemu
-- support IPv6 and multiple addresses per interfaces
-- a lot of fixes
-
-* Tue Sep 15 2009 Daniel Veillard <veillard@redhat.com> - 0.7.1-1
-- ESX, VBox driver updates
-- mutipath support
-- support for encrypted (qcow) volume
-- compressed save image format for Qemu/KVM
-- QEmu host PCI device hotplug support
-- configuration of huge pages in guests
-- a lot of fixes
-
-* Wed Aug  5 2009 Daniel Veillard <veillard@redhat.com> - 0.7.0-1
-- ESX, VBox3, Power Hypervisor drivers
-- new net filesystem glusterfs
-- Storage cloning for LVM and Disk backends
-- interface implementation based on netcf
-- Support cgroups in QEMU driver
-- QEmu hotplug NIC support
-- a lot of fixes
-
-* Fri Jul  3 2009 Daniel Veillard <veillard@redhat.com> - 0.6.5-1
-- release of 0.6.5
-
-* Fri May 29 2009 Daniel Veillard <veillard@redhat.com> - 0.6.4-1
-- release of 0.6.4
-- various new APIs
-
-* Fri Apr 24 2009 Daniel Veillard <veillard@redhat.com> - 0.6.3-1
-- release of 0.6.3
-- VirtualBox driver
-
-* Fri Apr  3 2009 Daniel Veillard <veillard@redhat.com> - 0.6.2-1
-- release of 0.6.2
-
-* Wed Mar  4 2009 Daniel Veillard <veillard@redhat.com> - 0.6.1-1
-- release of 0.6.1
-
-* Sat Jan 31 2009 Daniel Veillard <veillard@redhat.com> - 0.6.0-1
-- release of 0.6.0
-
-* Tue Nov 25 2008 Daniel Veillard <veillard@redhat.com> - 0.5.0-1
-- release of 0.5.0
-
-* Tue Sep 23 2008 Daniel Veillard <veillard@redhat.com> - 0.4.6-1
-- release of 0.4.6
-
-* Mon Sep  8 2008 Daniel Veillard <veillard@redhat.com> - 0.4.5-1
-- release of 0.4.5
-
-* Wed Jun 25 2008 Daniel Veillard <veillard@redhat.com> - 0.4.4-1
-- release of 0.4.4
-- mostly a few bug fixes from 0.4.3
-
-* Thu Jun 12 2008 Daniel Veillard <veillard@redhat.com> - 0.4.3-1
-- release of 0.4.3
-- lots of bug fixes and small improvements
-
-* Tue Apr  8 2008 Daniel Veillard <veillard@redhat.com> - 0.4.2-1
-- release of 0.4.2
-- lots of bug fixes and small improvements
-
-* Mon Mar  3 2008 Daniel Veillard <veillard@redhat.com> - 0.4.1-1
-- Release of 0.4.1
-- Storage APIs
-- xenner support
-- lots of assorted improvements, bugfixes and cleanups
-- documentation and localization improvements
-
-* Tue Dec 18 2007 Daniel Veillard <veillard@redhat.com> - 0.4.0-1
-- Release of 0.4.0
-- SASL based authentication
-- PolicyKit authentication
-- improved NUMA and statistics support
-- lots of assorted improvements, bugfixes and cleanups
-- documentation and localization improvements
-
-* Sun Sep 30 2007 Daniel Veillard <veillard@redhat.com> - 0.3.3-1
-- Release of 0.3.3
-- Avahi support
-- NUMA support
-- lots of assorted improvements, bugfixes and cleanups
-- documentation and localization improvements
-
-* Tue Aug 21 2007 Daniel Veillard <veillard@redhat.com> - 0.3.2-1
-- Release of 0.3.2
-- API for domains migration
-- APIs for collecting statistics on disks and interfaces
-- lots of assorted bugfixes and cleanups
-- documentation and localization improvements
-
-* Tue Jul 24 2007 Daniel Veillard <veillard@redhat.com> - 0.3.1-1
-- Release of 0.3.1
-- localtime clock support
-- PS/2 and USB input devices
-- lots of assorted bugfixes and cleanups
-- documentation and localization improvements
-
-* Mon Jul  9 2007 Daniel Veillard <veillard@redhat.com> - 0.3.0-1
-- Release of 0.3.0
-- Secure remote access support
-- unification of daemons
-- lots of assorted bugfixes and cleanups
-- documentation and localization improvements
-
-* Fri Jun  8 2007 Daniel Veillard <veillard@redhat.com> - 0.2.3-1
-- Release of 0.2.3
-- lot of assorted bugfixes and cleanups
-- support for Xen-3.1
-- new scheduler API
-
-* Tue Apr 17 2007 Daniel Veillard <veillard@redhat.com> - 0.2.2-1
-- Release of 0.2.2
-- lot of assorted bugfixes and cleanups
-- preparing for Xen-3.0.5
-
-* Thu Mar 22 2007 Jeremy Katz <katzj@redhat.com> - 0.2.1-2.fc7
-- don't require xen; we don't need the daemon and can control non-xen now
-- fix scriptlet error (need to own more directories)
-- update description text
-
-* Fri Mar 16 2007 Daniel Veillard <veillard@redhat.com> - 0.2.1-1
-- Release of 0.2.1
-- lot of bug and portability fixes
-- Add support for network autostart and init scripts
-- New API to detect the virtualization capabilities of a host
-- Documentation updates
-
-* Fri Feb 23 2007 Daniel P. Berrange <berrange@redhat.com> - 0.2.0-4.fc7
-- Fix loading of guest & network configs
-
-* Fri Feb 16 2007 Daniel P. Berrange <berrange@redhat.com> - 0.2.0-3.fc7
-- Disable kqemu support since its not in Fedora qemu binary
-- Fix for -vnc arg syntax change in 0.9.0  QEMU
-
-* Thu Feb 15 2007 Daniel P. Berrange <berrange@redhat.com> - 0.2.0-2.fc7
-- Fixed path to qemu daemon for autostart
-- Fixed generation of <features> block in XML
-- Pre-create config directory at startup
-
-* Wed Feb 14 2007 Daniel Veillard <veillard@redhat.com> 0.2.0-1.fc7
-- support for KVM and QEmu
-- support for network configuration
-- assorted fixes
-
-* Mon Jan 22 2007 Daniel Veillard <veillard@redhat.com> 0.1.11-1.fc7
-- finish inactive Xen domains support
-- memory leak fix
-- RelaxNG schemas for XML configs
-
-* Wed Dec 20 2006 Daniel Veillard <veillard@redhat.com> 0.1.10-1.fc7
-- support for inactive Xen domains
-- improved support for Xen display and vnc
-- a few bug fixes
-- localization updates
-
-* Thu Dec  7 2006 Jeremy Katz <katzj@redhat.com> - 0.1.9-2
-- rebuild against python 2.5
-
-* Wed Nov 29 2006 Daniel Veillard <veillard@redhat.com> 0.1.9-1
-- better error reporting
-- python bindings fixes and extensions
-- add support for shareable drives
-- add support for non-bridge style networking
-- hot plug device support
-- added support for inactive domains
-- API to dump core of domains
-- various bug fixes, cleanups and improvements
-- updated the localization
-
-* Tue Nov  7 2006 Daniel Veillard <veillard@redhat.com> 0.1.8-3
-- it's pkgconfig not pgkconfig !
-
-* Mon Nov  6 2006 Daniel Veillard <veillard@redhat.com> 0.1.8-2
-- fixing spec file, added %%dist, -devel requires pkgconfig and xen-devel
-- Resolves: rhbz#202320
-
-* Mon Oct 16 2006 Daniel Veillard <veillard@redhat.com> 0.1.8-1
-- fix missing page size detection code for ia64
-- fix mlock size when getting domain info list from hypervisor
-- vcpu number initialization
-- don't label crashed domains as shut off
-- fix virsh man page
-- blktapdd support for alternate drivers like blktap
-- memory leak fixes (xend interface and XML parsing)
-- compile fix
-- mlock/munlock size fixes
-
-* Fri Sep 22 2006 Daniel Veillard <veillard@redhat.com> 0.1.7-1
-- Fix bug when running against xen-3.0.3 hypercalls
-- Fix memory bug when getting vcpus info from xend
-
-* Fri Sep 22 2006 Daniel Veillard <veillard@redhat.com> 0.1.6-1
-- Support for localization
-- Support for new Xen-3.0.3 cdrom and disk configuration
-- Support for setting VNC port
-- Fix bug when running against xen-3.0.2 hypercalls
-- Fix reconnection problem when talking directly to http xend
-
-* Tue Sep  5 2006 Jeremy Katz <katzj@redhat.com> - 0.1.5-3
-- patch from danpb to support new-format cd devices for HVM guests
-
-* Tue Sep  5 2006 Daniel Veillard <veillard@redhat.com> 0.1.5-2
-- reactivating ia64 support
-
-* Tue Sep  5 2006 Daniel Veillard <veillard@redhat.com> 0.1.5-1
-- new release
-- bug fixes
-- support for new hypervisor calls
-- early code for config files and defined domains
-
-* Mon Sep  4 2006 Daniel Berrange <berrange@redhat.com> - 0.1.4-5
-- add patch to address dom0_ops API breakage in Xen 3.0.3 tree
-
-* Mon Aug 28 2006 Jeremy Katz <katzj@redhat.com> - 0.1.4-4
-- add patch to support paravirt framebuffer in Xen
-
-* Mon Aug 21 2006 Daniel Veillard <veillard@redhat.com> 0.1.4-3
-- another patch to fix network handling in non-HVM guests
-
-* Thu Aug 17 2006 Daniel Veillard <veillard@redhat.com> 0.1.4-2
-- patch to fix virParseUUID()
-
-* Wed Aug 16 2006 Daniel Veillard <veillard@redhat.com> 0.1.4-1
-- vCPUs and affinity support
-- more complete XML, console and boot options
-- specific features support
-- enforced read-only connections
-- various improvements, bug fixes
-
-* Wed Aug  2 2006 Jeremy Katz <katzj@redhat.com> - 0.1.3-6
-- add patch from pvetere to allow getting uuid from libvirt
-
-* Wed Aug  2 2006 Jeremy Katz <katzj@redhat.com> - 0.1.3-5
-- build on ia64 now
-
-* Thu Jul 27 2006 Jeremy Katz <katzj@redhat.com> - 0.1.3-4
-- don't BR xen, we just need xen-devel
-
-* Thu Jul 27 2006 Daniel Veillard <veillard@redhat.com> 0.1.3-3
-- need rebuild since libxenstore is now versionned
-
-* Mon Jul 24 2006 Mark McLoughlin <markmc@redhat.com> - 0.1.3-2
-- Add BuildRequires: xen-devel
-
-* Wed Jul 12 2006 Jesse Keating <jkeating@redhat.com> - 0.1.3-1.1
-- rebuild
-
-* Tue Jul 11 2006 Daniel Veillard <veillard@redhat.com> 0.1.3-1
-- support for HVM Xen guests
-- various bugfixes
-
-* Mon Jul  3 2006 Daniel Veillard <veillard@redhat.com> 0.1.2-1
-- added a proxy mechanism for read only access using httpu
-- fixed header includes paths
-
-* Wed Jun 21 2006 Daniel Veillard <veillard@redhat.com> 0.1.1-1
-- extend and cleanup the driver infrastructure and code
-- python examples
-- extend uuid support
-- bug fixes, buffer handling cleanups
-- support for new Xen hypervisor API
-- test driver for unit testing
-- virsh --conect argument
-
-* Mon Apr 10 2006 Daniel Veillard <veillard@redhat.com> 0.1.0-1
-- various fixes
-- new APIs: for Node information and Reboot
-- virsh improvements and extensions
-- documentation updates and man page
-- enhancement and fixes of the XML description format
-
-* Tue Feb 28 2006 Daniel Veillard <veillard@redhat.com> 0.0.6-1
-- added error handling APIs
-- small bug fixes
-- improve python bindings
-- augment documentation and regression tests
-
-* Thu Feb 23 2006 Daniel Veillard <veillard@redhat.com> 0.0.5-1
-- new domain creation API
-- new UUID based APIs
-- more tests, documentation, devhelp
-- bug fixes
-
-* Fri Feb 10 2006 Daniel Veillard <veillard@redhat.com> 0.0.4-1
-- fixes some problems in 0.0.3 due to the change of names
-
-* Wed Feb  8 2006 Daniel Veillard <veillard@redhat.com> 0.0.3-1
-- changed library name to libvirt from libvir, complete and test the python
-  bindings
-
-* Sun Jan 29 2006 Daniel Veillard <veillard@redhat.com> 0.0.2-1
-- upstream release of 0.0.2, use xend, save and restore added, python bindings
-  fixed
-
-* Wed Nov  2 2005 Daniel Veillard <veillard@redhat.com> 0.0.1-1
-- created
-=======
-%changelog
->>>>>>> d0b310ef
+%changelog