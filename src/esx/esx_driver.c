--- conflicted
+++ resolved
@@ -999,8 +999,6 @@
     priv->supportsLongMode = esxVI_Boolean_Undefined;
     priv->usedCpuTimeCounterId = -1;
 
-    conn->privateData = priv;
-
     /*
      * Set the port dependent on the transport protocol if no port is
      * specified. This allows us to rely on the port parameter being
@@ -1092,14 +1090,11 @@
         goto cleanup;
     }
 
-<<<<<<< HEAD
-=======
     if (!(priv->xmlopt = virVMXDomainXMLConfInit()))
         goto cleanup;
 
     conn->privateData = priv;
     priv = NULL;
->>>>>>> c90d7567
     result = VIR_DRV_OPEN_SUCCESS;
 
   cleanup:
