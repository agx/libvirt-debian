/*
 * qemu_process.h: QEMU process management
 *
 * Copyright (C) 2006-2013 Red Hat, Inc.
 *
 * This library is free software; you can redistribute it and/or
 * modify it under the terms of the GNU Lesser General Public
 * License as published by the Free Software Foundation; either
 * version 2.1 of the License, or (at your option) any later version.
 *
 * This library is distributed in the hope that it will be useful,
 * but WITHOUT ANY WARRANTY; without even the implied warranty of
 * MERCHANTABILITY or FITNESS FOR A PARTICULAR PURPOSE.  See the GNU
 * Lesser General Public License for more details.
 *
 * You should have received a copy of the GNU Lesser General Public
 * License along with this library.  If not, see
 * <http://www.gnu.org/licenses/>.
 *
 */

#include <config.h>

#include <fcntl.h>
#include <unistd.h>
#include <signal.h>
#include <sys/stat.h>
#if defined(__linux__)
# include <linux/capability.h>
#elif defined(__FreeBSD__)
# include <sys/param.h>
# include <sys/cpuset.h>
#endif

#include "qemu_process.h"
#include "qemu_domain.h"
#include "qemu_cgroup.h"
#include "qemu_capabilities.h"
#include "qemu_monitor.h"
#include "qemu_command.h"
#include "qemu_hostdev.h"
#include "qemu_hotplug.h"
#include "qemu_bridge_filter.h"
#include "qemu_migration.h"

#include "datatypes.h"
#include "virlog.h"
#include "virerror.h"
#include "viralloc.h"
#include "virhook.h"
#include "virfile.h"
#include "virpidfile.h"
#include "virutil.h"
#include "c-ctype.h"
#include "nodeinfo.h"
#include "domain_audit.h"
#include "domain_nwfilter.h"
#include "locking/domain_lock.h"
#include "network/bridge_driver.h"
#include "viruuid.h"
#include "virprocess.h"
#include "virtime.h"
#include "virnetdevtap.h"
#include "virbitmap.h"
#include "viratomic.h"
#include "virnuma.h"

#define VIR_FROM_THIS VIR_FROM_QEMU

#define START_POSTFIX ": starting up\n"
#define ATTACH_POSTFIX ": attaching\n"
#define SHUTDOWN_POSTFIX ": shutting down\n"

/**
 * qemuProcessRemoveDomainStatus
 *
 * remove all state files of a domain from statedir
 *
 * Returns 0 on success
 */
static int
qemuProcessRemoveDomainStatus(virQEMUDriverPtr driver,
                              virDomainObjPtr vm)
{
    char ebuf[1024];
    char *file = NULL;
    qemuDomainObjPrivatePtr priv = vm->privateData;
    virQEMUDriverConfigPtr cfg = virQEMUDriverGetConfig(driver);
    int ret = -1;

    if (virAsprintf(&file, "%s/%s.xml", cfg->stateDir, vm->def->name) < 0) {
        virReportOOMError();
        goto cleanup;
    }

    if (unlink(file) < 0 && errno != ENOENT && errno != ENOTDIR)
        VIR_WARN("Failed to remove domain XML for %s: %s",
                 vm->def->name, virStrerror(errno, ebuf, sizeof(ebuf)));
    VIR_FREE(file);

    if (priv->pidfile &&
        unlink(priv->pidfile) < 0 &&
        errno != ENOENT)
        VIR_WARN("Failed to remove PID file for %s: %s",
                 vm->def->name, virStrerror(errno, ebuf, sizeof(ebuf)));

    ret = 0;
cleanup:
    virObjectUnref(cfg);
    return ret;
}


/* XXX figure out how to remove this */
extern virQEMUDriverPtr qemu_driver;

/*
 * This is a callback registered with a qemuAgentPtr instance,
 * and to be invoked when the agent console hits an end of file
 * condition, or error, thus indicating VM shutdown should be
 * performed
 */
static void
qemuProcessHandleAgentEOF(qemuAgentPtr agent,
                          virDomainObjPtr vm)
{
    qemuDomainObjPrivatePtr priv;

    VIR_DEBUG("Received EOF from agent on %p '%s'", vm, vm->def->name);

    virObjectLock(vm);

    priv = vm->privateData;

    if (!priv->agent) {
        VIR_DEBUG("Agent freed already");
        goto unlock;
    }

    if (priv->beingDestroyed) {
        VIR_DEBUG("Domain is being destroyed, agent EOF is expected");
        goto unlock;
    }

    priv->agent = NULL;

    virObjectUnlock(vm);

    qemuAgentClose(agent);
    return;

unlock:
    virObjectUnlock(vm);
    return;
}


/*
 * This is invoked when there is some kind of error
 * parsing data to/from the agent. The VM can continue
 * to run, but no further agent commands will be
 * allowed
 */
static void
qemuProcessHandleAgentError(qemuAgentPtr agent ATTRIBUTE_UNUSED,
                            virDomainObjPtr vm)
{
    qemuDomainObjPrivatePtr priv;

    VIR_DEBUG("Received error from agent on %p '%s'", vm, vm->def->name);

    virObjectLock(vm);

    priv = vm->privateData;

    priv->agentError = true;

    virObjectUnlock(vm);
}

static void qemuProcessHandleAgentDestroy(qemuAgentPtr agent,
                                          virDomainObjPtr vm)
{
    VIR_DEBUG("Received destroy agent=%p vm=%p", agent, vm);

    virObjectUnref(vm);
}


static qemuAgentCallbacks agentCallbacks = {
    .destroy = qemuProcessHandleAgentDestroy,
    .eofNotify = qemuProcessHandleAgentEOF,
    .errorNotify = qemuProcessHandleAgentError,
};

static virDomainChrSourceDefPtr
qemuFindAgentConfig(virDomainDefPtr def)
{
    virDomainChrSourceDefPtr config = NULL;
    int i;

    for (i = 0 ; i < def->nchannels ; i++) {
        virDomainChrDefPtr channel = def->channels[i];

        if (channel->targetType != VIR_DOMAIN_CHR_CHANNEL_TARGET_TYPE_VIRTIO)
            continue;

        if (STREQ_NULLABLE(channel->target.name, "org.qemu.guest_agent.0")) {
            config = &channel->source;
            break;
        }
    }

    return config;
}

static int
qemuConnectAgent(virQEMUDriverPtr driver, virDomainObjPtr vm)
{
    qemuDomainObjPrivatePtr priv = vm->privateData;
    int ret = -1;
    qemuAgentPtr agent = NULL;
    virDomainChrSourceDefPtr config = qemuFindAgentConfig(vm->def);

    if (!config)
        return 0;

    if (virSecurityManagerSetDaemonSocketLabel(driver->securityManager,
                                               vm->def) < 0) {
        VIR_ERROR(_("Failed to set security context for agent for %s"),
                  vm->def->name);
        goto cleanup;
    }

    /* Hold an extra reference because we can't allow 'vm' to be
     * deleted while the agent is active */
    virObjectRef(vm);

    ignore_value(virTimeMillisNow(&priv->agentStart));
    virObjectUnlock(vm);

    agent = qemuAgentOpen(vm,
                          config,
                          &agentCallbacks);

    virObjectLock(vm);
    priv->agentStart = 0;

    if (virSecurityManagerClearSocketLabel(driver->securityManager,
                                           vm->def) < 0) {
        VIR_ERROR(_("Failed to clear security context for agent for %s"),
                  vm->def->name);
        goto cleanup;
    }

    if (agent == NULL)
        virObjectUnref(vm);

    if (!virDomainObjIsActive(vm)) {
        qemuAgentClose(agent);
        goto cleanup;
    }
    priv->agent = agent;

    if (priv->agent == NULL) {
        VIR_INFO("Failed to connect agent for %s", vm->def->name);
        goto cleanup;
    }

    ret = 0;

cleanup:
    return ret;
}


/*
 * This is a callback registered with a qemuMonitorPtr instance,
 * and to be invoked when the monitor console hits an end of file
 * condition, or error, thus indicating VM shutdown should be
 * performed
 */
static void
qemuProcessHandleMonitorEOF(qemuMonitorPtr mon ATTRIBUTE_UNUSED,
                            virDomainObjPtr vm)
{
    virQEMUDriverPtr driver = qemu_driver;
    virDomainEventPtr event = NULL;
    qemuDomainObjPrivatePtr priv;
    int eventReason = VIR_DOMAIN_EVENT_STOPPED_SHUTDOWN;
    int stopReason = VIR_DOMAIN_SHUTOFF_SHUTDOWN;
    const char *auditReason = "shutdown";

    VIR_DEBUG("Received EOF on %p '%s'", vm, vm->def->name);

    virObjectLock(vm);

    priv = vm->privateData;

    if (priv->beingDestroyed) {
        VIR_DEBUG("Domain is being destroyed, EOF is expected");
        goto unlock;
    }

    if (!virDomainObjIsActive(vm)) {
        VIR_DEBUG("Domain %p is not active, ignoring EOF", vm);
        goto unlock;
    }

    if (priv->monJSON && !priv->gotShutdown) {
        VIR_DEBUG("Monitor connection to '%s' closed without SHUTDOWN event; "
                  "assuming the domain crashed", vm->def->name);
        eventReason = VIR_DOMAIN_EVENT_STOPPED_FAILED;
        stopReason = VIR_DOMAIN_SHUTOFF_CRASHED;
        auditReason = "failed";
    }

    event = virDomainEventNewFromObj(vm,
                                     VIR_DOMAIN_EVENT_STOPPED,
                                     eventReason);
    qemuProcessStop(driver, vm, stopReason, 0);
    virDomainAuditStop(vm, auditReason);

    if (!vm->persistent) {
        qemuDomainRemoveInactive(driver, vm);
        goto cleanup;
    }

unlock:
    virObjectUnlock(vm);

cleanup:
    if (event)
        qemuDomainEventQueue(driver, event);
}


/*
 * This is invoked when there is some kind of error
 * parsing data to/from the monitor. The VM can continue
 * to run, but no further monitor commands will be
 * allowed
 */
static void
qemuProcessHandleMonitorError(qemuMonitorPtr mon ATTRIBUTE_UNUSED,
                              virDomainObjPtr vm)
{
    virQEMUDriverPtr driver = qemu_driver;
    virDomainEventPtr event = NULL;

    VIR_DEBUG("Received error on %p '%s'", vm, vm->def->name);

    virObjectLock(vm);

    ((qemuDomainObjPrivatePtr) vm->privateData)->monError = true;
    event = virDomainEventControlErrorNewFromObj(vm);
    if (event)
        qemuDomainEventQueue(driver, event);

    virObjectUnlock(vm);
}


static virDomainDiskDefPtr
qemuProcessFindDomainDiskByPath(virDomainObjPtr vm,
                                const char *path)
{
    int i = virDomainDiskIndexByName(vm->def, path, true);

    if (i >= 0)
        return vm->def->disks[i];

    virReportError(VIR_ERR_INTERNAL_ERROR,
                   _("no disk found with path %s"),
                   path);
    return NULL;
}

static virDomainDiskDefPtr
qemuProcessFindDomainDiskByAlias(virDomainObjPtr vm,
                                 const char *alias)
{
    int i;

    if (STRPREFIX(alias, QEMU_DRIVE_HOST_PREFIX))
        alias += strlen(QEMU_DRIVE_HOST_PREFIX);

    for (i = 0; i < vm->def->ndisks; i++) {
        virDomainDiskDefPtr disk;

        disk = vm->def->disks[i];
        if (disk->info.alias != NULL && STREQ(disk->info.alias, alias))
            return disk;
    }

    virReportError(VIR_ERR_INTERNAL_ERROR,
                   _("no disk found with alias %s"),
                   alias);
    return NULL;
}

static int
qemuProcessGetVolumeQcowPassphrase(virConnectPtr conn,
                                   virDomainDiskDefPtr disk,
                                   char **secretRet,
                                   size_t *secretLen)
{
    virSecretPtr secret;
    char *passphrase;
    unsigned char *data;
    size_t size;
    int ret = -1;
    virStorageEncryptionPtr enc;

    if (!disk->encryption) {
        virReportError(VIR_ERR_INTERNAL_ERROR,
                       _("disk %s does not have any encryption information"),
                       disk->src);
        return -1;
    }
    enc = disk->encryption;

    if (!conn) {
        virReportError(VIR_ERR_INTERNAL_ERROR,
                       "%s", _("cannot find secrets without a connection"));
        goto cleanup;
    }

    if (conn->secretDriver == NULL ||
        conn->secretDriver->secretLookupByUUID == NULL ||
        conn->secretDriver->secretGetValue == NULL) {
        virReportError(VIR_ERR_OPERATION_INVALID, "%s",
                       _("secret storage not supported"));
        goto cleanup;
    }

    if (enc->format != VIR_STORAGE_ENCRYPTION_FORMAT_QCOW ||
        enc->nsecrets != 1 ||
        enc->secrets[0]->type !=
        VIR_STORAGE_ENCRYPTION_SECRET_TYPE_PASSPHRASE) {
        virReportError(VIR_ERR_XML_ERROR,
                       _("invalid <encryption> for volume %s"), disk->src);
        goto cleanup;
    }

    secret = conn->secretDriver->secretLookupByUUID(conn,
                                                    enc->secrets[0]->uuid);
    if (secret == NULL)
        goto cleanup;
    data = conn->secretDriver->secretGetValue(secret, &size, 0,
                                              VIR_SECRET_GET_VALUE_INTERNAL_CALL);
    virObjectUnref(secret);
    if (data == NULL)
        goto cleanup;

    if (memchr(data, '\0', size) != NULL) {
        memset(data, 0, size);
        VIR_FREE(data);
        virReportError(VIR_ERR_XML_ERROR,
                       _("format='qcow' passphrase for %s must not contain a "
                         "'\\0'"), disk->src);
        goto cleanup;
    }

    if (VIR_ALLOC_N(passphrase, size + 1) < 0) {
        memset(data, 0, size);
        VIR_FREE(data);
        virReportOOMError();
        goto cleanup;
    }
    memcpy(passphrase, data, size);
    passphrase[size] = '\0';

    memset(data, 0, size);
    VIR_FREE(data);

    *secretRet = passphrase;
    *secretLen = size;

    ret = 0;

cleanup:
    return ret;
}

static int
qemuProcessFindVolumeQcowPassphrase(qemuMonitorPtr mon ATTRIBUTE_UNUSED,
                                    virConnectPtr conn,
                                    virDomainObjPtr vm,
                                    const char *path,
                                    char **secretRet,
                                    size_t *secretLen)
{
    virDomainDiskDefPtr disk;
    int ret = -1;

    virObjectLock(vm);
    disk = qemuProcessFindDomainDiskByPath(vm, path);

    if (!disk)
        goto cleanup;

    ret = qemuProcessGetVolumeQcowPassphrase(conn, disk, secretRet, secretLen);

cleanup:
    virObjectUnlock(vm);
    return ret;
}


static int
qemuProcessHandleReset(qemuMonitorPtr mon ATTRIBUTE_UNUSED,
                       virDomainObjPtr vm)
{
    virQEMUDriverPtr driver = qemu_driver;
    virDomainEventPtr event;
    qemuDomainObjPrivatePtr priv;

    virObjectLock(vm);

    event = virDomainEventRebootNewFromObj(vm);
    priv = vm->privateData;
    if (priv->agent)
        qemuAgentNotifyEvent(priv->agent, QEMU_AGENT_EVENT_RESET);

    virObjectUnlock(vm);

    if (event)
        qemuDomainEventQueue(driver, event);

    return 0;
}


/*
 * Since we have the '-no-shutdown' flag set, the
 * QEMU process will currently have guest OS shutdown
 * and the CPUS stopped. To fake the reboot, we thus
 * want todo a reset of the virtual hardware, followed
 * by restart of the CPUs. This should result in the
 * guest OS booting up again
 */
static void
qemuProcessFakeReboot(void *opaque)
{
    virQEMUDriverPtr driver = qemu_driver;
    virDomainObjPtr vm = opaque;
    qemuDomainObjPrivatePtr priv = vm->privateData;
    virDomainEventPtr event = NULL;
    int ret = -1;
    VIR_DEBUG("vm=%p", vm);
    virObjectLock(vm);
    if (qemuDomainObjBeginJob(driver, vm, QEMU_JOB_MODIFY) < 0)
        goto cleanup;

    if (!virDomainObjIsActive(vm)) {
        virReportError(VIR_ERR_INTERNAL_ERROR, "%s",
                       _("guest unexpectedly quit"));
        goto endjob;
    }

    qemuDomainObjEnterMonitor(driver, vm);
    if (qemuMonitorSystemReset(priv->mon) < 0) {
        qemuDomainObjExitMonitor(driver, vm);
        goto endjob;
    }
    qemuDomainObjExitMonitor(driver, vm);

    if (!virDomainObjIsActive(vm)) {
        virReportError(VIR_ERR_INTERNAL_ERROR, "%s",
                       _("guest unexpectedly quit"));
        goto endjob;
    }

    if (qemuProcessStartCPUs(driver, vm, NULL,
                             VIR_DOMAIN_RUNNING_BOOTED,
                             QEMU_ASYNC_JOB_NONE) < 0) {
        if (virGetLastError() == NULL)
            virReportError(VIR_ERR_INTERNAL_ERROR,
                           "%s", _("resume operation failed"));
        goto endjob;
    }
    priv->gotShutdown = false;
    event = virDomainEventNewFromObj(vm,
                                     VIR_DOMAIN_EVENT_RESUMED,
                                     VIR_DOMAIN_EVENT_RESUMED_UNPAUSED);

    ret = 0;

endjob:
    if (!qemuDomainObjEndJob(driver, vm))
        vm = NULL;

cleanup:
    if (vm) {
        if (ret == -1) {
            ignore_value(qemuProcessKill(vm, VIR_QEMU_PROCESS_KILL_FORCE));
        }
        if (virObjectUnref(vm))
            virObjectUnlock(vm);
    }
    if (event)
        qemuDomainEventQueue(driver, event);
}


static void
qemuProcessShutdownOrReboot(virQEMUDriverPtr driver,
                            virDomainObjPtr vm)
{
    qemuDomainObjPrivatePtr priv = vm->privateData;

    if (priv->fakeReboot) {
        qemuDomainSetFakeReboot(driver, vm, false);
        virObjectRef(vm);
        virThread th;
        if (virThreadCreate(&th,
                            false,
                            qemuProcessFakeReboot,
                            vm) < 0) {
            VIR_ERROR(_("Failed to create reboot thread, killing domain"));
            ignore_value(qemuProcessKill(vm, VIR_QEMU_PROCESS_KILL_NOWAIT));
            virObjectUnref(vm);
        }
    } else {
        ignore_value(qemuProcessKill(vm, VIR_QEMU_PROCESS_KILL_NOWAIT));
    }
}

static int
qemuProcessHandleShutdown(qemuMonitorPtr mon ATTRIBUTE_UNUSED,
                          virDomainObjPtr vm)
{
    virQEMUDriverPtr driver = qemu_driver;
    qemuDomainObjPrivatePtr priv;
    virDomainEventPtr event = NULL;
    virQEMUDriverConfigPtr cfg = virQEMUDriverGetConfig(driver);

    VIR_DEBUG("vm=%p", vm);

    virObjectLock(vm);

    priv = vm->privateData;
    if (priv->gotShutdown) {
        VIR_DEBUG("Ignoring repeated SHUTDOWN event from domain %s",
                  vm->def->name);
        goto unlock;
    } else if (!virDomainObjIsActive(vm)) {
        VIR_DEBUG("Ignoring SHUTDOWN event from inactive domain %s",
                  vm->def->name);
        goto unlock;
    }
    priv->gotShutdown = true;

    VIR_DEBUG("Transitioned guest %s to shutdown state",
              vm->def->name);
    virDomainObjSetState(vm,
                         VIR_DOMAIN_SHUTDOWN,
                         VIR_DOMAIN_SHUTDOWN_UNKNOWN);
    event = virDomainEventNewFromObj(vm,
                                     VIR_DOMAIN_EVENT_SHUTDOWN,
                                     VIR_DOMAIN_EVENT_SHUTDOWN_FINISHED);

    if (virDomainSaveStatus(driver->xmlopt, cfg->stateDir, vm) < 0) {
        VIR_WARN("Unable to save status on vm %s after state change",
                 vm->def->name);
    }

    if (priv->agent)
        qemuAgentNotifyEvent(priv->agent, QEMU_AGENT_EVENT_SHUTDOWN);

    qemuProcessShutdownOrReboot(driver, vm);

unlock:
    virObjectUnlock(vm);
    if (event)
        qemuDomainEventQueue(driver, event);
    virObjectUnref(cfg);

    return 0;
}


static int
qemuProcessHandleStop(qemuMonitorPtr mon ATTRIBUTE_UNUSED,
                      virDomainObjPtr vm)
{
    virQEMUDriverPtr driver = qemu_driver;
    virDomainEventPtr event = NULL;
    virQEMUDriverConfigPtr cfg = virQEMUDriverGetConfig(driver);

    virObjectLock(vm);
    if (virDomainObjGetState(vm, NULL) == VIR_DOMAIN_RUNNING) {
        qemuDomainObjPrivatePtr priv = vm->privateData;

        if (priv->gotShutdown) {
            VIR_DEBUG("Ignoring STOP event after SHUTDOWN");
            goto unlock;
        }

        VIR_DEBUG("Transitioned guest %s to paused state",
                  vm->def->name);

        virDomainObjSetState(vm, VIR_DOMAIN_PAUSED, VIR_DOMAIN_PAUSED_UNKNOWN);
        event = virDomainEventNewFromObj(vm,
                                         VIR_DOMAIN_EVENT_SUSPENDED,
                                         VIR_DOMAIN_EVENT_SUSPENDED_PAUSED);

        VIR_FREE(priv->lockState);
        if (virDomainLockProcessPause(driver->lockManager, vm, &priv->lockState) < 0)
            VIR_WARN("Unable to release lease on %s", vm->def->name);
        VIR_DEBUG("Preserving lock state '%s'", NULLSTR(priv->lockState));

        if (virDomainSaveStatus(driver->xmlopt, cfg->stateDir, vm) < 0) {
            VIR_WARN("Unable to save status on vm %s after state change",
                     vm->def->name);
        }
    }

unlock:
    virObjectUnlock(vm);
    if (event)
        qemuDomainEventQueue(driver, event);
    virObjectUnref(cfg);

    return 0;
}


static int
qemuProcessHandleResume(qemuMonitorPtr mon ATTRIBUTE_UNUSED,
                        virDomainObjPtr vm)
{
    virQEMUDriverPtr driver = qemu_driver;
    virDomainEventPtr event = NULL;
    virQEMUDriverConfigPtr cfg = virQEMUDriverGetConfig(driver);

    virObjectLock(vm);
    if (virDomainObjGetState(vm, NULL) == VIR_DOMAIN_PAUSED) {
        qemuDomainObjPrivatePtr priv = vm->privateData;

        if (priv->gotShutdown) {
            VIR_DEBUG("Ignoring RESUME event after SHUTDOWN");
            goto unlock;
        }

        VIR_DEBUG("Transitioned guest %s out of paused into resumed state",
                  vm->def->name);

        virDomainObjSetState(vm, VIR_DOMAIN_RUNNING,
                                 VIR_DOMAIN_RUNNING_UNPAUSED);
        event = virDomainEventNewFromObj(vm,
                                         VIR_DOMAIN_EVENT_RESUMED,
                                         VIR_DOMAIN_EVENT_RESUMED_UNPAUSED);

        VIR_DEBUG("Using lock state '%s' on resume event", NULLSTR(priv->lockState));
        if (virDomainLockProcessResume(driver->lockManager, cfg->uri,
                                       vm, priv->lockState) < 0) {
            /* Don't free priv->lockState on error, because we need
             * to make sure we have state still present if the user
             * tries to resume again
             */
            goto unlock;
        }
        VIR_FREE(priv->lockState);

        if (virDomainSaveStatus(driver->xmlopt, cfg->stateDir, vm) < 0) {
            VIR_WARN("Unable to save status on vm %s after state change",
                     vm->def->name);
        }
    }

unlock:
    virObjectUnlock(vm);
    if (event)
        qemuDomainEventQueue(driver, event);
    virObjectUnref(cfg);
    return 0;
}


static int
qemuProcessHandleRTCChange(qemuMonitorPtr mon ATTRIBUTE_UNUSED,
                           virDomainObjPtr vm,
                           long long offset)
{
    virQEMUDriverPtr driver = qemu_driver;
    virDomainEventPtr event = NULL;
    virQEMUDriverConfigPtr cfg = virQEMUDriverGetConfig(driver);

    virObjectLock(vm);
    event = virDomainEventRTCChangeNewFromObj(vm, offset);

    if (vm->def->clock.offset == VIR_DOMAIN_CLOCK_OFFSET_VARIABLE)
        vm->def->clock.data.variable.adjustment = offset;

    if (virDomainSaveStatus(driver->xmlopt, cfg->stateDir, vm) < 0)
        VIR_WARN("unable to save domain status with RTC change");

    virObjectUnlock(vm);

    if (event)
        qemuDomainEventQueue(driver, event);
    virObjectUnref(cfg);
    return 0;
}


static int
qemuProcessHandleWatchdog(qemuMonitorPtr mon ATTRIBUTE_UNUSED,
                          virDomainObjPtr vm,
                          int action)
{
    virQEMUDriverPtr driver = qemu_driver;
    virDomainEventPtr watchdogEvent = NULL;
    virDomainEventPtr lifecycleEvent = NULL;
    virQEMUDriverConfigPtr cfg = virQEMUDriverGetConfig(driver);

    virObjectLock(vm);
    watchdogEvent = virDomainEventWatchdogNewFromObj(vm, action);

    if (action == VIR_DOMAIN_EVENT_WATCHDOG_PAUSE &&
        virDomainObjGetState(vm, NULL) == VIR_DOMAIN_RUNNING) {
        qemuDomainObjPrivatePtr priv = vm->privateData;
        VIR_DEBUG("Transitioned guest %s to paused state due to watchdog", vm->def->name);

        virDomainObjSetState(vm, VIR_DOMAIN_PAUSED, VIR_DOMAIN_PAUSED_WATCHDOG);
        lifecycleEvent = virDomainEventNewFromObj(vm,
                                                  VIR_DOMAIN_EVENT_SUSPENDED,
                                                  VIR_DOMAIN_EVENT_SUSPENDED_WATCHDOG);

        VIR_FREE(priv->lockState);
        if (virDomainLockProcessPause(driver->lockManager, vm, &priv->lockState) < 0)
            VIR_WARN("Unable to release lease on %s", vm->def->name);
        VIR_DEBUG("Preserving lock state '%s'", NULLSTR(priv->lockState));

        if (virDomainSaveStatus(driver->xmlopt, cfg->stateDir, vm) < 0) {
            VIR_WARN("Unable to save status on vm %s after watchdog event",
                     vm->def->name);
        }
    }

    if (vm->def->watchdog->action == VIR_DOMAIN_WATCHDOG_ACTION_DUMP) {
        struct qemuDomainWatchdogEvent *wdEvent;
        if (VIR_ALLOC(wdEvent) == 0) {
            wdEvent->action = VIR_DOMAIN_WATCHDOG_ACTION_DUMP;
            wdEvent->vm = vm;
            /* Hold an extra reference because we can't allow 'vm' to be
             * deleted before handling watchdog event is finished.
             */
            virObjectRef(vm);
            if (virThreadPoolSendJob(driver->workerPool, 0, wdEvent) < 0) {
                if (!virObjectUnref(vm))
                    vm = NULL;
                VIR_FREE(wdEvent);
            }
        } else {
            virReportOOMError();
        }
    }

    if (vm)
        virObjectUnlock(vm);
    if (watchdogEvent)
        qemuDomainEventQueue(driver, watchdogEvent);
    if (lifecycleEvent)
        qemuDomainEventQueue(driver, lifecycleEvent);

    virObjectUnref(cfg);
    return 0;
}


static int
qemuProcessHandleIOError(qemuMonitorPtr mon ATTRIBUTE_UNUSED,
                         virDomainObjPtr vm,
                         const char *diskAlias,
                         int action,
                         const char *reason)
{
    virQEMUDriverPtr driver = qemu_driver;
    virDomainEventPtr ioErrorEvent = NULL;
    virDomainEventPtr ioErrorEvent2 = NULL;
    virDomainEventPtr lifecycleEvent = NULL;
    const char *srcPath;
    const char *devAlias;
    virDomainDiskDefPtr disk;
    virQEMUDriverConfigPtr cfg = virQEMUDriverGetConfig(driver);

    virObjectLock(vm);
    disk = qemuProcessFindDomainDiskByAlias(vm, diskAlias);

    if (disk) {
        srcPath = disk->src;
        devAlias = disk->info.alias;
    } else {
        srcPath = "";
        devAlias = "";
    }

    ioErrorEvent = virDomainEventIOErrorNewFromObj(vm, srcPath, devAlias, action);
    ioErrorEvent2 = virDomainEventIOErrorReasonNewFromObj(vm, srcPath, devAlias, action, reason);

    if (action == VIR_DOMAIN_EVENT_IO_ERROR_PAUSE &&
        virDomainObjGetState(vm, NULL) == VIR_DOMAIN_RUNNING) {
        qemuDomainObjPrivatePtr priv = vm->privateData;
        VIR_DEBUG("Transitioned guest %s to paused state due to IO error", vm->def->name);

        virDomainObjSetState(vm, VIR_DOMAIN_PAUSED, VIR_DOMAIN_PAUSED_IOERROR);
        lifecycleEvent = virDomainEventNewFromObj(vm,
                                                  VIR_DOMAIN_EVENT_SUSPENDED,
                                                  VIR_DOMAIN_EVENT_SUSPENDED_IOERROR);

        VIR_FREE(priv->lockState);
        if (virDomainLockProcessPause(driver->lockManager, vm, &priv->lockState) < 0)
            VIR_WARN("Unable to release lease on %s", vm->def->name);
        VIR_DEBUG("Preserving lock state '%s'", NULLSTR(priv->lockState));

        if (virDomainSaveStatus(driver->xmlopt, cfg->stateDir, vm) < 0)
            VIR_WARN("Unable to save status on vm %s after IO error", vm->def->name);
    }
    virObjectUnlock(vm);

    if (ioErrorEvent)
        qemuDomainEventQueue(driver, ioErrorEvent);
    if (ioErrorEvent2)
        qemuDomainEventQueue(driver, ioErrorEvent2);
    if (lifecycleEvent)
        qemuDomainEventQueue(driver, lifecycleEvent);
    virObjectUnref(cfg);
    return 0;
}

static int
qemuProcessHandleBlockJob(qemuMonitorPtr mon ATTRIBUTE_UNUSED,
                          virDomainObjPtr vm,
                          const char *diskAlias,
                          int type,
                          int status)
{
    virQEMUDriverPtr driver = qemu_driver;
    virDomainEventPtr event = NULL;
    const char *path;
    virDomainDiskDefPtr disk;

    virObjectLock(vm);
    disk = qemuProcessFindDomainDiskByAlias(vm, diskAlias);

    if (disk) {
        path = disk->src;
        event = virDomainEventBlockJobNewFromObj(vm, path, type, status);
        /* XXX If we completed a block pull or commit, then recompute
         * the cached backing chain to match.  Better would be storing
         * the chain ourselves rather than reprobing, but this
         * requires modifying domain_conf and our XML to fully track
         * the chain across libvirtd restarts.  For that matter, if
         * qemu gains support for committing the active layer, we have
         * to update disk->src.  */
        if ((type == VIR_DOMAIN_BLOCK_JOB_TYPE_PULL ||
             type == VIR_DOMAIN_BLOCK_JOB_TYPE_COMMIT) &&
            status == VIR_DOMAIN_BLOCK_JOB_COMPLETED)
            qemuDomainDetermineDiskChain(driver, disk, true);
        if (disk->mirror && type == VIR_DOMAIN_BLOCK_JOB_TYPE_COPY &&
            status == VIR_DOMAIN_BLOCK_JOB_READY)
            disk->mirroring = true;
        if (disk->mirror && type == VIR_DOMAIN_BLOCK_JOB_TYPE_COPY &&
            status == VIR_DOMAIN_BLOCK_JOB_FAILED)
            VIR_FREE(disk->mirror);
    }

    virObjectUnlock(vm);

    if (event)
        qemuDomainEventQueue(driver, event);

    return 0;
}

static int
qemuProcessHandleGraphics(qemuMonitorPtr mon ATTRIBUTE_UNUSED,
                          virDomainObjPtr vm,
                          int phase,
                          int localFamily,
                          const char *localNode,
                          const char *localService,
                          int remoteFamily,
                          const char *remoteNode,
                          const char *remoteService,
                          const char *authScheme,
                          const char *x509dname,
                          const char *saslUsername)
{
    virQEMUDriverPtr driver = qemu_driver;
    virDomainEventPtr event;
    virDomainEventGraphicsAddressPtr localAddr = NULL;
    virDomainEventGraphicsAddressPtr remoteAddr = NULL;
    virDomainEventGraphicsSubjectPtr subject = NULL;
    int i;

    if (VIR_ALLOC(localAddr) < 0)
        goto no_memory;
    localAddr->family = localFamily;
    if (!(localAddr->service = strdup(localService)) ||
        !(localAddr->node = strdup(localNode)))
        goto no_memory;

    if (VIR_ALLOC(remoteAddr) < 0)
        goto no_memory;
    remoteAddr->family = remoteFamily;
    if (!(remoteAddr->service = strdup(remoteService)) ||
        !(remoteAddr->node = strdup(remoteNode)))
        goto no_memory;

    if (VIR_ALLOC(subject) < 0)
        goto no_memory;
    if (x509dname) {
        if (VIR_REALLOC_N(subject->identities, subject->nidentity+1) < 0)
            goto no_memory;
        subject->nidentity++;
        if (!(subject->identities[subject->nidentity-1].type = strdup("x509dname")) ||
            !(subject->identities[subject->nidentity-1].name = strdup(x509dname)))
            goto no_memory;
    }
    if (saslUsername) {
        if (VIR_REALLOC_N(subject->identities, subject->nidentity+1) < 0)
            goto no_memory;
        subject->nidentity++;
        if (!(subject->identities[subject->nidentity-1].type = strdup("saslUsername")) ||
            !(subject->identities[subject->nidentity-1].name = strdup(saslUsername)))
            goto no_memory;
    }

    virObjectLock(vm);
    event = virDomainEventGraphicsNewFromObj(vm, phase, localAddr, remoteAddr, authScheme, subject);
    virObjectUnlock(vm);

    if (event)
        qemuDomainEventQueue(driver, event);

    return 0;

no_memory:
    virReportOOMError();
    if (localAddr) {
        VIR_FREE(localAddr->service);
        VIR_FREE(localAddr->node);
        VIR_FREE(localAddr);
    }
    if (remoteAddr) {
        VIR_FREE(remoteAddr->service);
        VIR_FREE(remoteAddr->node);
        VIR_FREE(remoteAddr);
    }
    if (subject) {
        for (i = 0 ; i < subject->nidentity ; i++) {
            VIR_FREE(subject->identities[i].type);
            VIR_FREE(subject->identities[i].name);
        }
        VIR_FREE(subject->identities);
        VIR_FREE(subject);
    }

    return -1;
}


static void qemuProcessHandleMonitorDestroy(qemuMonitorPtr mon ATTRIBUTE_UNUSED,
                                            virDomainObjPtr vm)
{
    virObjectUnref(vm);
}

static int
qemuProcessHandleTrayChange(qemuMonitorPtr mon ATTRIBUTE_UNUSED,
                            virDomainObjPtr vm,
                            const char *devAlias,
                            int reason)
{
    virQEMUDriverPtr driver = qemu_driver;
    virDomainEventPtr event = NULL;
    virDomainDiskDefPtr disk;
    virQEMUDriverConfigPtr cfg = virQEMUDriverGetConfig(driver);

    virObjectLock(vm);
    disk = qemuProcessFindDomainDiskByAlias(vm, devAlias);

    if (disk) {
        event = virDomainEventTrayChangeNewFromObj(vm,
                                                   devAlias,
                                                   reason);
        /* Update disk tray status */
        if (reason == VIR_DOMAIN_EVENT_TRAY_CHANGE_OPEN)
            disk->tray_status = VIR_DOMAIN_DISK_TRAY_OPEN;
        else if (reason == VIR_DOMAIN_EVENT_TRAY_CHANGE_CLOSE)
            disk->tray_status = VIR_DOMAIN_DISK_TRAY_CLOSED;

        if (virDomainSaveStatus(driver->xmlopt, cfg->stateDir, vm) < 0) {
            VIR_WARN("Unable to save status on vm %s after tray moved event",
                     vm->def->name);
        }
    }

    virObjectUnlock(vm);
    if (event)
        qemuDomainEventQueue(driver, event);
    virObjectUnref(cfg);
    return 0;
}

static int
qemuProcessHandlePMWakeup(qemuMonitorPtr mon ATTRIBUTE_UNUSED,
                          virDomainObjPtr vm)
{
    virQEMUDriverPtr driver = qemu_driver;
    virDomainEventPtr event = NULL;
    virDomainEventPtr lifecycleEvent = NULL;
    virQEMUDriverConfigPtr cfg = virQEMUDriverGetConfig(driver);

    virObjectLock(vm);
    event = virDomainEventPMWakeupNewFromObj(vm);

    /* Don't set domain status back to running if it wasn't paused
     * from guest side, otherwise it can just cause confusion.
     */
    if (virDomainObjGetState(vm, NULL) == VIR_DOMAIN_PMSUSPENDED) {
        VIR_DEBUG("Transitioned guest %s from pmsuspended to running "
                  "state due to QMP wakeup event", vm->def->name);

        virDomainObjSetState(vm, VIR_DOMAIN_RUNNING,
                             VIR_DOMAIN_RUNNING_WAKEUP);
        lifecycleEvent = virDomainEventNewFromObj(vm,
                                                  VIR_DOMAIN_EVENT_STARTED,
                                                  VIR_DOMAIN_EVENT_STARTED_WAKEUP);

        if (virDomainSaveStatus(driver->xmlopt, cfg->stateDir, vm) < 0) {
            VIR_WARN("Unable to save status on vm %s after wakeup event",
                     vm->def->name);
        }
    }

    virObjectUnlock(vm);
    if (event)
        qemuDomainEventQueue(driver, event);
    if (lifecycleEvent)
        qemuDomainEventQueue(driver, lifecycleEvent);
    virObjectUnref(cfg);
    return 0;
}

static int
qemuProcessHandlePMSuspend(qemuMonitorPtr mon ATTRIBUTE_UNUSED,
                           virDomainObjPtr vm)
{
    virQEMUDriverPtr driver = qemu_driver;
    virDomainEventPtr event = NULL;
    virDomainEventPtr lifecycleEvent = NULL;
    virQEMUDriverConfigPtr cfg = virQEMUDriverGetConfig(driver);

    virObjectLock(vm);
    event = virDomainEventPMSuspendNewFromObj(vm);

    if (virDomainObjGetState(vm, NULL) == VIR_DOMAIN_RUNNING) {
        qemuDomainObjPrivatePtr priv = vm->privateData;
        VIR_DEBUG("Transitioned guest %s to pmsuspended state due to "
                  "QMP suspend event", vm->def->name);

        virDomainObjSetState(vm, VIR_DOMAIN_PMSUSPENDED,
                             VIR_DOMAIN_PMSUSPENDED_UNKNOWN);
        lifecycleEvent =
            virDomainEventNewFromObj(vm,
                                     VIR_DOMAIN_EVENT_PMSUSPENDED,
                                     VIR_DOMAIN_EVENT_PMSUSPENDED_MEMORY);

        if (virDomainSaveStatus(driver->xmlopt, cfg->stateDir, vm) < 0) {
            VIR_WARN("Unable to save status on vm %s after suspend event",
                     vm->def->name);
        }

        if (priv->agent)
            qemuAgentNotifyEvent(priv->agent, QEMU_AGENT_EVENT_SUSPEND);
    }

    virObjectUnlock(vm);

    if (event)
        qemuDomainEventQueue(driver, event);
    if (lifecycleEvent)
        qemuDomainEventQueue(driver, lifecycleEvent);
    virObjectUnref(cfg);
    return 0;
}

static int
qemuProcessHandleBalloonChange(qemuMonitorPtr mon ATTRIBUTE_UNUSED,
                               virDomainObjPtr vm,
                               unsigned long long actual)
{
    virQEMUDriverPtr driver = qemu_driver;
    virDomainEventPtr event = NULL;
    virQEMUDriverConfigPtr cfg = virQEMUDriverGetConfig(driver);

    virObjectLock(vm);
    event = virDomainEventBalloonChangeNewFromObj(vm, actual);

    VIR_DEBUG("Updating balloon from %lld to %lld kb",
              vm->def->mem.cur_balloon, actual);
    vm->def->mem.cur_balloon = actual;

    if (virDomainSaveStatus(driver->xmlopt, cfg->stateDir, vm) < 0)
        VIR_WARN("unable to save domain status with balloon change");

    virObjectUnlock(vm);

    if (event)
        qemuDomainEventQueue(driver, event);
    virObjectUnref(cfg);
    return 0;
}

static int
qemuProcessHandlePMSuspendDisk(qemuMonitorPtr mon ATTRIBUTE_UNUSED,
                               virDomainObjPtr vm)
{
    virQEMUDriverPtr driver = qemu_driver;
    virDomainEventPtr event = NULL;
    virDomainEventPtr lifecycleEvent = NULL;
    virQEMUDriverConfigPtr cfg = virQEMUDriverGetConfig(driver);

    virObjectLock(vm);
    event = virDomainEventPMSuspendDiskNewFromObj(vm);

    if (virDomainObjGetState(vm, NULL) == VIR_DOMAIN_RUNNING) {
        qemuDomainObjPrivatePtr priv = vm->privateData;
        VIR_DEBUG("Transitioned guest %s to pmsuspended state due to "
                  "QMP suspend_disk event", vm->def->name);

        virDomainObjSetState(vm, VIR_DOMAIN_PMSUSPENDED,
                             VIR_DOMAIN_PMSUSPENDED_UNKNOWN);
        lifecycleEvent =
            virDomainEventNewFromObj(vm,
                                     VIR_DOMAIN_EVENT_PMSUSPENDED,
                                     VIR_DOMAIN_EVENT_PMSUSPENDED_DISK);

        if (virDomainSaveStatus(driver->xmlopt, cfg->stateDir, vm) < 0) {
            VIR_WARN("Unable to save status on vm %s after suspend event",
                     vm->def->name);
        }

        if (priv->agent)
            qemuAgentNotifyEvent(priv->agent, QEMU_AGENT_EVENT_SUSPEND);
    }

    virObjectUnlock(vm);

    if (event)
        qemuDomainEventQueue(driver, event);
    if (lifecycleEvent)
        qemuDomainEventQueue(driver, lifecycleEvent);
    virObjectUnref(cfg);

    return 0;
}


static qemuMonitorCallbacks monitorCallbacks = {
    .destroy = qemuProcessHandleMonitorDestroy,
    .eofNotify = qemuProcessHandleMonitorEOF,
    .errorNotify = qemuProcessHandleMonitorError,
    .diskSecretLookup = qemuProcessFindVolumeQcowPassphrase,
    .domainShutdown = qemuProcessHandleShutdown,
    .domainStop = qemuProcessHandleStop,
    .domainResume = qemuProcessHandleResume,
    .domainReset = qemuProcessHandleReset,
    .domainRTCChange = qemuProcessHandleRTCChange,
    .domainWatchdog = qemuProcessHandleWatchdog,
    .domainIOError = qemuProcessHandleIOError,
    .domainGraphics = qemuProcessHandleGraphics,
    .domainBlockJob = qemuProcessHandleBlockJob,
    .domainTrayChange = qemuProcessHandleTrayChange,
    .domainPMWakeup = qemuProcessHandlePMWakeup,
    .domainPMSuspend = qemuProcessHandlePMSuspend,
    .domainBalloonChange = qemuProcessHandleBalloonChange,
    .domainPMSuspendDisk = qemuProcessHandlePMSuspendDisk,
};

static int
qemuConnectMonitor(virQEMUDriverPtr driver, virDomainObjPtr vm)
{
    qemuDomainObjPrivatePtr priv = vm->privateData;
    int ret = -1;
    qemuMonitorPtr mon = NULL;

    if (virSecurityManagerSetDaemonSocketLabel(driver->securityManager,
                                               vm->def) < 0) {
        VIR_ERROR(_("Failed to set security context for monitor for %s"),
                  vm->def->name);
        goto error;
    }

    /* Hold an extra reference because we can't allow 'vm' to be
     * deleted while the monitor is active */
    virObjectRef(vm);

    ignore_value(virTimeMillisNow(&priv->monStart));
    virObjectUnlock(vm);

    mon = qemuMonitorOpen(vm,
                          priv->monConfig,
                          priv->monJSON,
                          &monitorCallbacks);

    virObjectLock(vm);
    priv->monStart = 0;

    if (mon == NULL) {
        virObjectUnref(vm);
    } else if (!virDomainObjIsActive(vm)) {
        qemuMonitorClose(mon);
        mon = NULL;
    }
    priv->mon = mon;

    if (virSecurityManagerClearSocketLabel(driver->securityManager, vm->def) < 0) {
        VIR_ERROR(_("Failed to clear security context for monitor for %s"),
                  vm->def->name);
        goto error;
    }

    if (priv->mon == NULL) {
        VIR_INFO("Failed to connect monitor for %s", vm->def->name);
        goto error;
    }


    qemuDomainObjEnterMonitor(driver, vm);
    ret = qemuMonitorSetCapabilities(priv->mon);
    if (ret == 0 &&
        virQEMUCapsGet(priv->qemuCaps, QEMU_CAPS_MONITOR_JSON))
        ret = virQEMUCapsProbeQMP(priv->qemuCaps, priv->mon);
    qemuDomainObjExitMonitor(driver, vm);

error:

    return ret;
}

static int
qemuProcessReadLog(int fd, char *buf, int buflen, int off)
{
    char *filter_next = buf;
    ssize_t bytes;
    char *eol;

    buf[0] = '\0';

    while (off < buflen - 1) {
        bytes = saferead(fd, buf + off, buflen - off - 1);
        if (bytes < 0)
            return -1;
        else if (bytes == 0)
            break;

        off += bytes;
        buf[off] = '\0';

        /* Filter out debug messages from intermediate libvirt process */
        while ((eol = strchr(filter_next, '\n'))) {
            *eol = '\0';
            if (virLogProbablyLogMessage(filter_next)) {
                memmove(filter_next, eol + 1, off - (eol - buf));
                off -= eol + 1 - filter_next;
            } else {
                filter_next = eol + 1;
                *eol = '\n';
            }
        }
    }

    return off;
}

typedef int qemuProcessLogHandleOutput(virDomainObjPtr vm,
                                       const char *output,
                                       int fd);

/*
 * Returns -1 for error, 0 on success
 */
static int
qemuProcessReadLogOutput(virDomainObjPtr vm,
                         int fd,
                         char *buf,
                         size_t buflen,
                         qemuProcessLogHandleOutput func,
                         const char *what,
                         int timeout)
{
    int retries = (timeout*10);
    int got = 0;
    int ret = -1;

    buf[0] = '\0';

    while (retries) {
        ssize_t func_ret;
        int isdead = 0;

        func_ret = func(vm, buf, fd);

        if (kill(vm->pid, 0) == -1 && errno == ESRCH)
            isdead = 1;

        got = qemuProcessReadLog(fd, buf, buflen, got);
        if (got < 0) {
            virReportSystemError(errno,
                                 _("Failure while reading %s log output"),
                                 what);
            goto cleanup;
        }

        if (got == buflen-1) {
            virReportError(VIR_ERR_INTERNAL_ERROR,
                           _("Out of space while reading %s log output: %s"),
                           what, buf);
            goto cleanup;
        }

        if (isdead) {
            virReportError(VIR_ERR_INTERNAL_ERROR,
                           _("Process exited while reading %s log output: %s"),
                           what, buf);
            goto cleanup;
        }

        if (func_ret <= 0) {
            ret = func_ret;
            goto cleanup;
        }

        usleep(100*1000);
        retries--;
    }

    virReportError(VIR_ERR_INTERNAL_ERROR,
                   _("Timed out while reading %s log output: %s"),
                   what, buf);

cleanup:
    return ret;
}


/*
 * Look at a chunk of data from the QEMU stdout logs and try to
 * find a TTY device, as indicated by a line like
 *
 * char device redirected to /dev/pts/3
 *
 * Returns -1 for error, 0 success, 1 continue reading
 */
static int
qemuProcessExtractTTYPath(const char *haystack,
                          size_t *offset,
                          char **path)
{
    static const char needle[] = "char device redirected to";
    char *tmp, *dev;

    VIR_FREE(*path);
    /* First look for our magic string */
    if (!(tmp = strstr(haystack + *offset, needle))) {
        return 1;
    }
    tmp += sizeof(needle);
    dev = tmp;

    /*
     * And look for first whitespace character and nul terminate
     * to mark end of the pty path
     */
    while (*tmp) {
        if (c_isspace(*tmp)) {
            *path = strndup(dev, tmp-dev);
            if (*path == NULL) {
                virReportOOMError();
                return -1;
            }

            /* ... now further update offset till we get EOL */
            *offset = tmp - haystack;
            return 0;
        }
        tmp++;
    }

    /*
     * We found a path, but didn't find any whitespace,
     * so it must be still incomplete - we should at
     * least see a \n - indicate that we want to carry
     * on trying again
     */
    return 1;
}

static int
qemuProcessLookupPTYs(virDomainChrDefPtr *devices,
                      int count,
                      virHashTablePtr paths,
                      bool chardevfmt)
{
    int i;
    const char *prefix = chardevfmt ? "char" : "";

    for (i = 0 ; i < count ; i++) {
        virDomainChrDefPtr chr = devices[i];
        if (chr->source.type == VIR_DOMAIN_CHR_TYPE_PTY) {
            char id[32];
            const char *path;

            if (snprintf(id, sizeof(id), "%s%s",
                         prefix, chr->info.alias) >= sizeof(id))
                return -1;

            path = (const char *) virHashLookup(paths, id);
            if (path == NULL) {
                if (chr->source.data.file.path == NULL) {
                    /* neither the log output nor 'info chardev' had a
                     * pty path for this chardev, report an error
                     */
                    virReportError(VIR_ERR_INTERNAL_ERROR,
                                   _("no assigned pty for device %s"), id);
                    return -1;
                } else {
                    /* 'info chardev' had no pty path for this chardev,
                     * but the log output had, so we're fine
                     */
                    continue;
                }
            }

            VIR_FREE(chr->source.data.file.path);
            chr->source.data.file.path = strdup(path);

            if (chr->source.data.file.path == NULL) {
                virReportOOMError();
                return -1;
            }
        }
    }

    return 0;
}

static int
qemuProcessFindCharDevicePTYsMonitor(virDomainObjPtr vm,
                                     virQEMUCapsPtr qemuCaps,
                                     virHashTablePtr paths)
{
    bool chardevfmt = virQEMUCapsGet(qemuCaps, QEMU_CAPS_CHARDEV);
    int i = 0;

    if (qemuProcessLookupPTYs(vm->def->serials, vm->def->nserials,
                              paths, chardevfmt) < 0)
        return -1;

    if (qemuProcessLookupPTYs(vm->def->parallels, vm->def->nparallels,
                              paths, chardevfmt) < 0)
        return -1;

    if (qemuProcessLookupPTYs(vm->def->channels, vm->def->nchannels,
                              paths, chardevfmt) < 0)
        return -1;
    /* For historical reasons, console[0] can be just an alias
     * for serial[0]. That's why we need to update it as well. */
    if (vm->def->nconsoles) {
        virDomainChrDefPtr chr = vm->def->consoles[0];

        if (vm->def->nserials &&
            chr->deviceType == VIR_DOMAIN_CHR_DEVICE_TYPE_CONSOLE &&
            chr->targetType == VIR_DOMAIN_CHR_CONSOLE_TARGET_TYPE_SERIAL) {
            /* yes, the first console is just an alias for serials[0] */
            i = 1;
            if (virDomainChrSourceDefCopy(&chr->source,
                                          &((vm->def->serials[0])->source)) < 0)
                return -1;
        }
    }

    if (qemuProcessLookupPTYs(vm->def->consoles + i, vm->def->nconsoles - i,
                              paths, chardevfmt) < 0)
        return -1;

    return 0;
}

static int
qemuProcessFindCharDevicePTYs(virDomainObjPtr vm,
                              const char *output,
                              int fd ATTRIBUTE_UNUSED)
{
    size_t offset = 0;
    int ret, i;

    /* The order in which QEMU prints out the PTY paths is
       the order in which it procsses its serial and parallel
       device args. This code must match that ordering.... */

    /* first comes the serial devices */
    for (i = 0 ; i < vm->def->nserials ; i++) {
        virDomainChrDefPtr chr = vm->def->serials[i];
        if (chr->source.type == VIR_DOMAIN_CHR_TYPE_PTY) {
            if ((ret = qemuProcessExtractTTYPath(output, &offset,
                                                 &chr->source.data.file.path)) != 0)
                return ret;
        }
    }

    /* then the parallel devices */
    for (i = 0 ; i < vm->def->nparallels ; i++) {
        virDomainChrDefPtr chr = vm->def->parallels[i];
        if (chr->source.type == VIR_DOMAIN_CHR_TYPE_PTY) {
            if ((ret = qemuProcessExtractTTYPath(output, &offset,
                                                 &chr->source.data.file.path)) != 0)
                return ret;
        }
    }

    /* then the channel devices */
    for (i = 0 ; i < vm->def->nchannels ; i++) {
        virDomainChrDefPtr chr = vm->def->channels[i];
        if (chr->source.type == VIR_DOMAIN_CHR_TYPE_PTY) {
            if ((ret = qemuProcessExtractTTYPath(output, &offset,
                                                 &chr->source.data.file.path)) != 0)
                return ret;
        }
    }

    for (i = 0 ; i < vm->def->nconsoles ; i++) {
        virDomainChrDefPtr chr = vm->def->consoles[i];
        /* For historical reasons, console[0] can be just an alias
         * for serial[0]; That's why we need to update it as well */
        if (i == 0 && vm->def->nserials &&
            chr->deviceType == VIR_DOMAIN_CHR_DEVICE_TYPE_CONSOLE &&
            chr->targetType == VIR_DOMAIN_CHR_CONSOLE_TARGET_TYPE_SERIAL) {
            if ((ret = virDomainChrSourceDefCopy(&chr->source,
                                                 &((vm->def->serials[0])->source))) != 0)
                return ret;
        } else {
            if (chr->source.type == VIR_DOMAIN_CHR_TYPE_PTY &&
                chr->targetType == VIR_DOMAIN_CHR_CONSOLE_TARGET_TYPE_VIRTIO) {
                if ((ret = qemuProcessExtractTTYPath(output, &offset,
                                                     &chr->source.data.file.path)) != 0)
                    return ret;
            }
        }
    }

    return 0;
}

static void qemuProcessFreePtyPath(void *payload, const void *name ATTRIBUTE_UNUSED)
{
    VIR_FREE(payload);
}

static int
qemuProcessWaitForMonitor(virQEMUDriverPtr driver,
                          virDomainObjPtr vm,
                          virQEMUCapsPtr qemuCaps,
                          off_t pos)
{
    char *buf = NULL;
    size_t buf_size = 4096; /* Plenty of space to get startup greeting */
    int logfd = -1;
    int ret = -1;
    virHashTablePtr paths = NULL;
    qemuDomainObjPrivatePtr priv;

    if (!virQEMUCapsUsedQMP(qemuCaps) && pos != -1) {
        if ((logfd = qemuDomainOpenLog(driver, vm, pos)) < 0)
            return -1;

        if (VIR_ALLOC_N(buf, buf_size) < 0) {
            virReportOOMError();
            goto closelog;
        }

        if (qemuProcessReadLogOutput(vm, logfd, buf, buf_size,
                                     qemuProcessFindCharDevicePTYs,
                                     "console", 30) < 0)
            goto closelog;
    }

    VIR_DEBUG("Connect monitor to %p '%s'", vm, vm->def->name);
    if (qemuConnectMonitor(driver, vm) < 0) {
        goto cleanup;
    }

    /* Try to get the pty path mappings again via the monitor. This is much more
     * reliable if it's available.
     * Note that the monitor itself can be on a pty, so we still need to try the
     * log output method. */
    paths = virHashCreate(0, qemuProcessFreePtyPath);
    if (paths == NULL)
        goto cleanup;

    priv = vm->privateData;
    qemuDomainObjEnterMonitor(driver, vm);
    ret = qemuMonitorGetPtyPaths(priv->mon, paths);
    qemuDomainObjExitMonitor(driver, vm);

    VIR_DEBUG("qemuMonitorGetPtyPaths returned %i", ret);
    if (ret == 0)
        ret = qemuProcessFindCharDevicePTYsMonitor(vm, qemuCaps, paths);

cleanup:
    virHashFree(paths);

    if (pos != -1 && kill(vm->pid, 0) == -1 && errno == ESRCH) {
        int len;
        /* VM is dead, any other error raised in the interim is probably
         * not as important as the qemu cmdline output */
        if (virQEMUCapsUsedQMP(qemuCaps)) {
            if ((logfd = qemuDomainOpenLog(driver, vm, pos)) < 0)
                return -1;

            if (VIR_ALLOC_N(buf, buf_size) < 0) {
                virReportOOMError();
                goto closelog;
            }
        }

        len = strlen(buf);
        qemuProcessReadLog(logfd, buf + len, buf_size - len - 1, 0);
        virReportError(VIR_ERR_INTERNAL_ERROR,
                       _("process exited while connecting to monitor: %s"),
                       buf);
        ret = -1;
    }

closelog:
    if (VIR_CLOSE(logfd) < 0) {
        char ebuf[1024];
        VIR_WARN("Unable to close logfile: %s",
                 virStrerror(errno, ebuf, sizeof(ebuf)));
    }

    VIR_FREE(buf);

    return ret;
}

static int
qemuProcessDetectVcpuPIDs(virQEMUDriverPtr driver,
                          virDomainObjPtr vm)
{
    pid_t *cpupids = NULL;
    int ncpupids;
    qemuDomainObjPrivatePtr priv = vm->privateData;

    qemuDomainObjEnterMonitor(driver, vm);
    /* failure to get the VCPU<-> PID mapping or to execute the query
     * command will not be treated fatal as some versions of qemu don't
     * support this command */
    if ((ncpupids = qemuMonitorGetCPUInfo(priv->mon, &cpupids)) <= 0) {
        qemuDomainObjExitMonitor(driver, vm);
        virResetLastError();

        priv->nvcpupids = 1;
        if (VIR_ALLOC_N(priv->vcpupids, priv->nvcpupids) < 0) {
            virReportOOMError();
            return -1;
        }
        priv->vcpupids[0] = vm->pid;
        return 0;
    }
    qemuDomainObjExitMonitor(driver, vm);

    if (ncpupids != vm->def->vcpus) {
        virReportError(VIR_ERR_INTERNAL_ERROR,
                       _("got wrong number of vCPU pids from QEMU monitor. "
                         "got %d, wanted %d"),
                       ncpupids, vm->def->vcpus);
        VIR_FREE(cpupids);
        return -1;
    }

    priv->nvcpupids = ncpupids;
    priv->vcpupids = cpupids;
    return 0;
}


/* Helper to prepare cpumap for affinity setting, convert
 * NUMA nodeset into cpuset if @nodemask is not NULL, otherwise
 * just return a new allocated bitmap.
 */
virBitmapPtr
qemuPrepareCpumap(virQEMUDriverPtr driver,
                  virBitmapPtr nodemask)
{
    int i, hostcpus, maxcpu = QEMUD_CPUMASK_LEN;
    virBitmapPtr cpumap = NULL;
    virCapsPtr caps = NULL;

    /* setaffinity fails if you set bits for CPUs which
     * aren't present, so we have to limit ourselves */
    if ((hostcpus = nodeGetCPUCount()) < 0)
        return NULL;

    if (maxcpu > hostcpus)
        maxcpu = hostcpus;

    if (!(cpumap = virBitmapNew(maxcpu))) {
        virReportOOMError();
        return NULL;
    }

    if (nodemask) {
        if (!(caps = virQEMUDriverGetCapabilities(driver, false))) {
            virBitmapFree(cpumap);
            cpumap = NULL;
            goto cleanup;
        }

        for (i = 0; i < caps->host.nnumaCell; i++) {
            int j;
            int cur_ncpus = caps->host.numaCell[i]->ncpus;
            bool result;
            if (virBitmapGetBit(nodemask, i, &result) < 0) {
                virReportError(VIR_ERR_INTERNAL_ERROR, "%s",
                               _("Failed to convert nodeset to cpuset"));
                virBitmapFree(cpumap);
                cpumap = NULL;
                goto cleanup;
            }
            if (result) {
                for (j = 0; j < cur_ncpus; j++)
                    ignore_value(virBitmapSetBit(cpumap,
                                                 caps->host.numaCell[i]->cpus[j].id));
            }
        }
    }

cleanup:
    virObjectUnref(caps);
    return cpumap;
}

/*
 * To be run between fork/exec of QEMU only
 */
static int
qemuProcessInitCpuAffinity(virQEMUDriverPtr driver,
                           virDomainObjPtr vm,
                           virBitmapPtr nodemask)
{
    int ret = -1;
<<<<<<< HEAD
    int i, hostcpus, maxcpu = QEMUD_CPUMASK_LEN;
    virNodeInfo nodeinfo;
    unsigned char *cpumap;
    int cpumaplen;

    VIR_DEBUG("Setting CPU affinity");

    if (nodeGetInfo(NULL, &nodeinfo) < 0)
        return -1;

    /* setaffinity fails if you set bits for CPUs which
     * aren't present, so we have to limit ourselves */
    hostcpus = VIR_NODEINFO_MAXCPUS(nodeinfo);
    if (maxcpu > hostcpus)
        maxcpu = hostcpus;
=======
    virBitmapPtr cpumap = NULL;
    virBitmapPtr cpumapToSet = NULL;
>>>>>>> c90d7567

    if (!(cpumap = qemuPrepareCpumap(driver, nodemask)))
        return -1;

    if (vm->def->placement_mode == VIR_DOMAIN_CPU_PLACEMENT_MODE_AUTO) {
<<<<<<< HEAD
        char *nodeset = NULL;
        char *nodemask = NULL;

        nodeset = qemuGetNumadAdvice(vm->def);
        if (!nodeset)
            goto cleanup;

        if (VIR_ALLOC_N(nodemask, VIR_DOMAIN_CPUMASK_LEN) < 0) {
            virReportOOMError();
            VIR_FREE(nodeset);
            goto cleanup;
        }

        if (virDomainCpuSetParse(nodeset, 0, nodemask,
                                 VIR_DOMAIN_CPUMASK_LEN) < 0) {
            VIR_FREE(nodemask);
            VIR_FREE(nodeset);
            goto cleanup;
        }
        VIR_FREE(nodeset);

        /* numad returns the NUMA node list, convert it to cpumap */
        int prev_total_ncpus = 0;
        for (i = 0; i < driver->caps->host.nnumaCell; i++) {
            int j;
            int cur_ncpus = driver->caps->host.numaCell[i]->ncpus;
            if (nodemask[i]) {
                for (j = prev_total_ncpus;
                     j < cur_ncpus + prev_total_ncpus &&
                     j < maxcpu &&
                     j < VIR_DOMAIN_CPUMASK_LEN;
                     j++) {
                    VIR_USE_CPU(cpumap, j);
                }
            }
            prev_total_ncpus += cur_ncpus;
        }

        VIR_FREE(nodemask);
=======
        VIR_DEBUG("Set CPU affinity with advisory nodeset from numad");
        cpumapToSet = cpumap;
>>>>>>> c90d7567
    } else {
        VIR_DEBUG("Set CPU affinity with specified cpuset");
        if (vm->def->cpumask) {
            cpumapToSet = vm->def->cpumask;
        } else {
            cpumapToSet = cpumap;
            /* You may think this is redundant, but we can't assume libvirtd
             * itself is running on all pCPUs, so we need to explicitly set
             * the spawned QEMU instance to all pCPUs if no map is given in
             * its config file */
            virBitmapSetAll(cpumap);
        }
    }

    /* We are pressuming we are running between fork/exec of QEMU
     * so use '0' to indicate our own process ID. No threads are
     * running at this point
     */
<<<<<<< HEAD
    if (virProcessInfoSetAffinity(0, /* Self */
                                  cpumap, cpumaplen, maxcpu) < 0)
=======
    if (virProcessSetAffinity(0 /* Self */, cpumapToSet) < 0)
>>>>>>> c90d7567
        goto cleanup;

    ret = 0;

cleanup:
<<<<<<< HEAD
    VIR_FREE(cpumap);
=======
    virBitmapFree(cpumap);
>>>>>>> c90d7567
    return ret;
}

/* set link states to down on interfaces at qemu start */
static int
qemuProcessSetLinkStates(virDomainObjPtr vm)
{
    qemuDomainObjPrivatePtr priv = vm->privateData;
    virDomainDefPtr def = vm->def;
    int i;
    int ret = 0;

    for (i = 0; i < def->nnets; i++) {
        if (def->nets[i]->linkstate == VIR_DOMAIN_NET_INTERFACE_LINK_STATE_DOWN) {
            VIR_DEBUG("Setting link state: %s", def->nets[i]->info.alias);

            if (!virQEMUCapsGet(priv->qemuCaps, QEMU_CAPS_NETDEV)) {
                virReportError(VIR_ERR_OPERATION_UNSUPPORTED, "%s",
                               _("Setting of link state is not supported by this qemu"));
                return -1;
            }

            ret = qemuMonitorSetLink(priv->mon,
                                     def->nets[i]->info.alias,
                                     VIR_DOMAIN_NET_INTERFACE_LINK_STATE_DOWN);
            if (ret != 0) {
                virReportError(VIR_ERR_OPERATION_FAILED,
                               _("Couldn't set link state on interface: %s"), def->nets[i]->info.alias);
                break;
            }
        }
    }

    return ret;
}

/* Set CPU affinities for vcpus if vcpupin xml provided. */
static int
qemuProcessSetVcpuAffinities(virConnectPtr conn ATTRIBUTE_UNUSED,
                            virDomainObjPtr vm)
{
    qemuDomainObjPrivatePtr priv = vm->privateData;
    virDomainDefPtr def = vm->def;
    int vcpu, n;
    int ret = -1;

    if (!def->cputune.nvcpupin)
        return 0;

    if (priv->vcpupids == NULL) {
        virReportError(VIR_ERR_OPERATION_INVALID,
                       "%s", _("cpu affinity is not supported"));
        return -1;
    }

    for (n = 0; n < def->cputune.nvcpupin; n++) {
        vcpu = def->cputune.vcpupin[n]->vcpuid;

        if (virProcessSetAffinity(priv->vcpupids[vcpu],
                                  def->cputune.vcpupin[n]->cpumask) < 0) {
            goto cleanup;
        }
    }

    ret = 0;
cleanup:
    return ret;
}

/* Set CPU affinities for emulator threads. */
static int
qemuProcessSetEmulatorAffinities(virConnectPtr conn ATTRIBUTE_UNUSED,
                                virDomainObjPtr vm)
{
    virBitmapPtr cpumask;
    virDomainDefPtr def = vm->def;
    int ret = -1;

    if (def->cputune.emulatorpin)
        cpumask = def->cputune.emulatorpin->cpumask;
    else if (def->cpumask)
        cpumask = def->cpumask;
    else
        return 0;

    ret = virProcessSetAffinity(vm->pid, cpumask);
    return ret;
}

static int
qemuProcessInitPasswords(virConnectPtr conn,
                         virQEMUDriverPtr driver,
                         virDomainObjPtr vm)
{
    int ret = 0;
    qemuDomainObjPrivatePtr priv = vm->privateData;
    virQEMUDriverConfigPtr cfg = virQEMUDriverGetConfig(driver);
    int i;

    for (i = 0 ; i < vm->def->ngraphics; ++i) {
        virDomainGraphicsDefPtr graphics = vm->def->graphics[i];
        if (graphics->type == VIR_DOMAIN_GRAPHICS_TYPE_VNC) {
            ret = qemuDomainChangeGraphicsPasswords(driver, vm,
                                                    VIR_DOMAIN_GRAPHICS_TYPE_VNC,
                                                    &graphics->data.vnc.auth,
                                                    cfg->vncPassword);
        } else if (graphics->type == VIR_DOMAIN_GRAPHICS_TYPE_SPICE) {
            ret = qemuDomainChangeGraphicsPasswords(driver, vm,
                                                    VIR_DOMAIN_GRAPHICS_TYPE_SPICE,
                                                    &graphics->data.spice.auth,
                                                    cfg->spicePassword);
        }
    }

    if (ret < 0)
        goto cleanup;

    if (virQEMUCapsGet(priv->qemuCaps, QEMU_CAPS_DEVICE)) {
        for (i = 0 ; i < vm->def->ndisks ; i++) {
            char *secret;
            size_t secretLen;
            const char *alias;

            if (!vm->def->disks[i]->encryption ||
                !vm->def->disks[i]->src)
                continue;

            if (qemuProcessGetVolumeQcowPassphrase(conn,
                                                   vm->def->disks[i],
                                                   &secret, &secretLen) < 0)
                goto cleanup;

            alias = vm->def->disks[i]->info.alias;
            qemuDomainObjEnterMonitor(driver, vm);
            ret = qemuMonitorSetDrivePassphrase(priv->mon, alias, secret);
            VIR_FREE(secret);
            qemuDomainObjExitMonitor(driver, vm);
            if (ret < 0)
                goto cleanup;
        }
    }

cleanup:
    virObjectUnref(cfg);
    return ret;
}


#define QEMU_PCI_VENDOR_INTEL     0x8086
#define QEMU_PCI_VENDOR_LSI_LOGIC 0x1000
#define QEMU_PCI_VENDOR_REDHAT    0x1af4
#define QEMU_PCI_VENDOR_CIRRUS    0x1013
#define QEMU_PCI_VENDOR_REALTEK   0x10ec
#define QEMU_PCI_VENDOR_AMD       0x1022
#define QEMU_PCI_VENDOR_ENSONIQ   0x1274
#define QEMU_PCI_VENDOR_VMWARE    0x15ad
#define QEMU_PCI_VENDOR_QEMU      0x1234

#define QEMU_PCI_PRODUCT_DISK_VIRTIO 0x1001

#define QEMU_PCI_PRODUCT_BALLOON_VIRTIO 0x1002

#define QEMU_PCI_PRODUCT_NIC_NE2K     0x8029
#define QEMU_PCI_PRODUCT_NIC_PCNET    0x2000
#define QEMU_PCI_PRODUCT_NIC_RTL8139  0x8139
#define QEMU_PCI_PRODUCT_NIC_E1000    0x100E
#define QEMU_PCI_PRODUCT_NIC_VIRTIO   0x1000

#define QEMU_PCI_PRODUCT_VGA_CIRRUS 0x00b8
#define QEMU_PCI_PRODUCT_VGA_VMWARE 0x0405
#define QEMU_PCI_PRODUCT_VGA_STDVGA 0x1111

#define QEMU_PCI_PRODUCT_AUDIO_AC97    0x2415
#define QEMU_PCI_PRODUCT_AUDIO_ES1370  0x5000

#define QEMU_PCI_PRODUCT_CONTROLLER_PIIX 0x7010
#define QEMU_PCI_PRODUCT_CONTROLLER_LSI  0x0012

#define QEMU_PCI_PRODUCT_WATCHDOG_I63000ESB 0x25ab

static int
qemuProcessAssignNextPCIAddress(virDomainDeviceInfo *info,
                                int vendor,
                                int product,
                                qemuMonitorPCIAddress *addrs,
                                int naddrs)
{
    int found = 0;
    int i;

    VIR_DEBUG("Look for %x:%x out of %d", vendor, product, naddrs);

    for (i = 0 ; (i < naddrs) && !found; i++) {
        VIR_DEBUG("Maybe %x:%x", addrs[i].vendor, addrs[i].product);
        if (addrs[i].vendor == vendor &&
            addrs[i].product == product) {
            VIR_DEBUG("Match %d", i);
            found = 1;
            break;
        }
    }
    if (!found) {
        return -1;
    }

    /* Blank it out so this device isn't matched again */
    addrs[i].vendor = 0;
    addrs[i].product = 0;

    if (info->type == VIR_DOMAIN_DEVICE_ADDRESS_TYPE_NONE)
        info->type = VIR_DOMAIN_DEVICE_ADDRESS_TYPE_PCI;

    if (info->type == VIR_DOMAIN_DEVICE_ADDRESS_TYPE_PCI) {
        info->addr.pci.domain = addrs[i].addr.domain;
        info->addr.pci.bus = addrs[i].addr.bus;
        info->addr.pci.slot = addrs[i].addr.slot;
        info->addr.pci.function = addrs[i].addr.function;
    }

    return 0;
}

static int
qemuProcessGetPCIDiskVendorProduct(virDomainDiskDefPtr def,
                                   unsigned *vendor,
                                   unsigned *product)
{
    switch (def->bus) {
    case VIR_DOMAIN_DISK_BUS_VIRTIO:
        *vendor = QEMU_PCI_VENDOR_REDHAT;
        *product = QEMU_PCI_PRODUCT_DISK_VIRTIO;
        break;

    default:
        return -1;
    }

    return 0;
}

static int
qemuProcessGetPCINetVendorProduct(virDomainNetDefPtr def,
                                  unsigned *vendor,
                                  unsigned *product)
{
    if (!def->model)
        return -1;

    if (STREQ(def->model, "ne2k_pci")) {
        *vendor = QEMU_PCI_VENDOR_REALTEK;
        *product = QEMU_PCI_PRODUCT_NIC_NE2K;
    } else if (STREQ(def->model, "pcnet")) {
        *vendor = QEMU_PCI_VENDOR_AMD;
        *product = QEMU_PCI_PRODUCT_NIC_PCNET;
    } else if (STREQ(def->model, "rtl8139")) {
        *vendor = QEMU_PCI_VENDOR_REALTEK;
        *product = QEMU_PCI_PRODUCT_NIC_RTL8139;
    } else if (STREQ(def->model, "e1000")) {
        *vendor = QEMU_PCI_VENDOR_INTEL;
        *product = QEMU_PCI_PRODUCT_NIC_E1000;
    } else if (STREQ(def->model, "virtio")) {
        *vendor = QEMU_PCI_VENDOR_REDHAT;
        *product = QEMU_PCI_PRODUCT_NIC_VIRTIO;
    } else {
        VIR_INFO("Unexpected NIC model %s, cannot get PCI address",
                 def->model);
        return -1;
    }
    return 0;
}

static int
qemuProcessGetPCIControllerVendorProduct(virDomainControllerDefPtr def,
                                         unsigned *vendor,
                                         unsigned *product)
{
    switch (def->type) {
    case VIR_DOMAIN_CONTROLLER_TYPE_SCSI:
        *vendor = QEMU_PCI_VENDOR_LSI_LOGIC;
        *product = QEMU_PCI_PRODUCT_CONTROLLER_LSI;
        break;

    case VIR_DOMAIN_CONTROLLER_TYPE_FDC:
        /* XXX we could put in the ISA bridge address, but
           that's not technically the FDC's address */
        return -1;

    case VIR_DOMAIN_CONTROLLER_TYPE_IDE:
        *vendor = QEMU_PCI_VENDOR_INTEL;
        *product = QEMU_PCI_PRODUCT_CONTROLLER_PIIX;
        break;

    default:
        VIR_INFO("Unexpected controller type %s, cannot get PCI address",
                 virDomainControllerTypeToString(def->type));
        return -1;
    }

    return 0;
}

static int
qemuProcessGetPCIVideoVendorProduct(virDomainVideoDefPtr def,
                                    unsigned *vendor,
                                    unsigned *product)
{
    switch (def->type) {
    case VIR_DOMAIN_VIDEO_TYPE_CIRRUS:
        *vendor = QEMU_PCI_VENDOR_CIRRUS;
        *product = QEMU_PCI_PRODUCT_VGA_CIRRUS;
        break;

    case VIR_DOMAIN_VIDEO_TYPE_VGA:
        *vendor = QEMU_PCI_VENDOR_QEMU;
        *product = QEMU_PCI_PRODUCT_VGA_STDVGA;
        break;

    case VIR_DOMAIN_VIDEO_TYPE_VMVGA:
        *vendor = QEMU_PCI_VENDOR_VMWARE;
        *product = QEMU_PCI_PRODUCT_VGA_VMWARE;
        break;

    default:
        return -1;
    }
    return 0;
}

static int
qemuProcessGetPCISoundVendorProduct(virDomainSoundDefPtr def,
                                    unsigned *vendor,
                                    unsigned *product)
{
    switch (def->model) {
    case VIR_DOMAIN_SOUND_MODEL_ES1370:
        *vendor = QEMU_PCI_VENDOR_ENSONIQ;
        *product = QEMU_PCI_PRODUCT_AUDIO_ES1370;
        break;

    case VIR_DOMAIN_SOUND_MODEL_AC97:
        *vendor = QEMU_PCI_VENDOR_INTEL;
        *product = QEMU_PCI_PRODUCT_AUDIO_AC97;
        break;

    default:
        return -1;
    }

    return 0;
}

static int
qemuProcessGetPCIWatchdogVendorProduct(virDomainWatchdogDefPtr def,
                                       unsigned *vendor,
                                       unsigned *product)
{
    switch (def->model) {
    case VIR_DOMAIN_WATCHDOG_MODEL_I6300ESB:
        *vendor = QEMU_PCI_VENDOR_INTEL;
        *product = QEMU_PCI_PRODUCT_WATCHDOG_I63000ESB;
        break;

    default:
        return -1;
    }

    return 0;
}


static int
qemuProcessGetPCIMemballoonVendorProduct(virDomainMemballoonDefPtr def,
                                         unsigned *vendor,
                                         unsigned *product)
{
    switch (def->model) {
    case VIR_DOMAIN_MEMBALLOON_MODEL_VIRTIO:
        *vendor = QEMU_PCI_VENDOR_REDHAT;
        *product = QEMU_PCI_PRODUCT_BALLOON_VIRTIO;
        break;

    default:
        return -1;
    }

    return 0;
}


/*
 * This entire method assumes that PCI devices in 'info pci'
 * match ordering of devices specified on the command line
 * wrt to devices of matching vendor+product
 *
 * XXXX this might not be a valid assumption if we assign
 * some static addrs on CLI. Have to check that...
 */
static int
qemuProcessDetectPCIAddresses(virDomainObjPtr vm,
                              qemuMonitorPCIAddress *addrs,
                              int naddrs)
{
    unsigned int vendor = 0, product = 0;
    int i;

    /* XXX should all these vendor/product IDs be kept in the
     * actual device data structure instead ?
     */

    for (i = 0 ; i < vm->def->ndisks ; i++) {
        if (qemuProcessGetPCIDiskVendorProduct(vm->def->disks[i], &vendor, &product) < 0)
            continue;

        if (qemuProcessAssignNextPCIAddress(&(vm->def->disks[i]->info),
                                            vendor, product,
                                            addrs, naddrs) < 0) {
            virReportError(VIR_ERR_INTERNAL_ERROR,
                           _("cannot find PCI address for VirtIO disk %s"),
                           vm->def->disks[i]->dst);
            return -1;
        }
    }

    for (i = 0 ; i < vm->def->nnets ; i++) {
        if (qemuProcessGetPCINetVendorProduct(vm->def->nets[i], &vendor, &product) < 0)
            continue;

        if (qemuProcessAssignNextPCIAddress(&(vm->def->nets[i]->info),
                                            vendor, product,
                                            addrs,  naddrs) < 0) {
            virReportError(VIR_ERR_INTERNAL_ERROR,
                           _("cannot find PCI address for %s NIC"),
                           vm->def->nets[i]->model);
            return -1;
        }
    }

    for (i = 0 ; i < vm->def->ncontrollers ; i++) {
        if (qemuProcessGetPCIControllerVendorProduct(vm->def->controllers[i], &vendor, &product) < 0)
            continue;

        if (qemuProcessAssignNextPCIAddress(&(vm->def->controllers[i]->info),
                                            vendor, product,
                                            addrs,  naddrs) < 0) {
            virReportError(VIR_ERR_INTERNAL_ERROR,
                           _("cannot find PCI address for controller %s"),
                           virDomainControllerTypeToString(vm->def->controllers[i]->type));
            return -1;
        }
    }

    for (i = 0 ; i < vm->def->nvideos ; i++) {
        if (qemuProcessGetPCIVideoVendorProduct(vm->def->videos[i], &vendor, &product) < 0)
            continue;

        if (qemuProcessAssignNextPCIAddress(&(vm->def->videos[i]->info),
                                            vendor, product,
                                            addrs,  naddrs) < 0) {
            virReportError(VIR_ERR_INTERNAL_ERROR,
                           _("cannot find PCI address for video adapter %s"),
                           virDomainVideoTypeToString(vm->def->videos[i]->type));
            return -1;
        }
    }

    for (i = 0 ; i < vm->def->nsounds ; i++) {
        if (qemuProcessGetPCISoundVendorProduct(vm->def->sounds[i], &vendor, &product) < 0)
            continue;

        if (qemuProcessAssignNextPCIAddress(&(vm->def->sounds[i]->info),
                                    vendor, product,
                                     addrs,  naddrs) < 0) {
            virReportError(VIR_ERR_INTERNAL_ERROR,
                           _("cannot find PCI address for sound adapter %s"),
                           virDomainSoundModelTypeToString(vm->def->sounds[i]->model));
            return -1;
        }
    }


    if (vm->def->watchdog &&
        qemuProcessGetPCIWatchdogVendorProduct(vm->def->watchdog, &vendor, &product) == 0) {
        if (qemuProcessAssignNextPCIAddress(&(vm->def->watchdog->info),
                                            vendor, product,
                                            addrs,  naddrs) < 0) {
            virReportError(VIR_ERR_INTERNAL_ERROR,
                           _("cannot find PCI address for watchdog %s"),
                           virDomainWatchdogModelTypeToString(vm->def->watchdog->model));
            return -1;
        }
    }

    if (vm->def->memballoon &&
        qemuProcessGetPCIMemballoonVendorProduct(vm->def->memballoon, &vendor, &product) == 0) {
        if (qemuProcessAssignNextPCIAddress(&(vm->def->memballoon->info),
                                            vendor, product,
                                            addrs, naddrs) < 0) {
            virReportError(VIR_ERR_INTERNAL_ERROR,
                           _("cannot find PCI address for balloon %s"),
                           virDomainMemballoonModelTypeToString(vm->def->memballoon->model));
            return -1;
        }
    }

    /* XXX console (virtio) */


    /* ... and now things we don't have in our xml */

    /* XXX USB controller ? */

    /* XXX what about other PCI devices (ie bridges) */

    return 0;
}

static int
qemuProcessInitPCIAddresses(virQEMUDriverPtr driver,
                            virDomainObjPtr vm)
{
    qemuDomainObjPrivatePtr priv = vm->privateData;
    int naddrs;
    int ret;
    qemuMonitorPCIAddress *addrs = NULL;

    qemuDomainObjEnterMonitor(driver, vm);
    naddrs = qemuMonitorGetAllPCIAddresses(priv->mon,
                                           &addrs);
    qemuDomainObjExitMonitor(driver, vm);

    ret = qemuProcessDetectPCIAddresses(vm, addrs, naddrs);

    VIR_FREE(addrs);

    return ret;
}


static int
qemuProcessPrepareChardevDevice(virDomainDefPtr def ATTRIBUTE_UNUSED,
                                virDomainChrDefPtr dev,
                                void *opaque ATTRIBUTE_UNUSED)
{
    int fd;
    if (dev->source.type != VIR_DOMAIN_CHR_TYPE_FILE)
        return 0;

    if ((fd = open(dev->source.data.file.path,
                   O_CREAT | O_APPEND, S_IRUSR|S_IWUSR)) < 0) {
        virReportSystemError(errno,
                             _("Unable to pre-create chardev file '%s'"),
                             dev->source.data.file.path);
        return -1;
    }

    VIR_FORCE_CLOSE(fd);

    return 0;
}


struct qemuProcessHookData {
    virConnectPtr conn;
    virDomainObjPtr vm;
    virQEMUDriverPtr driver;
    virBitmapPtr nodemask;
    virQEMUDriverConfigPtr cfg;
};

static int qemuProcessHook(void *data)
{
    struct qemuProcessHookData *h = data;
    int ret = -1;
    int fd;
    /* This method cannot use any mutexes, which are not
     * protected across fork()
     */

    virSecurityManagerPostFork(h->driver->securityManager);

    /* Some later calls want pid present */
    h->vm->pid = getpid();

    VIR_DEBUG("Obtaining domain lock");
    /*
     * Since we're going to leak the returned FD to QEMU,
     * we need to make sure it gets a sensible label.
     * This mildly sucks, because there could be other
     * sockets the lock driver opens that we don't want
     * labelled. So far we're ok though.
     */
    if (virSecurityManagerSetSocketLabel(h->driver->securityManager, h->vm->def) < 0)
        goto cleanup;
    if (virDomainLockProcessStart(h->driver->lockManager,
                                  h->cfg->uri,
                                  h->vm,
                                  /* QEMU is always paused initially */
                                  true,
                                  &fd) < 0)
        goto cleanup;
    if (virSecurityManagerClearSocketLabel(h->driver->securityManager, h->vm->def) < 0)
        goto cleanup;

    /* This must take place before exec(), so that all QEMU
     * memory allocation is on the correct NUMA node
     */
    VIR_DEBUG("Moving process to cgroup");
    if (qemuAddToCgroup(h->vm) < 0)
        goto cleanup;

    /* This must be done after cgroup placement to avoid resetting CPU
     * affinity */
    if (!h->vm->def->cputune.emulatorpin &&
        qemuProcessInitCpuAffinity(h->driver, h->vm, h->nodemask) < 0)
        goto cleanup;

    if (virNumaSetupMemoryPolicy(h->vm->def->numatune, h->nodemask) < 0)
        goto cleanup;

    ret = 0;

cleanup:
    virObjectUnref(h->cfg);
    VIR_DEBUG("Hook complete ret=%d", ret);
    return ret;
}

int
qemuProcessPrepareMonitorChr(virQEMUDriverConfigPtr cfg,
                             virDomainChrSourceDefPtr monConfig,
                             const char *vm)
{
    monConfig->type = VIR_DOMAIN_CHR_TYPE_UNIX;
    monConfig->data.nix.listen = true;

    if (virAsprintf(&monConfig->data.nix.path, "%s/%s.monitor",
                    cfg->libDir, vm) < 0) {
        virReportOOMError();
        return -1;
    }

    return 0;
}


/*
 * Precondition: vm must be locked, and a job must be active.
 * This method will call {Enter,Exit}Monitor
 */
int
qemuProcessStartCPUs(virQEMUDriverPtr driver, virDomainObjPtr vm,
                     virConnectPtr conn, virDomainRunningReason reason,
                     enum qemuDomainAsyncJob asyncJob)
{
    int ret = -1;
    qemuDomainObjPrivatePtr priv = vm->privateData;
    virQEMUDriverConfigPtr cfg = virQEMUDriverGetConfig(driver);

    VIR_DEBUG("Using lock state '%s'", NULLSTR(priv->lockState));
    if (virDomainLockProcessResume(driver->lockManager, cfg->uri,
                                   vm, priv->lockState) < 0) {
        /* Don't free priv->lockState on error, because we need
         * to make sure we have state still present if the user
         * tries to resume again
         */
        goto cleanup;
    }
    VIR_FREE(priv->lockState);

    ret = qemuDomainObjEnterMonitorAsync(driver, vm, asyncJob);
    if (ret == 0) {
        ret = qemuMonitorStartCPUs(priv->mon, conn);
        qemuDomainObjExitMonitor(driver, vm);
    }

    if (ret == 0) {
        virDomainObjSetState(vm, VIR_DOMAIN_RUNNING, reason);
    } else {
        if (virDomainLockProcessPause(driver->lockManager, vm, &priv->lockState) < 0)
            VIR_WARN("Unable to release lease on %s", vm->def->name);
        VIR_DEBUG("Preserving lock state '%s'", NULLSTR(priv->lockState));
    }

cleanup:
    virObjectUnref(cfg);
    return ret;
}


int qemuProcessStopCPUs(virQEMUDriverPtr driver, virDomainObjPtr vm,
                        virDomainPausedReason reason,
                        enum qemuDomainAsyncJob asyncJob)
{
    int ret;
    qemuDomainObjPrivatePtr priv = vm->privateData;

    VIR_FREE(priv->lockState);

    ret = qemuDomainObjEnterMonitorAsync(driver, vm, asyncJob);
    if (ret == 0) {
        ret = qemuMonitorStopCPUs(priv->mon);
        qemuDomainObjExitMonitor(driver, vm);
    }

    if (ret == 0) {
        virDomainObjSetState(vm, VIR_DOMAIN_PAUSED, reason);
        if (virDomainLockProcessPause(driver->lockManager, vm, &priv->lockState) < 0)
            VIR_WARN("Unable to release lease on %s", vm->def->name);
        VIR_DEBUG("Preserving lock state '%s'", NULLSTR(priv->lockState));
    }

    return ret;
}



static int
qemuProcessNotifyNets(virDomainDefPtr def)
{
    int ii;

    for (ii = 0 ; ii < def->nnets ; ii++) {
        virDomainNetDefPtr net = def->nets[ii];
        if (networkNotifyActualDevice(net) < 0)
            return -1;
    }
    return 0;
}

static int
qemuProcessFiltersInstantiate(virConnectPtr conn,
                              virDomainDefPtr def)
{
    int err = 0;
    int i;

    if (!conn)
        return 1;

    for (i = 0 ; i < def->nnets ; i++) {
        virDomainNetDefPtr net = def->nets[i];
        if ((net->filter) && (net->ifname)) {
           if (virDomainConfNWFilterInstantiate(conn, def->uuid, net) < 0) {
                err = 1;
                break;
            }
        }
    }

    return err;
}

static int
qemuProcessUpdateState(virQEMUDriverPtr driver, virDomainObjPtr vm)
{
    qemuDomainObjPrivatePtr priv = vm->privateData;
    virDomainState state;
    virDomainPausedReason reason;
    virDomainState newState = VIR_DOMAIN_NOSTATE;
    int newReason;
    bool running;
    char *msg = NULL;
    int ret;

    qemuDomainObjEnterMonitor(driver, vm);
    ret = qemuMonitorGetStatus(priv->mon, &running, &reason);
    qemuDomainObjExitMonitor(driver, vm);

    if (ret < 0 || !virDomainObjIsActive(vm))
        return -1;

    state = virDomainObjGetState(vm, NULL);

    if (state == VIR_DOMAIN_PAUSED && running) {
        newState = VIR_DOMAIN_RUNNING;
        newReason = VIR_DOMAIN_RUNNING_UNPAUSED;
        msg = strdup("was unpaused");
    } else if (state == VIR_DOMAIN_RUNNING && !running) {
        if (reason == VIR_DOMAIN_PAUSED_SHUTTING_DOWN) {
            newState = VIR_DOMAIN_SHUTDOWN;
            newReason = VIR_DOMAIN_SHUTDOWN_UNKNOWN;
            msg = strdup("shutdown");
        } else {
            newState = VIR_DOMAIN_PAUSED;
            newReason = reason;
            ignore_value(virAsprintf(&msg, "was paused (%s)",
                                 virDomainPausedReasonTypeToString(reason)));
        }
    } else if (state == VIR_DOMAIN_SHUTOFF && running) {
        newState = VIR_DOMAIN_RUNNING;
        newReason = VIR_DOMAIN_RUNNING_BOOTED;
        msg = strdup("finished booting");
    }

    if (newState != VIR_DOMAIN_NOSTATE) {
        if (!msg) {
            virReportOOMError();
            return -1;
        }

        VIR_DEBUG("Domain %s %s while its monitor was disconnected;"
                  " changing state to %s (%s)",
                  vm->def->name,
                  msg,
                  virDomainStateTypeToString(newState),
                  virDomainStateReasonToString(newState, newReason));
        VIR_FREE(msg);
        virDomainObjSetState(vm, newState, newReason);
    }

    return 0;
}

static int
qemuProcessRecoverMigration(virQEMUDriverPtr driver,
                            virDomainObjPtr vm,
                            virConnectPtr conn,
                            enum qemuDomainAsyncJob job,
                            enum qemuMigrationJobPhase phase,
                            virDomainState state,
                            int reason)
{
    qemuDomainObjPrivatePtr priv = vm->privateData;

    if (job == QEMU_ASYNC_JOB_MIGRATION_IN) {
        switch (phase) {
        case QEMU_MIGRATION_PHASE_NONE:
        case QEMU_MIGRATION_PHASE_PERFORM2:
        case QEMU_MIGRATION_PHASE_BEGIN3:
        case QEMU_MIGRATION_PHASE_PERFORM3:
        case QEMU_MIGRATION_PHASE_PERFORM3_DONE:
        case QEMU_MIGRATION_PHASE_CONFIRM3_CANCELLED:
        case QEMU_MIGRATION_PHASE_CONFIRM3:
        case QEMU_MIGRATION_PHASE_LAST:
            break;

        case QEMU_MIGRATION_PHASE_PREPARE:
            VIR_DEBUG("Killing unfinished incoming migration for domain %s",
                      vm->def->name);
            return -1;

        case QEMU_MIGRATION_PHASE_FINISH2:
            /* source domain is already killed so let's just resume the domain
             * and hope we are all set */
            VIR_DEBUG("Incoming migration finished, resuming domain %s",
                      vm->def->name);
            if (qemuProcessStartCPUs(driver, vm, conn,
                                     VIR_DOMAIN_RUNNING_UNPAUSED,
                                     QEMU_ASYNC_JOB_NONE) < 0) {
                VIR_WARN("Could not resume domain %s", vm->def->name);
            }
            break;

        case QEMU_MIGRATION_PHASE_FINISH3:
            /* migration finished, we started resuming the domain but didn't
             * confirm success or failure yet; killing it seems safest */
            VIR_DEBUG("Killing migrated domain %s", vm->def->name);
            return -1;
        }
    } else if (job == QEMU_ASYNC_JOB_MIGRATION_OUT) {
        switch (phase) {
        case QEMU_MIGRATION_PHASE_NONE:
        case QEMU_MIGRATION_PHASE_PREPARE:
        case QEMU_MIGRATION_PHASE_FINISH2:
        case QEMU_MIGRATION_PHASE_FINISH3:
        case QEMU_MIGRATION_PHASE_LAST:
            break;

        case QEMU_MIGRATION_PHASE_BEGIN3:
            /* nothing happen so far, just forget we were about to migrate the
             * domain */
            break;

        case QEMU_MIGRATION_PHASE_PERFORM2:
        case QEMU_MIGRATION_PHASE_PERFORM3:
            /* migration is still in progress, let's cancel it and resume the
             * domain */
            VIR_DEBUG("Canceling unfinished outgoing migration of domain %s",
                      vm->def->name);
            qemuDomainObjEnterMonitor(driver, vm);
            ignore_value(qemuMonitorMigrateCancel(priv->mon));
            qemuDomainObjExitMonitor(driver, vm);
            /* resume the domain but only if it was paused as a result of
             * migration */
            if (state == VIR_DOMAIN_PAUSED &&
                (reason == VIR_DOMAIN_PAUSED_MIGRATION ||
                 reason == VIR_DOMAIN_PAUSED_UNKNOWN)) {
                if (qemuProcessStartCPUs(driver, vm, conn,
                                         VIR_DOMAIN_RUNNING_UNPAUSED,
                                         QEMU_ASYNC_JOB_NONE) < 0) {
                    VIR_WARN("Could not resume domain %s", vm->def->name);
                }
            }
            break;

        case QEMU_MIGRATION_PHASE_PERFORM3_DONE:
            /* migration finished but we didn't have a chance to get the result
             * of Finish3 step; third party needs to check what to do next
             */
            break;

        case QEMU_MIGRATION_PHASE_CONFIRM3_CANCELLED:
            /* Finish3 failed, we need to resume the domain */
            VIR_DEBUG("Resuming domain %s after failed migration",
                      vm->def->name);
            if (state == VIR_DOMAIN_PAUSED &&
                (reason == VIR_DOMAIN_PAUSED_MIGRATION ||
                 reason == VIR_DOMAIN_PAUSED_UNKNOWN)) {
                if (qemuProcessStartCPUs(driver, vm, conn,
                                         VIR_DOMAIN_RUNNING_UNPAUSED,
                                         QEMU_ASYNC_JOB_NONE) < 0) {
                    VIR_WARN("Could not resume domain %s", vm->def->name);
                }
            }
            break;

        case QEMU_MIGRATION_PHASE_CONFIRM3:
            /* migration completed, we need to kill the domain here */
            return -1;
        }
    }

    return 0;
}

static int
qemuProcessRecoverJob(virQEMUDriverPtr driver,
                      virDomainObjPtr vm,
                      virConnectPtr conn,
                      const struct qemuDomainJobObj *job)
{
    qemuDomainObjPrivatePtr priv = vm->privateData;
    virDomainState state;
    int reason;

    state = virDomainObjGetState(vm, &reason);

    switch (job->asyncJob) {
    case QEMU_ASYNC_JOB_MIGRATION_OUT:
    case QEMU_ASYNC_JOB_MIGRATION_IN:
        if (qemuProcessRecoverMigration(driver, vm, conn, job->asyncJob,
                                        job->phase, state, reason) < 0)
            return -1;
        break;

    case QEMU_ASYNC_JOB_SAVE:
    case QEMU_ASYNC_JOB_DUMP:
    case QEMU_ASYNC_JOB_SNAPSHOT:
        qemuDomainObjEnterMonitor(driver, vm);
        ignore_value(qemuMonitorMigrateCancel(priv->mon));
        qemuDomainObjExitMonitor(driver, vm);
        /* resume the domain but only if it was paused as a result of
         * running a migration-to-file operation.  Although we are
         * recovering an async job, this function is run at startup
         * and must resume things using sync monitor connections.  */
         if (state == VIR_DOMAIN_PAUSED &&
             ((job->asyncJob == QEMU_ASYNC_JOB_DUMP &&
               reason == VIR_DOMAIN_PAUSED_DUMP) ||
              (job->asyncJob == QEMU_ASYNC_JOB_SAVE &&
               reason == VIR_DOMAIN_PAUSED_SAVE) ||
              (job->asyncJob == QEMU_ASYNC_JOB_SNAPSHOT &&
               reason == VIR_DOMAIN_PAUSED_SNAPSHOT) ||
              reason == VIR_DOMAIN_PAUSED_UNKNOWN)) {
             if (qemuProcessStartCPUs(driver, vm, conn,
                                      VIR_DOMAIN_RUNNING_UNPAUSED,
                                      QEMU_ASYNC_JOB_NONE) < 0) {
                 VIR_WARN("Could not resume domain '%s' after migration to file",
                          vm->def->name);
            }
        }
        break;

    case QEMU_ASYNC_JOB_NONE:
    case QEMU_ASYNC_JOB_LAST:
        break;
    }

    if (!virDomainObjIsActive(vm))
        return -1;

    /* In case any special handling is added for job type that has been ignored
     * before, QEMU_DOMAIN_TRACK_JOBS (from qemu_domain.h) needs to be updated
     * for the job to be properly tracked in domain state XML.
     */
    switch (job->active) {
    case QEMU_JOB_QUERY:
        /* harmless */
        break;

    case QEMU_JOB_DESTROY:
        VIR_DEBUG("Domain %s should have already been destroyed",
                  vm->def->name);
        return -1;

    case QEMU_JOB_SUSPEND:
        /* mostly harmless */
        break;

    case QEMU_JOB_MODIFY:
        /* XXX depending on the command we may be in an inconsistent state and
         * we should probably fall back to "monitor error" state and refuse to
         */
        break;

    case QEMU_JOB_MIGRATION_OP:
    case QEMU_JOB_ABORT:
    case QEMU_JOB_ASYNC:
    case QEMU_JOB_ASYNC_NESTED:
        /* async job was already handled above */
    case QEMU_JOB_NONE:
    case QEMU_JOB_LAST:
        break;
    }

    return 0;
}

struct qemuProcessReconnectData {
    virConnectPtr conn;
    virQEMUDriverPtr driver;
    void *payload;
    struct qemuDomainJobObj oldjob;
};
/*
 * Open an existing VM's monitor, re-detect VCPU threads
 * and re-reserve the security labels in use
 *
 * We own the virConnectPtr we are passed here - whoever started
 * this thread function has increased the reference counter to it
 * so that we now have to close it.
 */
static void
qemuProcessReconnect(void *opaque)
{
    struct qemuProcessReconnectData *data = opaque;
    virQEMUDriverPtr driver = data->driver;
    virDomainObjPtr obj = data->payload;
    qemuDomainObjPrivatePtr priv;
    virConnectPtr conn = data->conn;
    struct qemuDomainJobObj oldjob;
    int state;
    int reason;
    virQEMUDriverConfigPtr cfg;
    size_t i;

    memcpy(&oldjob, &data->oldjob, sizeof(oldjob));

    VIR_FREE(data);

    virObjectLock(obj);

    cfg = virQEMUDriverGetConfig(driver);
    VIR_DEBUG("Reconnect monitor to %p '%s'", obj, obj->def->name);

    priv = obj->privateData;

    /* Job was started by the caller for us */
    qemuDomainObjTransferJob(obj);

    /* Hold an extra reference because we can't allow 'vm' to be
     * deleted if qemuConnectMonitor() failed */
    virObjectRef(obj);

    /* XXX check PID liveliness & EXE path */
    if (qemuConnectMonitor(driver, obj) < 0)
        goto error;

    /* Failure to connect to agent shouldn't be fatal */
    if (qemuConnectAgent(driver, obj) < 0) {
        VIR_WARN("Cannot connect to QEMU guest agent for %s",
                 obj->def->name);
        virResetLastError();
        priv->agentError = true;
    }

    if (qemuUpdateActivePciHostdevs(driver, obj->def) < 0) {
        goto error;
    }

    if (qemuUpdateActiveUsbHostdevs(driver, obj->def) < 0)
        goto error;

<<<<<<< HEAD
=======
    if (qemuInitCgroup(driver, obj, false) < 0)
        goto error;

    /* XXX: Need to change as long as lock is introduced for
     * qemu_driver->sharedDisks.
     */
    for (i = 0; i < obj->def->ndisks; i++) {
        if (qemuTranslateDiskSourcePool(conn, obj->def->disks[i]) < 0)
            goto error;
        if (qemuAddSharedDisk(driver, obj->def->disks[i],
                              obj->def->name) < 0)
            goto error;
    }

>>>>>>> c90d7567
    if (qemuProcessUpdateState(driver, obj) < 0)
        goto error;

    state = virDomainObjGetState(obj, &reason);
    if (state == VIR_DOMAIN_SHUTOFF) {
        VIR_DEBUG("Domain '%s' wasn't fully started yet, killing it",
                  obj->def->name);
        goto error;
    }

    /* If upgrading from old libvirtd we won't have found any
     * caps in the domain status, so re-query them
     */
    if (!priv->qemuCaps &&
        !(priv->qemuCaps = virQEMUCapsCacheLookupCopy(driver->qemuCapsCache,
                                                      obj->def->emulator)))
        goto error;

    /* In case the domain shutdown while we were not running,
     * we need to finish the shutdown process. And we need to do it after
     * we have virQEMUCaps filled in.
     */
    if (state == VIR_DOMAIN_SHUTDOWN ||
        (state == VIR_DOMAIN_PAUSED &&
         reason == VIR_DOMAIN_PAUSED_SHUTTING_DOWN)) {
        VIR_DEBUG("Finishing shutdown sequence for domain %s",
                  obj->def->name);
        qemuProcessShutdownOrReboot(driver, obj);
        goto endjob;
    }

    if (virQEMUCapsGet(priv->qemuCaps, QEMU_CAPS_DEVICE))
        if ((qemuDomainAssignAddresses(obj->def, priv->qemuCaps, obj)) < 0)
            goto error;

    if (virSecurityManagerReserveLabel(driver->securityManager, obj->def, obj->pid) < 0)
        goto error;

    if (qemuProcessNotifyNets(obj->def) < 0)
        goto error;

    if (qemuProcessFiltersInstantiate(conn, obj->def))
        goto error;

    if (qemuDomainCheckEjectableMedia(driver, obj, QEMU_ASYNC_JOB_NONE) < 0)
        goto error;

    if (qemuProcessRecoverJob(driver, obj, conn, &oldjob) < 0)
        goto error;

    /* update domain state XML with possibly updated state in virDomainObj */
    if (virDomainSaveStatus(driver->xmlopt, cfg->stateDir, obj) < 0)
        goto error;

    /* Run an hook to allow admins to do some magic */
    if (virHookPresent(VIR_HOOK_DRIVER_QEMU)) {
        char *xml = qemuDomainDefFormatXML(driver, obj->def, 0);
        int hookret;

        hookret = virHookCall(VIR_HOOK_DRIVER_QEMU, obj->def->name,
                              VIR_HOOK_QEMU_OP_RECONNECT, VIR_HOOK_SUBOP_BEGIN,
                              NULL, xml, NULL);
        VIR_FREE(xml);

        /*
         * If the script raised an error abort the launch
         */
        if (hookret < 0)
            goto error;
    }

    if (virAtomicIntInc(&driver->nactive) == 1 && driver->inhibitCallback)
        driver->inhibitCallback(true, driver->inhibitOpaque);

endjob:
    if (!qemuDomainObjEndJob(driver, obj))
        obj = NULL;

    if (obj && virObjectUnref(obj))
        virObjectUnlock(obj);

    virConnectClose(conn);
    virObjectUnref(cfg);

    return;

error:
    if (!qemuDomainObjEndJob(driver, obj))
        obj = NULL;

    if (obj) {
        if (!virDomainObjIsActive(obj)) {
            if (virObjectUnref(obj))
                virObjectUnlock(obj);
            return;
        }

        if (virObjectUnref(obj)) {
            /* We can't get the monitor back, so must kill the VM
             * to remove danger of it ending up running twice if
             * user tries to start it again later
             */
            if (virQEMUCapsGet(priv->qemuCaps, QEMU_CAPS_NO_SHUTDOWN)) {
                /* If we couldn't get the monitor and qemu supports
                 * no-shutdown, we can safely say that the domain
                 * crashed ... */
                state = VIR_DOMAIN_SHUTOFF_CRASHED;
            } else {
                /* ... but if it doesn't we can't say what the state
                 * really is and FAILED means "failed to start" */
                state = VIR_DOMAIN_SHUTOFF_UNKNOWN;
            }
            qemuProcessStop(driver, obj, state, 0);
            if (!obj->persistent)
                qemuDomainRemoveInactive(driver, obj);
            else
                virObjectUnlock(obj);
        }
    }
    virConnectClose(conn);
    virObjectUnref(cfg);
}

static int
qemuProcessReconnectHelper(virDomainObjPtr obj,
                           void *opaque)
{
    virThread thread;
    struct qemuProcessReconnectData *src = opaque;
    struct qemuProcessReconnectData *data;

    if (VIR_ALLOC(data) < 0) {
        virReportOOMError();
        return -1;
    }

    memcpy(data, src, sizeof(*data));
    data->payload = obj;

    /*
     * We create a separate thread to run qemuProcessReconnect in it.
     * However, qemuProcessReconnect needs to:
     * 1. just before monitor reconnect do lightweight MonitorEnter
     *    (increase VM refcount, unlock VM & driver)
     * 2. reconnect to monitor
     * 3. do lightweight MonitorExit (lock VM)
     * 4. continue reconnect process
     * 5. EndJob
     *
     * NB, we can't do normal MonitorEnter & MonitorExit because
     * these two lock the monitor lock, which does not exists in
     * this early phase.
     */

    virObjectLock(obj);

    qemuDomainObjRestoreJob(obj, &data->oldjob);

    if (qemuDomainObjBeginJob(src->driver, obj, QEMU_JOB_MODIFY) < 0)
        goto error;

    /* Since we close the connection later on, we have to make sure
     * that the threads we start see a valid connection throughout their
     * lifetime. We simply increase the reference counter here.
     */
    virConnectRef(data->conn);

    if (virThreadCreate(&thread, true, qemuProcessReconnect, data) < 0) {

        virConnectClose(data->conn);

        virReportError(VIR_ERR_INTERNAL_ERROR, "%s",
                       _("Could not create thread. QEMU initialization "
                         "might be incomplete"));
        if (!qemuDomainObjEndJob(src->driver, obj)) {
            obj = NULL;
        } else if (virObjectUnref(obj)) {
           /* We can't spawn a thread and thus connect to monitor.
            * Kill qemu */
            qemuProcessStop(src->driver, obj, VIR_DOMAIN_SHUTOFF_FAILED, 0);
            if (!obj->persistent)
                qemuDomainRemoveInactive(src->driver, obj);
            else
                virObjectUnlock(obj);
        }
        goto error;
    }

    virObjectUnlock(obj);

    return 0;

error:
    VIR_FREE(data);
    return -1;
}

/**
 * qemuProcessReconnectAll
 *
 * Try to re-open the resources for live VMs that we care
 * about.
 */
void
qemuProcessReconnectAll(virConnectPtr conn, virQEMUDriverPtr driver)
{
    struct qemuProcessReconnectData data = {.conn = conn, .driver = driver};
    virDomainObjListForEach(driver->domains, qemuProcessReconnectHelper, &data);
}

int
qemuSetUnprivSGIO(virDomainDiskDefPtr disk)
{
    char *sysfs_path = NULL;
    int val = -1;
    int ret = 0;

    /* "sgio" is only valid for block disk; cdrom
     * and floopy disk can have empty source.
     */
    if (!disk->src ||
        disk->device != VIR_DOMAIN_DISK_DEVICE_LUN ||
        (disk->type != VIR_DOMAIN_DISK_TYPE_BLOCK &&
         !(disk->type == VIR_DOMAIN_DISK_TYPE_VOLUME &&
           disk->srcpool &&
           disk->srcpool->voltype == VIR_STORAGE_VOL_BLOCK)))
        return 0;

    sysfs_path = virGetUnprivSGIOSysfsPath(disk->src, NULL);
    if (sysfs_path == NULL)
        return -1;

    /* By default, filter the SG_IO commands, i.e. set unpriv_sgio to 0.  */
    val = (disk->sgio == VIR_DOMAIN_DISK_SGIO_UNFILTERED);

    /* Do not do anything if unpriv_sgio is not supported by the kernel and the
     * whitelist is enabled.  But if requesting unfiltered access, always call
     * virSetDeviceUnprivSGIO, to report an error for unsupported unpriv_sgio.
     */
    if ((virFileExists(sysfs_path) || val == 1) &&
        virSetDeviceUnprivSGIO(disk->src, NULL, val) < 0)
        ret = -1;

    VIR_FREE(sysfs_path);
    return ret;
}


static int
qemuProcessSPICEAllocatePorts(virQEMUDriverPtr driver,
                              virQEMUDriverConfigPtr cfg,
                              virDomainGraphicsDefPtr graphics)
{
    unsigned short port = 0;
    unsigned short tlsPort;
    int i;
    int defaultMode = graphics->data.spice.defaultMode;

    bool needTLSPort = false;
    bool needPort = false;

    if (graphics->data.spice.autoport) {
        /* check if tlsPort or port need allocation */
        for (i = 0 ; i < VIR_DOMAIN_GRAPHICS_SPICE_CHANNEL_LAST ; i++) {
            switch (graphics->data.spice.channels[i]) {
            case VIR_DOMAIN_GRAPHICS_SPICE_CHANNEL_MODE_SECURE:
                needTLSPort = true;
                break;

            case VIR_DOMAIN_GRAPHICS_SPICE_CHANNEL_MODE_INSECURE:
                needPort = true;
                break;

            case VIR_DOMAIN_GRAPHICS_SPICE_CHANNEL_MODE_ANY:
                switch (defaultMode) {
                case VIR_DOMAIN_GRAPHICS_SPICE_CHANNEL_MODE_SECURE:
                    needTLSPort = true;
                    break;

                case VIR_DOMAIN_GRAPHICS_SPICE_CHANNEL_MODE_INSECURE:
                    needPort = true;
                    break;

                case VIR_DOMAIN_GRAPHICS_SPICE_CHANNEL_MODE_ANY:
                    needTLSPort = true;
                    needPort = true;
                    break;
                }
                break;
            }
        }
    }

    if (needPort || graphics->data.spice.port == -1) {
        if (virPortAllocatorAcquire(driver->remotePorts, &port) < 0)
            goto error;

        if (port == 0) {
            virReportError(VIR_ERR_INTERNAL_ERROR, "%s",
                           _("Unable to find an unused port for SPICE"));
            goto error;
        }

        graphics->data.spice.port = port;
    }

    if (needTLSPort || graphics->data.spice.tlsPort == -1) {
        if (!cfg->spiceTLS) {
            /* log an error and fail if tls was specifically
             * requested, or simply ignore (don't allocate a port)
             * if we're here due to "defaultMode='any'"
             * (aka unspecified).
             */
            if ((graphics->data.spice.tlsPort == -1) ||
                (graphics->data.spice.defaultMode
                 == VIR_DOMAIN_GRAPHICS_SPICE_CHANNEL_MODE_SECURE)) {
                virReportError(VIR_ERR_CONFIG_UNSUPPORTED, "%s",
                               _("Auto allocation of spice TLS port requested "
                                 "but spice TLS is disabled in qemu.conf"));
                goto error;
            }
        } else {
            /* cfg->spiceTLS *is* in place, so it makes sense to
             * allocate a port.
             */
            if (virPortAllocatorAcquire(driver->remotePorts, &tlsPort) < 0)
                goto error;

            if (tlsPort == 0) {
                virReportError(VIR_ERR_INTERNAL_ERROR, "%s",
                               _("Unable to find an unused port for SPICE TLS"));
                virPortAllocatorRelease(driver->remotePorts, port);
                goto error;
            }
            graphics->data.spice.tlsPort = tlsPort;
        }
    }

    return 0;

error:
    if (port)
        virPortAllocatorRelease(driver->remotePorts, port);
    return -1;
}


int qemuProcessStart(virConnectPtr conn,
                     virQEMUDriverPtr driver,
                     virDomainObjPtr vm,
                     const char *migrateFrom,
                     int stdin_fd,
                     const char *stdin_path,
                     virDomainSnapshotObjPtr snapshot,
                     enum virNetDevVPortProfileOp vmop,
                     unsigned int flags)
{
    int ret;
    off_t pos = -1;
    char ebuf[1024];
    int logfile = -1;
    char *timestamp;
    qemuDomainObjPrivatePtr priv = vm->privateData;
    virCommandPtr cmd = NULL;
    struct qemuProcessHookData hookData;
    unsigned long cur_balloon;
    int i;
    char *nodeset = NULL;
    virBitmapPtr nodemask = NULL;
    unsigned int stop_flags;
    virQEMUDriverConfigPtr cfg;
    virCapsPtr caps = NULL;

    /* Okay, these are just internal flags,
     * but doesn't hurt to check */
    virCheckFlags(VIR_QEMU_PROCESS_START_COLD |
                  VIR_QEMU_PROCESS_START_PAUSED |
                  VIR_QEMU_PROCESS_START_AUTODESTROY, -1);

    cfg = virQEMUDriverGetConfig(driver);

    /* From now on until domain security labeling is done:
     * if any operation fails and we goto cleanup, we must not
     * restore any security label as we would overwrite labels
     * we did not set. */
    stop_flags = VIR_QEMU_PROCESS_STOP_NO_RELABEL;

    hookData.conn = conn;
    hookData.vm = vm;
    hookData.driver = driver;
    hookData.cfg = virObjectRef(cfg);

    VIR_DEBUG("Beginning VM startup process");

    if (virDomainObjIsActive(vm)) {
        virReportError(VIR_ERR_OPERATION_INVALID,
                       "%s", _("VM is already active"));
        virObjectUnref(cfg);
        return -1;
    }

    if (!(caps = virQEMUDriverGetCapabilities(driver, false)))
        goto cleanup;

    /* Do this upfront, so any part of the startup process can add
     * runtime state to vm->def that won't be persisted. This let's us
     * report implicit runtime defaults in the XML, like vnc listen/socket
     */
    VIR_DEBUG("Setting current domain def as transient");
    if (virDomainObjSetDefTransient(caps, driver->xmlopt, vm, true) < 0)
        goto cleanup;

    vm->def->id = qemuDriverAllocateID(driver);
    qemuDomainSetFakeReboot(driver, vm, false);
    virDomainObjSetState(vm, VIR_DOMAIN_SHUTOFF, VIR_DOMAIN_SHUTOFF_UNKNOWN);

    if (virAtomicIntInc(&driver->nactive) == 1 && driver->inhibitCallback)
        driver->inhibitCallback(true, driver->inhibitOpaque);

    /* Run an early hook to set-up missing devices */
    if (virHookPresent(VIR_HOOK_DRIVER_QEMU)) {
        char *xml = qemuDomainDefFormatXML(driver, vm->def, 0);
        int hookret;

        hookret = virHookCall(VIR_HOOK_DRIVER_QEMU, vm->def->name,
                              VIR_HOOK_QEMU_OP_PREPARE, VIR_HOOK_SUBOP_BEGIN,
                              NULL, xml, NULL);
        VIR_FREE(xml);

        /*
         * If the script raised an error abort the launch
         */
        if (hookret < 0)
            goto cleanup;
    }

    /* Must be run before security labelling */
    VIR_DEBUG("Preparing host devices");
    if (qemuPrepareHostDevices(driver, vm->def, !migrateFrom) < 0)
        goto cleanup;

    VIR_DEBUG("Preparing chr devices");
    if (virDomainChrDefForeach(vm->def,
                               true,
                               qemuProcessPrepareChardevDevice,
                               NULL) < 0)
        goto cleanup;

    /* If you are using a SecurityDriver with dynamic labelling,
       then generate a security label for isolation */
    VIR_DEBUG("Generating domain security label (if required)");
    if (virSecurityManagerGenLabel(driver->securityManager, vm->def) < 0) {
        virDomainAuditSecurityLabel(vm, false);
        goto cleanup;
    }
    virDomainAuditSecurityLabel(vm, true);

    if (cfg->hugepagePath && vm->def->mem.hugepage_backed) {
        if (virSecurityManagerSetHugepages(driver->securityManager,
                                           vm->def, cfg->hugepagePath) < 0) {
            virReportError(VIR_ERR_INTERNAL_ERROR,
                    "%s", _("Unable to set huge path in security driver"));
            goto cleanup;
        }
    }

    /* Ensure no historical cgroup for this VM is lying around bogus
     * settings */
    VIR_DEBUG("Ensuring no historical cgroup is lying around");
    qemuRemoveCgroup(vm);

    for (i = 0 ; i < vm->def->ngraphics; ++i) {
        virDomainGraphicsDefPtr graphics = vm->def->graphics[i];
        if (graphics->type == VIR_DOMAIN_GRAPHICS_TYPE_VNC &&
            !graphics->data.vnc.socket &&
            graphics->data.vnc.autoport) {
            unsigned short port;
            if (virPortAllocatorAcquire(driver->remotePorts, &port) < 0)
                goto cleanup;
            graphics->data.vnc.port = port;
        } else if (graphics->type == VIR_DOMAIN_GRAPHICS_TYPE_SPICE) {
            if (qemuProcessSPICEAllocatePorts(driver, cfg, graphics) < 0)
                goto cleanup;
        }

        if (graphics->type == VIR_DOMAIN_GRAPHICS_TYPE_VNC ||
            graphics->type == VIR_DOMAIN_GRAPHICS_TYPE_SPICE) {
            if (graphics->nListens == 0) {
                if (VIR_EXPAND_N(graphics->listens, graphics->nListens, 1) < 0) {
                    virReportOOMError();
                    goto cleanup;
                }
                graphics->listens[0].type = VIR_DOMAIN_GRAPHICS_LISTEN_TYPE_ADDRESS;
                if (graphics->type == VIR_DOMAIN_GRAPHICS_TYPE_VNC)
                    graphics->listens[0].address = strdup(cfg->vncListen);
                else
                    graphics->listens[0].address = strdup(cfg->spiceListen);
                if (!graphics->listens[0].address) {
                    VIR_SHRINK_N(graphics->listens, graphics->nListens, 1);
                    virReportOOMError();
                    goto cleanup;
                }
            }
        }
    }

    if (virFileMakePath(cfg->logDir) < 0) {
        virReportSystemError(errno,
                             _("cannot create log directory %s"),
                             cfg->logDir);
        goto cleanup;
    }

    VIR_DEBUG("Creating domain log file");
    if ((logfile = qemuDomainCreateLog(driver, vm, false)) < 0)
        goto cleanup;

    if (vm->def->virtType == VIR_DOMAIN_VIRT_KVM) {
        VIR_DEBUG("Checking for KVM availability");
        if (access("/dev/kvm", F_OK) != 0) {
            virReportError(VIR_ERR_CONFIG_UNSUPPORTED, "%s",
                           _("Domain requires KVM, but it is not available. "
                             "Check that virtualization is enabled in the host BIOS, "
                             "and host configuration is setup to load the kvm modules."));
            goto cleanup;
        }
    }

    VIR_DEBUG("Determining emulator version");
    virObjectUnref(priv->qemuCaps);
    if (!(priv->qemuCaps = virQEMUCapsCacheLookupCopy(driver->qemuCapsCache,
                                                      vm->def->emulator)))
        goto cleanup;

    if (qemuAssignDeviceAliases(vm->def, priv->qemuCaps) < 0)
        goto cleanup;

    VIR_DEBUG("Checking for CDROM and floppy presence");
    if (qemuDomainCheckDiskPresence(driver, vm,
                                    flags & VIR_QEMU_PROCESS_START_COLD) < 0)
        goto cleanup;

    for (i = 0; i < vm->def->ndisks ; i++) {
        if (qemuDomainDetermineDiskChain(driver, vm->def->disks[i],
                                         false) < 0)
            goto cleanup;
    }

    /* Get the advisory nodeset from numad if 'placement' of
     * either <vcpu> or <numatune> is 'auto'.
     */
    if ((vm->def->placement_mode ==
         VIR_DOMAIN_CPU_PLACEMENT_MODE_AUTO) ||
        (vm->def->numatune.memory.placement_mode ==
         VIR_NUMA_TUNE_MEM_PLACEMENT_MODE_AUTO)) {
        nodeset = virNumaGetAutoPlacementAdvice(vm->def->vcpus,
                                                vm->def->mem.cur_balloon);
        if (!nodeset)
            goto cleanup;

        VIR_DEBUG("Nodeset returned from numad: %s", nodeset);

        if (virBitmapParse(nodeset, 0, &nodemask,
                           VIR_DOMAIN_CPUMASK_LEN) < 0)
            goto cleanup;
    }
    hookData.nodemask = nodemask;

    VIR_DEBUG("Setting up domain cgroup (if required)");
    if (qemuSetupCgroup(driver, vm, nodemask) < 0)
        goto cleanup;

    if (VIR_ALLOC(priv->monConfig) < 0) {
        virReportOOMError();
        goto cleanup;
    }

    VIR_DEBUG("Preparing monitor state");
    if (qemuProcessPrepareMonitorChr(cfg, priv->monConfig, vm->def->name) < 0)
        goto cleanup;

    if (virQEMUCapsGet(priv->qemuCaps, QEMU_CAPS_MONITOR_JSON))
        priv->monJSON = 1;
    else
        priv->monJSON = 0;

    priv->monError = false;
    priv->monStart = 0;
    priv->gotShutdown = false;

    VIR_FREE(priv->pidfile);
    if (!(priv->pidfile = virPidFileBuildPath(cfg->stateDir, vm->def->name))) {
        virReportSystemError(errno,
                             "%s", _("Failed to build pidfile path."));
        goto cleanup;
    }

    if (unlink(priv->pidfile) < 0 &&
        errno != ENOENT) {
        virReportSystemError(errno,
                             _("Cannot remove stale PID file %s"),
                             priv->pidfile);
        goto cleanup;
    }

    /*
     * Normally PCI addresses are assigned in the virDomainCreate
     * or virDomainDefine methods. We might still need to assign
     * some here to cope with the question of upgrades. Regardless
     * we also need to populate the PCi address set cache for later
     * use in hotplug
     */
    if (virQEMUCapsGet(priv->qemuCaps, QEMU_CAPS_DEVICE)) {
        VIR_DEBUG("Assigning domain PCI addresses");
        if ((qemuDomainAssignAddresses(vm->def, priv->qemuCaps, vm)) < 0)
            goto cleanup;
    }

    for (i = 0; i < vm->def->ndisks; i++) {
        if (qemuTranslateDiskSourcePool(conn, vm->def->disks[i]) < 0)
            goto cleanup;
    }

    VIR_DEBUG("Building emulator command line");
    if (!(cmd = qemuBuildCommandLine(conn, driver, vm->def, priv->monConfig,
                                     priv->monJSON != 0, priv->qemuCaps,
                                     migrateFrom, stdin_fd, snapshot, vmop)))
        goto cleanup;

    /* now that we know it is about to start call the hook if present */
    if (virHookPresent(VIR_HOOK_DRIVER_QEMU)) {
        char *xml = qemuDomainDefFormatXML(driver, vm->def, 0);
        int hookret;

        hookret = virHookCall(VIR_HOOK_DRIVER_QEMU, vm->def->name,
                              VIR_HOOK_QEMU_OP_START, VIR_HOOK_SUBOP_BEGIN,
                              NULL, xml, NULL);
        VIR_FREE(xml);

        /*
         * If the script raised an error abort the launch
         */
        if (hookret < 0)
            goto cleanup;
    }

    if ((timestamp = virTimeStringNow()) == NULL) {
        virReportOOMError();
        goto cleanup;
    } else {
        if (safewrite(logfile, timestamp, strlen(timestamp)) < 0 ||
            safewrite(logfile, START_POSTFIX, strlen(START_POSTFIX)) < 0) {
            VIR_WARN("Unable to write timestamp to logfile: %s",
                     virStrerror(errno, ebuf, sizeof(ebuf)));
        }

        VIR_FREE(timestamp);
    }

    virCommandWriteArgLog(cmd, logfile);

    qemuDomainObjCheckTaint(driver, vm, logfile);

    if ((pos = lseek(logfile, 0, SEEK_END)) < 0)
        VIR_WARN("Unable to seek to end of logfile: %s",
                 virStrerror(errno, ebuf, sizeof(ebuf)));

    VIR_DEBUG("Clear emulator capabilities: %d",
              cfg->clearEmulatorCapabilities);
    if (cfg->clearEmulatorCapabilities)
        virCommandClearCaps(cmd);

    /* in case a certain disk is desirous of CAP_SYS_RAWIO, add this */
    for (i = 0; i < vm->def->ndisks; i++) {
        virDomainDiskDefPtr disk = vm->def->disks[i];

        if (vm->def->disks[i]->rawio == 1)
#ifdef CAP_SYS_RAWIO
            virCommandAllowCap(cmd, CAP_SYS_RAWIO);
#else
            virReportError(VIR_ERR_CONFIG_UNSUPPORTED, "%s",
                           _("Raw I/O is not supported on this platform"));
#endif

        if (qemuAddSharedDisk(driver, disk, vm->def->name) < 0)
            goto cleanup;

        if (qemuSetUnprivSGIO(disk) < 0)
            goto cleanup;
    }

    virCommandSetPreExecHook(cmd, qemuProcessHook, &hookData);
    virCommandSetMaxProcesses(cmd, cfg->maxProcesses);
    virCommandSetMaxFiles(cmd, cfg->maxFiles);

    VIR_DEBUG("Setting up security labelling");
    if (virSecurityManagerSetChildProcessLabel(driver->securityManager,
                                               vm->def, cmd) < 0) {
        goto cleanup;
    }

    virCommandSetOutputFD(cmd, &logfile);
    virCommandSetErrorFD(cmd, &logfile);
    virCommandNonblockingFDs(cmd);
    virCommandSetPidFile(cmd, priv->pidfile);
    virCommandDaemonize(cmd);
    virCommandRequireHandshake(cmd);

    virSecurityManagerPreFork(driver->securityManager);
    ret = virCommandRun(cmd, NULL);
    virSecurityManagerPostFork(driver->securityManager);

    /* wait for qemu process to show up */
    if (ret == 0) {
        if (virPidFileReadPath(priv->pidfile, &vm->pid) < 0) {
            virReportError(VIR_ERR_INTERNAL_ERROR,
                           _("Domain %s didn't show up"), vm->def->name);
            ret = -1;
        }
#if 0
    } else if (ret == -2) {
        /*
         * XXX this is bogus. It isn't safe to set vm->pid = child
         * because the child no longer exists.
         */

        /* The virCommand process that launches the daemon failed. Pending on
         * when it failed (we can't determine for sure), there may be
         * extra info in the domain log (if the hook failed for example).
         *
         * Pretend like things succeeded, and let 'WaitForMonitor' report
         * the log contents for us.
         */
        vm->pid = child;
        ret = 0;
#endif
    }

    VIR_DEBUG("Writing early domain status to disk");
    if (virDomainSaveStatus(driver->xmlopt, cfg->stateDir, vm) < 0) {
        goto cleanup;
    }

    VIR_DEBUG("Waiting for handshake from child");
    if (virCommandHandshakeWait(cmd) < 0) {
        goto cleanup;
    }

    VIR_DEBUG("Setting domain security labels");
    if (virSecurityManagerSetAllLabel(driver->securityManager,
                                      vm->def, stdin_path) < 0)
        goto cleanup;

    /* Security manager labeled all devices, therefore
     * if any operation from now on fails and we goto cleanup,
     * where virSecurityManagerRestoreAllLabel() is called
     * (hidden under qemuProcessStop) we need to restore labels. */
    stop_flags &= ~VIR_QEMU_PROCESS_STOP_NO_RELABEL;

    if (stdin_fd != -1) {
        /* if there's an fd to migrate from, and it's a pipe, put the
         * proper security label on it
         */
        struct stat stdin_sb;

        VIR_DEBUG("setting security label on pipe used for migration");

        if (fstat(stdin_fd, &stdin_sb) < 0) {
            virReportSystemError(errno,
                                 _("cannot stat fd %d"), stdin_fd);
            goto cleanup;
        }
        if (S_ISFIFO(stdin_sb.st_mode) &&
            virSecurityManagerSetImageFDLabel(driver->securityManager, vm->def, stdin_fd) < 0)
            goto cleanup;
    }

    VIR_DEBUG("Labelling done, completing handshake to child");
    if (virCommandHandshakeNotify(cmd) < 0) {
        goto cleanup;
    }
    VIR_DEBUG("Handshake complete, child running");

    if (migrateFrom)
        flags |= VIR_QEMU_PROCESS_START_PAUSED;

    if (ret == -1) /* The VM failed to start; tear filters before taps */
        virDomainConfVMNWFilterTeardown(vm);

    if (ret == -1) /* The VM failed to start */
        goto cleanup;

    VIR_DEBUG("Waiting for monitor to show up");
    if (qemuProcessWaitForMonitor(driver, vm, priv->qemuCaps, pos) < 0)
        goto cleanup;

    /* Failure to connect to agent shouldn't be fatal */
    if (qemuConnectAgent(driver, vm) < 0) {
        VIR_WARN("Cannot connect to QEMU guest agent for %s",
                 vm->def->name);
        virResetLastError();
        priv->agentError = true;
    }

    VIR_DEBUG("Detecting VCPU PIDs");
    if (qemuProcessDetectVcpuPIDs(driver, vm) < 0)
        goto cleanup;

    VIR_DEBUG("Setting cgroup for each VCPU (if required)");
    if (qemuSetupCgroupForVcpu(vm) < 0)
        goto cleanup;

    VIR_DEBUG("Setting cgroup for emulator (if required)");
    if (qemuSetupCgroupForEmulator(driver, vm, nodemask) < 0)
        goto cleanup;

    VIR_DEBUG("Setting VCPU affinities");
    if (qemuProcessSetVcpuAffinities(conn, vm) < 0)
        goto cleanup;

    VIR_DEBUG("Setting affinity of emulator threads");
    if (qemuProcessSetEmulatorAffinities(conn, vm) < 0)
        goto cleanup;

    VIR_DEBUG("Setting any required VM passwords");
    if (qemuProcessInitPasswords(conn, driver, vm) < 0)
        goto cleanup;

    /* If we have -device, then addresses are assigned explicitly.
     * If not, then we have to detect dynamic ones here */
    if (!virQEMUCapsGet(priv->qemuCaps, QEMU_CAPS_DEVICE)) {
        VIR_DEBUG("Determining domain device PCI addresses");
        if (qemuProcessInitPCIAddresses(driver, vm) < 0)
            goto cleanup;
    }

    /* set default link states */
    /* qemu doesn't support setting this on the command line, so
     * enter the monitor */
    VIR_DEBUG("Setting network link states");
    qemuDomainObjEnterMonitor(driver, vm);
    if (qemuProcessSetLinkStates(vm) < 0) {
        qemuDomainObjExitMonitor(driver, vm);
        goto cleanup;
    }

    qemuDomainObjExitMonitor(driver, vm);

    /* Technically, qemuProcessStart can be called from inside
     * QEMU_ASYNC_JOB_MIGRATION_IN, but we are okay treating this like
     * a sync job since no other job can call into the domain until
     * migration completes.  */
    VIR_DEBUG("Setting initial memory amount");
    cur_balloon = vm->def->mem.cur_balloon;
    if (cur_balloon != vm->def->mem.cur_balloon) {
        virReportError(VIR_ERR_OVERFLOW,
                       _("unable to set balloon to %lld"),
                       vm->def->mem.cur_balloon);
        goto cleanup;
    }
    qemuDomainObjEnterMonitor(driver, vm);
    if (qemuMonitorSetBalloon(priv->mon, cur_balloon) < 0) {
        qemuDomainObjExitMonitor(driver, vm);
        goto cleanup;
    }
    qemuDomainObjExitMonitor(driver, vm);

    if (!(flags & VIR_QEMU_PROCESS_START_PAUSED)) {
        VIR_DEBUG("Starting domain CPUs");
        /* Allow the CPUS to start executing */
        if (qemuProcessStartCPUs(driver, vm, conn,
                                 VIR_DOMAIN_RUNNING_BOOTED,
                                 QEMU_ASYNC_JOB_NONE) < 0) {
            if (virGetLastError() == NULL)
                virReportError(VIR_ERR_INTERNAL_ERROR,
                               "%s", _("resume operation failed"));
            goto cleanup;
        }
    } else {
        virDomainObjSetState(vm, VIR_DOMAIN_PAUSED,
                             migrateFrom ?
                             VIR_DOMAIN_PAUSED_MIGRATION :
                             VIR_DOMAIN_PAUSED_USER);
    }

    if (flags & VIR_QEMU_PROCESS_START_AUTODESTROY &&
        qemuProcessAutoDestroyAdd(driver, vm, conn) < 0)
        goto cleanup;

    VIR_DEBUG("Writing domain status to disk");
    if (virDomainSaveStatus(driver->xmlopt, cfg->stateDir, vm) < 0)
        goto cleanup;

    /* finally we can call the 'started' hook script if any */
    if (virHookPresent(VIR_HOOK_DRIVER_QEMU)) {
        char *xml = qemuDomainDefFormatXML(driver, vm->def, 0);
        int hookret;

        hookret = virHookCall(VIR_HOOK_DRIVER_QEMU, vm->def->name,
                              VIR_HOOK_QEMU_OP_STARTED, VIR_HOOK_SUBOP_BEGIN,
                              NULL, xml, NULL);
        VIR_FREE(xml);

        /*
         * If the script raised an error abort the launch
         */
        if (hookret < 0)
            goto cleanup;
    }

    virCommandFree(cmd);
    VIR_FORCE_CLOSE(logfile);
    virObjectUnref(cfg);
    virObjectUnref(caps);

    return 0;

cleanup:
    /* We jump here if we failed to start the VM for any reason, or
     * if we failed to initialize the now running VM. kill it off and
     * pretend we never started it */
    VIR_FREE(nodeset);
    virBitmapFree(nodemask);
    virCommandFree(cmd);
    VIR_FORCE_CLOSE(logfile);
    qemuProcessStop(driver, vm, VIR_DOMAIN_SHUTOFF_FAILED, stop_flags);
    virObjectUnref(cfg);
    virObjectUnref(caps);

    return -1;
}


int
qemuProcessKill(virDomainObjPtr vm, unsigned int flags)
{
    int ret;

    VIR_DEBUG("vm=%s pid=%d flags=%x",
              vm->def->name, vm->pid, flags);

    if (!(flags & VIR_QEMU_PROCESS_KILL_NOCHECK)) {
        if (!virDomainObjIsActive(vm)) {
            VIR_DEBUG("VM '%s' not active", vm->def->name);
            return 0;
        }
    }

    if ((flags & VIR_QEMU_PROCESS_KILL_NOWAIT)) {
        virProcessKill(vm->pid,
                       (flags & VIR_QEMU_PROCESS_KILL_FORCE) ?
                       SIGKILL : SIGTERM);
        return 0;
    }

    ret = virProcessKillPainfully(vm->pid,
                                  !!(flags & VIR_QEMU_PROCESS_KILL_FORCE));

    return ret;
}


void qemuProcessStop(virQEMUDriverPtr driver,
                     virDomainObjPtr vm,
                     virDomainShutoffReason reason,
                     unsigned int flags)
{
    int ret;
    int retries = 0;
    qemuDomainObjPrivatePtr priv = vm->privateData;
    virErrorPtr orig_err;
    virDomainDefPtr def;
    virNetDevVPortProfilePtr vport = NULL;
    int i;
    int logfile = -1;
    char *timestamp;
    char ebuf[1024];
    virQEMUDriverConfigPtr cfg = virQEMUDriverGetConfig(driver);

    VIR_DEBUG("Shutting down VM '%s' pid=%d flags=%x",
              vm->def->name, vm->pid, flags);

    if (!virDomainObjIsActive(vm)) {
        VIR_DEBUG("VM '%s' not active", vm->def->name);
        virObjectUnref(cfg);
        return;
    }

    /*
     * We may unlock the vm in qemuProcessKill(), and another thread
     * can lock the vm, and then call qemuProcessStop(). So we should
     * set vm->def->id to -1 here to avoid qemuProcessStop() to be called twice.
     */
    vm->def->id = -1;

    if (virAtomicIntDecAndTest(&driver->nactive) && driver->inhibitCallback)
        driver->inhibitCallback(false, driver->inhibitOpaque);

    if ((logfile = qemuDomainCreateLog(driver, vm, true)) < 0) {
        /* To not break the normal domain shutdown process, skip the
         * timestamp log writing if failed on opening log file. */
        VIR_WARN("Unable to open logfile: %s",
                  virStrerror(errno, ebuf, sizeof(ebuf)));
    } else {
        if ((timestamp = virTimeStringNow()) == NULL) {
            virReportOOMError();
        } else {
            if (safewrite(logfile, timestamp, strlen(timestamp)) < 0 ||
                safewrite(logfile, SHUTDOWN_POSTFIX,
                          strlen(SHUTDOWN_POSTFIX)) < 0) {
                VIR_WARN("Unable to write timestamp to logfile: %s",
                         virStrerror(errno, ebuf, sizeof(ebuf)));
            }

            VIR_FREE(timestamp);
        }

        if (VIR_CLOSE(logfile) < 0)
             VIR_WARN("Unable to close logfile: %s",
                      virStrerror(errno, ebuf, sizeof(ebuf)));
    }

    /* This method is routinely used in clean up paths. Disable error
     * reporting so we don't squash a legit error. */
    orig_err = virSaveLastError();

    virDomainConfVMNWFilterTeardown(vm);

    if (cfg->macFilter) {
        def = vm->def;
        for (i = 0 ; i < def->nnets ; i++) {
            virDomainNetDefPtr net = def->nets[i];
            if (net->ifname == NULL)
                continue;
            if ((errno = networkDisallowMacOnPort(driver, net->ifname,
                                                  &net->mac))) {
                virReportSystemError(errno,
             _("failed to remove ebtables rule to allow MAC address on '%s'"),
                                     net->ifname);
            }
        }
    }

    if (priv->nbdPort) {
        virPortAllocatorRelease(driver->remotePorts, priv->nbdPort);
        priv->nbdPort = 0;
    }

    if (priv->agent) {
        qemuAgentClose(priv->agent);
        priv->agent = NULL;
        priv->agentError = false;
    }

    if (priv->mon) {
        qemuMonitorClose(priv->mon);
        priv->mon = NULL;
    }

    if (priv->monConfig) {
        if (priv->monConfig->type == VIR_DOMAIN_CHR_TYPE_UNIX)
            unlink(priv->monConfig->data.nix.path);
        virDomainChrSourceDefFree(priv->monConfig);
        priv->monConfig = NULL;
    }

    /* shut it off for sure */
    ignore_value(qemuProcessKill(vm,
                                 VIR_QEMU_PROCESS_KILL_FORCE|
                                 VIR_QEMU_PROCESS_KILL_NOCHECK));

    qemuDomainCleanupRun(driver, vm);

    /* Stop autodestroy in case guest is restarted */
    qemuProcessAutoDestroyRemove(driver, vm);

    /* now that we know it's stopped call the hook if present */
    if (virHookPresent(VIR_HOOK_DRIVER_QEMU)) {
        char *xml = qemuDomainDefFormatXML(driver, vm->def, 0);

        /* we can't stop the operation even if the script raised an error */
        virHookCall(VIR_HOOK_DRIVER_QEMU, vm->def->name,
                    VIR_HOOK_QEMU_OP_STOPPED, VIR_HOOK_SUBOP_END,
                    NULL, xml, NULL);
        VIR_FREE(xml);
    }

    /* Reset Security Labels unless caller don't want us to */
    if (!(flags & VIR_QEMU_PROCESS_STOP_NO_RELABEL))
        virSecurityManagerRestoreAllLabel(driver->securityManager,
                                          vm->def,
                                          flags & VIR_QEMU_PROCESS_STOP_MIGRATED);
    virSecurityManagerReleaseLabel(driver->securityManager, vm->def);

    for (i = 0; i < vm->def->ndisks; i++) {
        virDomainDiskDefPtr disk = vm->def->disks[i];
        ignore_value(qemuRemoveSharedDisk(driver, disk, vm->def->name));
    }

    /* Clear out dynamically assigned labels */
    for (i = 0; i < vm->def->nseclabels; i++) {
        if (vm->def->seclabels[i]->type == VIR_DOMAIN_SECLABEL_DYNAMIC) {
            VIR_FREE(vm->def->seclabels[i]->label);
        }
        VIR_FREE(vm->def->seclabels[i]->imagelabel);
    }

    virDomainDefClearDeviceAliases(vm->def);
    if (!priv->persistentAddrs) {
        virDomainDefClearPCIAddresses(vm->def);
        qemuDomainPCIAddressSetFree(priv->pciaddrs);
        priv->pciaddrs = NULL;
        virDomainDefClearCCWAddresses(vm->def);
        qemuDomainCCWAddressSetFree(priv->ccwaddrs);
        priv->ccwaddrs = NULL;
    }

    qemuDomainReAttachHostDevices(driver, vm->def);

    def = vm->def;
    for (i = 0; i < def->nnets; i++) {
        virDomainNetDefPtr net = def->nets[i];
        if (virDomainNetGetActualType(net) == VIR_DOMAIN_NET_TYPE_DIRECT) {
            ignore_value(virNetDevMacVLanDeleteWithVPortProfile(
                             net->ifname, &net->mac,
                             virDomainNetGetActualDirectDev(net),
                             virDomainNetGetActualDirectMode(net),
                             virDomainNetGetActualVirtPortProfile(net),
                             cfg->stateDir));
            VIR_FREE(net->ifname);
        }
        /* release the physical device (or any other resources used by
         * this interface in the network driver
         */
        vport = virDomainNetGetActualVirtPortProfile(net);
        if (vport && vport->virtPortType == VIR_NETDEV_VPORT_PROFILE_OPENVSWITCH)
            ignore_value(virNetDevOpenvswitchRemovePort(
                                       virDomainNetGetActualBridgeName(net),
                                       net->ifname));

        networkReleaseActualDevice(net);
    }

retry:
    if ((ret = qemuRemoveCgroup(vm)) < 0) {
        if (ret == -EBUSY && (retries++ < 5)) {
            usleep(200*1000);
            goto retry;
        }
        VIR_WARN("Failed to remove cgroup for %s",
                 vm->def->name);
    }
    virCgroupFree(&priv->cgroup);

    qemuProcessRemoveDomainStatus(driver, vm);

    /* Remove VNC and Spice ports from port reservation bitmap, but only if
       they were reserved by the driver (autoport=yes)
    */
    for (i = 0 ; i < vm->def->ngraphics; ++i) {
        virDomainGraphicsDefPtr graphics = vm->def->graphics[i];
        if (graphics->type == VIR_DOMAIN_GRAPHICS_TYPE_VNC &&
            graphics->data.vnc.autoport) {
            ignore_value(virPortAllocatorRelease(driver->remotePorts,
                                                 graphics->data.vnc.port));
        }
        if (graphics->type == VIR_DOMAIN_GRAPHICS_TYPE_SPICE &&
            graphics->data.spice.autoport) {
            ignore_value(virPortAllocatorRelease(driver->remotePorts,
                                                 graphics->data.spice.port));
            ignore_value(virPortAllocatorRelease(driver->remotePorts,
                                                 graphics->data.spice.tlsPort));
        }
    }

    vm->taint = 0;
    vm->pid = -1;
    virDomainObjSetState(vm, VIR_DOMAIN_SHUTOFF, reason);
    VIR_FREE(priv->vcpupids);
    priv->nvcpupids = 0;
    virObjectUnref(priv->qemuCaps);
    priv->qemuCaps = NULL;
    VIR_FREE(priv->pidfile);

    /* The "release" hook cleans up additional resources */
    if (virHookPresent(VIR_HOOK_DRIVER_QEMU)) {
        char *xml = qemuDomainDefFormatXML(driver, vm->def, 0);

        /* we can't stop the operation even if the script raised an error */
        virHookCall(VIR_HOOK_DRIVER_QEMU, vm->def->name,
                    VIR_HOOK_QEMU_OP_RELEASE, VIR_HOOK_SUBOP_END,
                    NULL, xml, NULL);
        VIR_FREE(xml);
    }

    if (vm->newDef) {
        virDomainDefFree(vm->def);
        vm->def = vm->newDef;
        vm->def->id = -1;
        vm->newDef = NULL;
    }

    if (orig_err) {
        virSetError(orig_err);
        virFreeError(orig_err);
    }
    virObjectUnref(cfg);
}


int qemuProcessAttach(virConnectPtr conn ATTRIBUTE_UNUSED,
                      virQEMUDriverPtr driver,
                      virDomainObjPtr vm,
                      pid_t pid,
                      const char *pidfile,
                      virDomainChrSourceDefPtr monConfig,
                      bool monJSON)
{
    size_t i;
    char ebuf[1024];
    int logfile = -1;
    char *timestamp;
    qemuDomainObjPrivatePtr priv = vm->privateData;
    bool running = true;
    virDomainPausedReason reason;
    virSecurityLabelPtr seclabel = NULL;
    virSecurityLabelDefPtr seclabeldef = NULL;
    virSecurityManagerPtr* sec_managers = NULL;
    const char *model;
    virQEMUDriverConfigPtr cfg = virQEMUDriverGetConfig(driver);
    virCapsPtr caps = NULL;

    VIR_DEBUG("Beginning VM attach process");

    if (virDomainObjIsActive(vm)) {
        virReportError(VIR_ERR_OPERATION_INVALID,
                       "%s", _("VM is already active"));
        virObjectUnref(cfg);
        return -1;
    }

    if (!(caps = virQEMUDriverGetCapabilities(driver, false)))
        goto cleanup;

    /* Do this upfront, so any part of the startup process can add
     * runtime state to vm->def that won't be persisted. This let's us
     * report implicit runtime defaults in the XML, like vnc listen/socket
     */
    VIR_DEBUG("Setting current domain def as transient");
    if (virDomainObjSetDefTransient(caps, driver->xmlopt, vm, true) < 0)
        goto cleanup;

    vm->def->id = qemuDriverAllocateID(driver);

    if (virAtomicIntInc(&driver->nactive) == 1 && driver->inhibitCallback)
        driver->inhibitCallback(true, driver->inhibitOpaque);

    if (virFileMakePath(cfg->logDir) < 0) {
        virReportSystemError(errno,
                             _("cannot create log directory %s"),
                             cfg->logDir);
        goto cleanup;
    }

    VIR_FREE(priv->pidfile);
    if (pidfile &&
        !(priv->pidfile = strdup(pidfile)))
        goto no_memory;

    VIR_DEBUG("Detect security driver config");
    sec_managers = virSecurityManagerGetNested(driver->securityManager);
    if (sec_managers == NULL) {
        goto cleanup;
    }

    for (i = 0; sec_managers[i]; i++) {
        model = virSecurityManagerGetModel(sec_managers[i]);
        seclabeldef = virDomainDefGetSecurityLabelDef(vm->def, model);
        if (seclabeldef == NULL) {
            goto cleanup;
        }
        seclabeldef->type = VIR_DOMAIN_SECLABEL_STATIC;
        if (VIR_ALLOC(seclabel) < 0)
            goto no_memory;
        if (virSecurityManagerGetProcessLabel(driver->securityManager,
                                              vm->def, vm->pid, seclabel) < 0)
            goto cleanup;

        if (!(seclabeldef->model = strdup(model)))
            goto no_memory;

        if (!(seclabeldef->label = strdup(seclabel->label)))
            goto no_memory;
        VIR_FREE(seclabel);
    }

    VIR_DEBUG("Creating domain log file");
    if ((logfile = qemuDomainCreateLog(driver, vm, false)) < 0)
        goto cleanup;

    VIR_DEBUG("Determining emulator version");
    virObjectUnref(priv->qemuCaps);
    if (!(priv->qemuCaps = virQEMUCapsCacheLookupCopy(driver->qemuCapsCache,
                                                      vm->def->emulator)))
        goto cleanup;

    VIR_DEBUG("Preparing monitor state");
    priv->monConfig = monConfig;
    monConfig = NULL;
    priv->monJSON = monJSON;

    priv->gotShutdown = false;

    /*
     * Normally PCI addresses are assigned in the virDomainCreate
     * or virDomainDefine methods. We might still need to assign
     * some here to cope with the question of upgrades. Regardless
     * we also need to populate the PCi address set cache for later
     * use in hotplug
     */
    if (virQEMUCapsGet(priv->qemuCaps, QEMU_CAPS_DEVICE)) {
        VIR_DEBUG("Assigning domain PCI addresses");
        if ((qemuDomainAssignAddresses(vm->def, priv->qemuCaps, vm)) < 0)
            goto cleanup;
    }

    if ((timestamp = virTimeStringNow()) == NULL) {
        virReportOOMError();
        goto cleanup;
    } else {
        if (safewrite(logfile, timestamp, strlen(timestamp)) < 0 ||
            safewrite(logfile, ATTACH_POSTFIX, strlen(ATTACH_POSTFIX)) < 0) {
            VIR_WARN("Unable to write timestamp to logfile: %s",
                     virStrerror(errno, ebuf, sizeof(ebuf)));
        }

        VIR_FREE(timestamp);
    }

    qemuDomainObjTaint(driver, vm, VIR_DOMAIN_TAINT_EXTERNAL_LAUNCH, logfile);

    vm->pid = pid;

    VIR_DEBUG("Waiting for monitor to show up");
    if (qemuProcessWaitForMonitor(driver, vm, priv->qemuCaps, -1) < 0)
        goto cleanup;

    /* Failure to connect to agent shouldn't be fatal */
    if (qemuConnectAgent(driver, vm) < 0) {
        VIR_WARN("Cannot connect to QEMU guest agent for %s",
                 vm->def->name);
        virResetLastError();
        priv->agentError = true;
    }

    VIR_DEBUG("Detecting VCPU PIDs");
    if (qemuProcessDetectVcpuPIDs(driver, vm) < 0)
        goto cleanup;

    /* If we have -device, then addresses are assigned explicitly.
     * If not, then we have to detect dynamic ones here */
    if (!virQEMUCapsGet(priv->qemuCaps, QEMU_CAPS_DEVICE)) {
        VIR_DEBUG("Determining domain device PCI addresses");
        if (qemuProcessInitPCIAddresses(driver, vm) < 0)
            goto cleanup;
    }

    VIR_DEBUG("Getting initial memory amount");
    qemuDomainObjEnterMonitor(driver, vm);
    if (qemuMonitorGetBalloonInfo(priv->mon, &vm->def->mem.cur_balloon) < 0) {
        qemuDomainObjExitMonitor(driver, vm);
        goto cleanup;
    }
    if (qemuMonitorGetStatus(priv->mon, &running, &reason) < 0) {
        qemuDomainObjExitMonitor(driver, vm);
        goto cleanup;
    }
    if (qemuMonitorGetVirtType(priv->mon, &vm->def->virtType) < 0) {
        qemuDomainObjExitMonitor(driver, vm);
        goto cleanup;
    }
    qemuDomainObjExitMonitor(driver, vm);

    if (!virDomainObjIsActive(vm))
        goto cleanup;

    if (running)
        virDomainObjSetState(vm, VIR_DOMAIN_RUNNING,
                             VIR_DOMAIN_RUNNING_UNPAUSED);
    else
        virDomainObjSetState(vm, VIR_DOMAIN_PAUSED, reason);

    VIR_DEBUG("Writing domain status to disk");
    if (virDomainSaveStatus(driver->xmlopt, cfg->stateDir, vm) < 0)
        goto cleanup;

    /* Run an hook to allow admins to do some magic */
    if (virHookPresent(VIR_HOOK_DRIVER_QEMU)) {
        char *xml = qemuDomainDefFormatXML(driver, vm->def, 0);
        int hookret;

        hookret = virHookCall(VIR_HOOK_DRIVER_QEMU, vm->def->name,
                              VIR_HOOK_QEMU_OP_ATTACH, VIR_HOOK_SUBOP_BEGIN,
                              NULL, xml, NULL);
        VIR_FREE(xml);

        /*
         * If the script raised an error abort the launch
         */
        if (hookret < 0)
            goto cleanup;
    }

    VIR_FORCE_CLOSE(logfile);
    VIR_FREE(seclabel);
    VIR_FREE(sec_managers);
    virObjectUnref(cfg);
    virObjectUnref(caps);

    return 0;

no_memory:
    virReportOOMError();
cleanup:
    /* We jump here if we failed to start the VM for any reason, or
     * if we failed to initialize the now running VM. kill it off and
     * pretend we never started it */
    VIR_FORCE_CLOSE(logfile);
    VIR_FREE(seclabel);
    VIR_FREE(sec_managers);
    virDomainChrSourceDefFree(monConfig);
    virObjectUnref(cfg);
    virObjectUnref(caps);
    return -1;
}


static virDomainObjPtr
qemuProcessAutoDestroy(virQEMUDriverPtr driver,
                       virDomainObjPtr dom,
                       virConnectPtr conn)
{
    qemuDomainObjPrivatePtr priv = dom->privateData;
    virDomainEventPtr event = NULL;

    VIR_DEBUG("vm=%s, conn=%p", dom->def->name, conn);

    if (priv->job.asyncJob) {
        VIR_DEBUG("vm=%s has long-term job active, cancelling",
                  dom->def->name);
        qemuDomainObjDiscardAsyncJob(driver, dom);
    }

    if (qemuDomainObjBeginJob(driver, dom,
                              QEMU_JOB_DESTROY) < 0)
        goto cleanup;

    VIR_DEBUG("Killing domain");

    qemuProcessStop(driver, dom, VIR_DOMAIN_SHUTOFF_DESTROYED,
                    VIR_QEMU_PROCESS_STOP_MIGRATED);

    virDomainAuditStop(dom, "destroyed");
    event = virDomainEventNewFromObj(dom,
                                     VIR_DOMAIN_EVENT_STOPPED,
                                     VIR_DOMAIN_EVENT_STOPPED_DESTROYED);

    if (!qemuDomainObjEndJob(driver, dom))
        dom = NULL;
    if (dom && !dom->persistent) {
        qemuDomainRemoveInactive(driver, dom);
        dom = NULL;
    }
    if (event)
        qemuDomainEventQueue(driver, event);

cleanup:
    return dom;
}

int qemuProcessAutoDestroyAdd(virQEMUDriverPtr driver,
                              virDomainObjPtr vm,
                              virConnectPtr conn)
{
    VIR_DEBUG("vm=%s, conn=%p", vm->def->name, conn);
    return virQEMUCloseCallbacksSet(driver->closeCallbacks, vm, conn,
                                    qemuProcessAutoDestroy);
}

int qemuProcessAutoDestroyRemove(virQEMUDriverPtr driver,
                                 virDomainObjPtr vm)
{
    VIR_DEBUG("vm=%s", vm->def->name);
    return virQEMUCloseCallbacksUnset(driver->closeCallbacks, vm,
                                      qemuProcessAutoDestroy);
}

bool qemuProcessAutoDestroyActive(virQEMUDriverPtr driver,
                                  virDomainObjPtr vm)
{
    virQEMUCloseCallback cb;
    VIR_DEBUG("vm=%s", vm->def->name);
    cb = virQEMUCloseCallbacksGet(driver->closeCallbacks, vm, NULL);
    return cb == qemuProcessAutoDestroy;
}<|MERGE_RESOLUTION|>--- conflicted
+++ resolved
@@ -1856,75 +1856,15 @@
                            virBitmapPtr nodemask)
 {
     int ret = -1;
-<<<<<<< HEAD
-    int i, hostcpus, maxcpu = QEMUD_CPUMASK_LEN;
-    virNodeInfo nodeinfo;
-    unsigned char *cpumap;
-    int cpumaplen;
-
-    VIR_DEBUG("Setting CPU affinity");
-
-    if (nodeGetInfo(NULL, &nodeinfo) < 0)
-        return -1;
-
-    /* setaffinity fails if you set bits for CPUs which
-     * aren't present, so we have to limit ourselves */
-    hostcpus = VIR_NODEINFO_MAXCPUS(nodeinfo);
-    if (maxcpu > hostcpus)
-        maxcpu = hostcpus;
-=======
     virBitmapPtr cpumap = NULL;
     virBitmapPtr cpumapToSet = NULL;
->>>>>>> c90d7567
 
     if (!(cpumap = qemuPrepareCpumap(driver, nodemask)))
         return -1;
 
     if (vm->def->placement_mode == VIR_DOMAIN_CPU_PLACEMENT_MODE_AUTO) {
-<<<<<<< HEAD
-        char *nodeset = NULL;
-        char *nodemask = NULL;
-
-        nodeset = qemuGetNumadAdvice(vm->def);
-        if (!nodeset)
-            goto cleanup;
-
-        if (VIR_ALLOC_N(nodemask, VIR_DOMAIN_CPUMASK_LEN) < 0) {
-            virReportOOMError();
-            VIR_FREE(nodeset);
-            goto cleanup;
-        }
-
-        if (virDomainCpuSetParse(nodeset, 0, nodemask,
-                                 VIR_DOMAIN_CPUMASK_LEN) < 0) {
-            VIR_FREE(nodemask);
-            VIR_FREE(nodeset);
-            goto cleanup;
-        }
-        VIR_FREE(nodeset);
-
-        /* numad returns the NUMA node list, convert it to cpumap */
-        int prev_total_ncpus = 0;
-        for (i = 0; i < driver->caps->host.nnumaCell; i++) {
-            int j;
-            int cur_ncpus = driver->caps->host.numaCell[i]->ncpus;
-            if (nodemask[i]) {
-                for (j = prev_total_ncpus;
-                     j < cur_ncpus + prev_total_ncpus &&
-                     j < maxcpu &&
-                     j < VIR_DOMAIN_CPUMASK_LEN;
-                     j++) {
-                    VIR_USE_CPU(cpumap, j);
-                }
-            }
-            prev_total_ncpus += cur_ncpus;
-        }
-
-        VIR_FREE(nodemask);
-=======
         VIR_DEBUG("Set CPU affinity with advisory nodeset from numad");
         cpumapToSet = cpumap;
->>>>>>> c90d7567
     } else {
         VIR_DEBUG("Set CPU affinity with specified cpuset");
         if (vm->def->cpumask) {
@@ -1943,22 +1883,13 @@
      * so use '0' to indicate our own process ID. No threads are
      * running at this point
      */
-<<<<<<< HEAD
-    if (virProcessInfoSetAffinity(0, /* Self */
-                                  cpumap, cpumaplen, maxcpu) < 0)
-=======
     if (virProcessSetAffinity(0 /* Self */, cpumapToSet) < 0)
->>>>>>> c90d7567
         goto cleanup;
 
     ret = 0;
 
 cleanup:
-<<<<<<< HEAD
-    VIR_FREE(cpumap);
-=======
     virBitmapFree(cpumap);
->>>>>>> c90d7567
     return ret;
 }
 
@@ -3041,8 +2972,6 @@
     if (qemuUpdateActiveUsbHostdevs(driver, obj->def) < 0)
         goto error;
 
-<<<<<<< HEAD
-=======
     if (qemuInitCgroup(driver, obj, false) < 0)
         goto error;
 
@@ -3057,7 +2986,6 @@
             goto error;
     }
 
->>>>>>> c90d7567
     if (qemuProcessUpdateState(driver, obj) < 0)
         goto error;
 
