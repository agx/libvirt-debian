--- conflicted
+++ resolved
@@ -9,15 +9,9 @@
 #include "virhash.h"
 #include "virhashdata.h"
 #include "testutils.h"
-<<<<<<< HEAD
-#include "memory.h"
-#include "util.h"
-#include "logging.h"
-=======
 #include "viralloc.h"
 #include "virutil.h"
 #include "virlog.h"
->>>>>>> c90d7567
 
 
 #define testError(...)                                          \
