--- conflicted
+++ resolved
@@ -404,13 +404,6 @@
 
 =back
 
-<<<<<<< HEAD
-If I<--managed-save> is specified, then domains that have managed save
-state (only possible if they are in the B<shut off> state, so you need to
-specify I<--inactive> or I<--all> to actually list them) will instead
-show as B<saved> in the listing. This flag is usable only with the
-default I<--table> output.
-=======
 Normally only active domains are listed. To list inactive domains specify
 I<--inactive> or I<--all> to list both active and inactive domains.
 
@@ -462,7 +455,6 @@
 I<--inactive> or I<--all> to actually list them) will instead show as B<saved>
 in the listing. This flag is usable only with the default I<--table> output.
 Note that this flag does not filter the list of domains.
->>>>>>> c90d7567
 
 If I<--name> is specified, domain names are printed instead of the table
 formatted one per line. If I<--uuid> is specified domain's UUID's are printed
